# Site settings
title: Braze Documentation
email: success@braze.com
description: >- # this means to ignore newlines until "baseurl:"
  Welcome to Braze Documentation. Braze provides a comprehensive user engagement solution for your mobile apps.
baseurl: "/docs" # the subpath of your site, e.g. /blog
homeurl: "https://www.braze.com" # the base hostname & protocol for your site, e.g. http://example.com
twitter_username: Braze
github_username:  Appboy

language: en

# Braze Web SDK Key
api_key: "5b26b83b-aa4e-4bd1-b9fa-81880aa8ac83"

# statuspage.io Key
status_io_key: "c947v6z63ltm"


# Source dir
source: '.'

# Build settings
markdown: kramdown
highlighter: rouge

kramdown:
  input: GFM
  syntax_highlighter: rouge
  syntax_highlighter_opts:
    css_class: 'highlight'
    span:
      line_numbers: false
    block:
      line_numbers: true


plugins:
  - jekyll-algolia

# Allows the DocSearch element to be inspected. Set to true locally, but don't
# check in in that state, or it will cause undesirable behavior in prod.
search_debug: false

# For local testing, set to false to increase build time by not pulling partner api
<<<<<<< HEAD
# data. MAKE SURE TO TURN BACK ON PRIOR TO COMMIT.
partner_api: false
=======
# and markdown data. MAKE SURE TO TURN BACK ON PRIOR TO COMMIT.
partner_api: true
markdown_api: true
>>>>>>> 34a88d70

# CLA Endpoint
cla_url: 'https://script.google.com/macros/s/AKfycbyKzEkbL5cZBwCjaYJC2CWXP6aYRroe33W0sL0YIt8DnEDqlzkg/exec'

# gitHub config
github_baseurl: 'https://github.com/Appboy/braze-docs/blob/develop/_docs/'
github_icon: 'GitHub-Mark-32px.png'

plugins_dir: ["./_plugins"]


# Collections directory
collections_dir: _docs

# variable for page ordering
page_order: page_order

collections:
  home:
    title: Documentation
    output: true
    default_nav_url: ''
    page_order: 1
  user_guide:
    title: User Guide
    output: true
    default_nav_url: introduction/
    page_order: 2
  developer_guide:
    title: Developer Guide
    output: true
    default_nav_url: home/
    page_order: 3
  api:
    title: API
    output: true
    default_nav_url: basics/
    page_order: 4
  partners:
    title: Technology Partners
    output: true
    default_nav_url: home/
    page_order: 5
  help:
    title: Help
    output: true
    default_nav_url: home/
    page_order: 6
  hidden: # Hidden pages not directly linked via navigation
    title: Braze
    output: true
    hidden: true
  site_pages: # Site specific pages. ie main redirects and search
    title: Braze
    output: true
    hidden: true


# default collections layout
# Note using path glub cause increase build time.
# Use type = collection for better performance
defaults:
  -
    scope:
      path: ""
    values:
      layout: "documents"
      default_nav_url: home/
      search_rank: 0
      toc_minheaders: 2
  -
    scope:
      path: ""
      type: "home"
    values:
      nav_level: 1
  -
    scope:
      path: ""
      type: "user_guide"
    values:
      nav_level: 1
  -
    scope:
      path: ""
      type: "developer_guide"
    values:
      nav_level: 1
  -
    scope:
      path: ""
      type: "api"
    values:
      nav_level: 1
  -
    scope:
      path: ""
      type: "partners"
    values:
      nav_level: 1
  -
    scope:
      path: ""
      type: "help"
    values:
      nav_level: 1
  -
    scope:
      path: ""
      type: "hidden"
    values:
      hide_feedback: true
      hide_nav: true
  -
    scope:
      path: ""
      type: "site_pages"
    values:
      layout: "bare"
      hide_nav: true
      hide_nav_filter: true
      hide_feedback: true


# same as permalink: pretty
permalink: ./:collection/:path/
#permalink: /:platform/:nav_title/
permalink_custom_vars: ['nav_title']

# Don't serve non-jekyll files
exclude: ['app','bin','db','lib','log','test','tmp','vendor','config.ru', 'Gemfile', 'Gemfile.lock', 'Readme.md', 'Procfile', 'Rakefile', 'vendor', 'config','404.html','public', 'proxy.rb','*.log','MigrationTool','Archive','documentation','academy']

# Setting for image buster
image_buster:
  dev: false
  paths:
    - '/assets/img/*.*'

# Image asset pipeline setting for japr
asset_pipeline:
  bundle: false
  compress: false
  output_path: assets
  display_path: docs/assets
  gzip: false

# Algolia Search index
algolia:
  algolia_api_key: "ef2b60b317325b3227caabd0c9431d4b"
  application_id: "1T770XQJ1A"
  index_name: "DocSearch" # You can replace that with whatever name you want
  nodes_to_index: "p,h1,h2,h3,h4,h5,h6,tr,pre,details"
  settings:
    attributesForFaceting:
      - searchable(collection)
      - searchable(type)
      - searchable(category)
      - searchable(platform)
      - searchable(url)
      - searchable(nav_title)
    searchableAttributes:
      - search_rank
      - platform
      - headings
      - unordered(content)
      - url
      - collection,tags
      - nav_title
  extensions_to_index:
    - html
    - md
    - markdown
  files_to_exclude:
    - _docs/_hidden/*
    - _docs/_hidden/*/* #exclude hidden subdirectories from indexing
    - _docs/_hidden/*/*/* #exclude additional hidden subdirectories from indexing
    - _docs/_site_pages/*
    - _docs/_site_pages/*/* #exclude hidden subdirectories from indexing
    - _docs/_site_pages/*/*/* #exclude additional hidden subdirectories from indexing
    - _docs/_home/Styling_Test_Page.md<|MERGE_RESOLUTION|>--- conflicted
+++ resolved
@@ -43,14 +43,9 @@
 search_debug: false
 
 # For local testing, set to false to increase build time by not pulling partner api
-<<<<<<< HEAD
-# data. MAKE SURE TO TURN BACK ON PRIOR TO COMMIT.
-partner_api: false
-=======
 # and markdown data. MAKE SURE TO TURN BACK ON PRIOR TO COMMIT.
 partner_api: true
 markdown_api: true
->>>>>>> 34a88d70
 
 # CLA Endpoint
 cla_url: 'https://script.google.com/macros/s/AKfycbyKzEkbL5cZBwCjaYJC2CWXP6aYRroe33W0sL0YIt8DnEDqlzkg/exec'
