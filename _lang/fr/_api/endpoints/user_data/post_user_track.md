---
nav_title: "POST : Suivi utilisateur"
article_title: "POST : Suivi utilisateur"
search_tag: Endpoint
page_order: 4
layout: api_page
page_type: reference
description: "Cet article présente en détail l’endpoint Braze Suivi utilisateur."

---
{% api %}
# Suivi utilisateur
{% apimethod post core_endpoint|https://www.braze.com/docs/core_endpoints %} 
/users/track
{% endapimethod %}

Utilisez cet endpoint pour enregistrer des événements personnalisés, des achats et mettre à jour les attributs de profil utilisateur.

{% alert note %}
Braze traite les données transmises via l’API à leur valeur nominale et les clients ne devraient transmettre des deltas (modification des données) que pour minimiser la consommation inutile de points de données. Pour en savoir plus, consultez [Points de données]({{site.baseurl}}/user_guide/onboarding_with_braze/data_points/#data-points). 
{% endalert %}

{% apiref postman %}https://documenter.getpostman.com/view/4689407/SVYrsdsG?version=latest#4cf57ea9-9b37-4e99-a02e-4373c9a4ee59 {% endapiref %}

## Limites de débit

{% multi_lang_include rate_limits.md endpoint='users track' %}

## Corps de la demande

```
Content-Type: application/json
Authorization: Bearer YOUR-REST-API-KEY
```

```json
{
  "attributes" : (optional, array of attributes object),
  "events" : (optional, array of event object),
  "purchases" : (optional, array of purchase object),
}
```

Les clients utilisant l’API pour les appels de serveur à serveur peuvent avoir besoin d’ajouter à leur liste blanche `rest.iad-01.braze.com` s’ils se trouvent derrière un pare-feu.

### Paramètres de demande

{% alert important %}
Pour chacun des composants de la demande répertoriés dans le tableau suivant, l’`external_id`, le `user_alias`, ou le `braze_id` est nécessaire.
{% endalert %}

| Paramètre | Requis | Type de données | Description |
| --------- | ---------| --------- | ----------- |
| `attributes` | Facultatif | Tableau d’objets d’attributs | Voir [Objet Attributs d’utilisateur]({{site.baseurl}}/api/objects_filters/user_attributes_object/) |
| `events` | Facultatif | Tableau d’objets d’événement | Voir [Objet Événements]({{site.baseurl}}/api/objects_filters/event_object/) |
| `purchases` | Facultatif | Tableau d’objets d’achat | Voir [Objet Achats]({{site.baseurl}}/api/objects_filters/purchase_object/) |
{: .reset-td-br-1 .reset-td-br-2 .reset-td-br-3  .reset-td-br-4}

<<<<<<< HEAD
=======
Gardez les nuances suivantes à l’esprit lorsque vous utilisez l’endpoint `/users/track` :

- Lorsque vous créez des utilisateurs alias uniquement par le biais de cet endpoint, vous devez explicitement définir l’indicateur `_update_existing_only` sur `false`.
- La mise à jour du statut d’abonnement avec cet endpoint mettra à jour l’utilisateur spécifié par son `external_id` (comme User1) et mettre à jour le statut de l’abonnement de tous les utilisateurs ayant le même e-mail que cet utilisateur (user1).

>>>>>>> 7d029435
## Exemple de corps de demande pour le suivi des événements

```json
{
  "events": [
    {
      "external_id": "string",
      "name": "string",
      "time": "string"
    }
  ]
}
```

## Exemple de demande
```
curl --location --request POST 'https://rest.iad-01.braze.com/users/track' \
--header 'Content-Type: application/json' \
--header 'Authorization: Bearer YOUR-API-KEY-HERE' \
--data-raw '{
    "attributes": [
        {
            "external_id": "user_identifier",
            "string_attribute": "fruit",
            "boolean_attribute_1": true,
            "integer_attribute": 25,
            "array_attribute": [
                "banana",
                "apple"
            ]
        }
    ],
    "events": [
        {
            "external_id": "user_identifier",
            "app_id": "your_app_identifier",
            "name": "rented_movie",
            "time": "2022-12-06T19:20:45+01:00",
            "properties": {
                "release": {
                    "studio": "FilmStudio",
                    "year": "2022"
                },
                "cast": [
                    {
<<<<<<< HEAD
                        "name": "Acteur1"
                    },
                    {
                        "name": "Acteur2"
=======
                        "name": "Actor1"
                    },
                    {
                        "name": "Actor2"
>>>>>>> 7d029435
                    }
                ]
            }
        },
        {
            "user_alias": {
<<<<<<< HEAD
                "alias_name": "appareil123",
=======
                "alias_name": "device123",
>>>>>>> 7d029435
                "alias_label": "my_device_identifier"
            },
            "app_id": "your_app_identifier",
            "name": "rented_movie",
            "time": "2013-07-16T19:20:50+01:00"
        }
    ],
    "purchases": [
        {
            "external_id": "user_identifier",
            "app_id": "your_app_identifier",
            "product_id": "product_name",
            "currency": "USD",
            "price": 12.12,
            "quantity": 6,
            "time": "2017-05-12T18:47:12Z",
            "properties": {
                "color": "red",
                "monogram": "ABC",
                "checkout_duration": 180,
                "size": "Large",
                "brand": "Backpack Locker"
            }
        }
    ]
}`
```

<<<<<<< HEAD
## Exemple de requête pour définir des groupes d’abonnement

Cet exemple montre comment vous pouvez créer un utilisateur et définir son groupe d’abonnement dans l’objet Attributs de l’utilisateur. 

La mise à jour du statut d’abonnement avec cet endpoint mettra à jour l’utilisateur spécifié par son `external_id` (comme User1) et mettre à jour le statut de l’abonnement de tous les utilisateurs ayant le même e-mail que cet utilisateur (Utilisateur1).

{% alert important %}
L’utilisation du endpoint pour créer un nouvel utilisateur et mettre à jour ses groupes d’abonnement est actuellement en accès anticipé. Contactez votre CSM Braze si vous souhaitez participer à l’accès anticipé.
=======
## Exemple de demande pour définir des groupes d’abonnement

Cet exemple montre comment créer un utilisateur et définir son groupe d’abonnement dans l’objet d’attributs utilisateur.

{% alert important %}
La fonction permettant d’utiliser un endpoint pour créer un nouvel utilisateur et mettre à jour ses groupes d’abonnement est actuellement en accès anticipé. Contactez votre gestionnaire du succès des clients Braze si vous souhaitez participer à l’accès anticipé.
>>>>>>> 7d029435
{% endalert %}

```
curl --location --request POST 'https://rest.iad-01.braze.com/users/track' \
--header 'Content-Type: application/json' \
--header 'Authorization: Bearer YOUR-API-KEY-HERE' \
--data-raw '{
  "attributes": [
  {
    "external_id": "user_identifier",
    "email": "example@email.com",
<<<<<<< HEAD
    "email_subscribe": "abonné",
=======
    "email_subscribe": "subscribed",
>>>>>>> 7d029435
    "subscription_groups" : [{
      "subscription_group_id": "subscription_group_identifier_1",
      "subscription_state": "unsubscribed"
      },
      {
        "subscription_group_id": "subscription_group_identifier_2",
        "subscription_state": "subscribed"
        },
        {
          "subscription_group_id": "subscription_group_identifier_3",
          "subscription_state": "subscribed"
        }
      ]
    }
  ]
}'
```

## Réponses

Lorsque vous utilisez l’une des demandes API susmentionnées, vous devriez recevoir l’une des trois réponses générales suivantes :

### Message réussi

Les messages réussis seront envoyés avec la réponse suivante :

```json
{
  "message" : "réussite",
  "attributes_processed" : (optional, integer)si des attributs sont compris dans la requête, ceci retournera sous forme d’entier le nombre external_idspossédant des attributs qui sont dans la file d’attente de traitement,
  "events_processed" : (optional, integer)si des événements sont compris dans la requête, ceci retournera sous forme d’entier le nombre d’événements qui sont dans la file d’attente de traitement,
  "purchases_processed" : (optional, integer), si des achats sont compris dans la requête, ceci retournera sous forme d’entier le nombre d’achats qui sont dans la file d’attente de traitement,
}
```

### Message réussi sans erreurs fatales

Si votre message est réussi mais qu’il y a des erreurs non fatales, comme un objet d’événement non valide hors d’une longue liste d’événements, vous recevrez la réponse suivante :

```json
{
  "message" : "réussite",
  "errors" : [
    {
      <minor error message>
    }
  ]
}
```

Pour les messages de réussite, toutes les données qui n’ont pas été affectées par une erreur du tableau `errors` seront toujours traitées. 

### Message avec erreurs fatales

Si votre message contient une erreur fatale, vous recevrez la réponse suivante :

```json
{
  "message" : <fatal error message>,
  "errors" : [
    {
      <fatal error message>
    }
  ]
}
```

### Codes de réponse des erreurs fatales

Les codes d’état suivants et les messages d’erreur associés seront renvoyés si votre demande rencontre une erreur fatale. Les codes d’erreur suivants indiquent qu’aucune donnée ne sera traitée.

| Code d’erreur | Raison/Cause |
| ---------------------| --------------- |
| `400 Bad Request` | Syntaxe incorrecte. |
| `401 Unauthorized` | Clé API REST inconnue ou manquante. |
| `404 Not Found` | Clé API REST inconnue (si fournie). |
| `429 Rate Limited` | Limite de débit dépassée. |
| `5XX` | Erreur de serveur interne, vous devriez réessayer avec le délai exponentiel. |
{: .reset-td-br-1 .reset-td-br-2}

<<<<<<< HEAD
Si vous recevez l’erreur « Le external_id indiqué est sur la liste noire et est non autorisé », votre requête contient peut-être un « utilisateur factice ». Pour plus d’informations, consultez [Blocage des courriers indésirables]({{site.baseurl}}/user_guide/data_and_analytics/user_data_collection/user_archival/#spam-blocking). 

## Créer un profil d’utilisateur alias uniquement

Vous pouvez utiliser le endpoint `/users/track` pour créer un nouvel utilisateur alias-uniquement en définissant la clé `_update_existing_only` avec une valeur `false` dans le corps de la requête. Si cette valeur est omise, le profil utilisateur alias uniquement ne sera pas créé. Un utilisateur alias uniquement permet de s’assurer qu’un seul profil avec cet alias existe. C’est notamment utile lorsque vous construisez une nouvelle intégration, car cela empêche la création de doublons de profil utilisateur

### Exemple de requête pour créer un utilisateur alias uniquement.
```
curl --location --request POST 'https://rest.iad-01.braze.com/users/track' \
--header 'Content-Type: application/json' \
--header 'Authorization: Bearer YOUR-API-KEY-HERE' \
--data-raw '{
{
    "attributes": [
        {
            "_update_existing_only": false,
            "user_alias": {
                "alias_name": "example_name",
                "alias_label": "example_label"
            },
            "email": "email@example.com"
        }
    ],
}
```
=======
Si vous recevez l’erreur « provided external_id is blacklisted and disallowed » (… fourni est sur la liste noire et n’est pas autorisé), votre demande contient peut-être un « utilisateur factice ». Pour plus d’informations, consultez [Blocage des courriers indésirables]({{site.baseurl}}/user_guide/data_and_analytics/user_data_collection/user_archival/#spam-blocking). 
>>>>>>> 7d029435

## Importation de données utilisateur héritées

Vous pouvez soumettre des données via l’API Braze pour un utilisateur qui n’a pas encore utilisé votre application mobile afin de générer un profil utilisateur. Si l’utilisateur se sert ultérieurement de l’application, toutes les informations qui suivent son identification via le SDK seront fusionnées avec le profil utilisateur existant que vous avez créé via l’appel d’API. Tout comportement utilisateur enregistré de manière anonyme par le SDK avant l’identification sera perdu lors de la fusion avec le profil utilisateur existant généré par l’API.

L’outil de segmentation inclura ces utilisateurs, qu’ils aient utilisé l’application ou pas. Si vous souhaitez exclure les utilisateurs téléchargés via l’API utilisateur qui n’ont pas encore utilisé l’application, ajoutez simplement le filtre : `Session Count > 0`.

## Effectuer des mises à jour en masse

Si vous avez un cas d’utilisation où vous devez effectuer des mises à jour par lots dans l’endpoint `users/track`, nous vous recommandons d’ajouter l’en-tête de mise à jour en masse afin que Braze puisse identifier, observer et acheminer correctement votre demande.

Reportez-vous à la demande d’exemple suivante avec l’en-tête `X-Braze-Bulk` :

```
curl --location --request POST 'https://rest.iad-01.braze.com/users/track' \
--header 'Content-Type: application/json' \
--header 'X-Braze-Bulk: true' \
--header 'Authorization: Bearer YOUR-API-KEY-HERE' \
--data-raw '{ "attributes": [ ], "events": [ ], "purchases": [ ] }'
```

{% alert warning %}
Lorsque l’en-tête `X-Braze-Bulk` est présent avec des valeurs, Braze considère la demande comme une demande en masse. Définissez la valeur sur `true`. Actuellement, définir la valeur sur `false` ne désactive pas l’en-tête ; il sera toujours traité comme si c’était vrai.
{% endalert %}

### Cas d’utilisation

Examinez les cas d’utilisation suivants dans lesquels vous pouvez utiliser l’en-tête de mise à jour en masse :

- Un travail quotidien où les attributs personnalisés de plusieurs utilisateurs sont mis à jour via l’endpoint `/users/track`.
- Un script de backfill de données utilisateur ad hoc qui met à jour les informations utilisateur via l’endpoint `/users/track`.

{% endapi %}<|MERGE_RESOLUTION|>--- conflicted
+++ resolved
@@ -56,14 +56,11 @@
 | `purchases` | Facultatif | Tableau d’objets d’achat | Voir [Objet Achats]({{site.baseurl}}/api/objects_filters/purchase_object/) |
 {: .reset-td-br-1 .reset-td-br-2 .reset-td-br-3  .reset-td-br-4}
 
-<<<<<<< HEAD
-=======
 Gardez les nuances suivantes à l’esprit lorsque vous utilisez l’endpoint `/users/track` :
 
 - Lorsque vous créez des utilisateurs alias uniquement par le biais de cet endpoint, vous devez explicitement définir l’indicateur `_update_existing_only` sur `false`.
 - La mise à jour du statut d’abonnement avec cet endpoint mettra à jour l’utilisateur spécifié par son `external_id` (comme User1) et mettre à jour le statut de l’abonnement de tous les utilisateurs ayant le même e-mail que cet utilisateur (user1).
 
->>>>>>> 7d029435
 ## Exemple de corps de demande pour le suivi des événements
 
 ```json
@@ -109,28 +106,17 @@
                 },
                 "cast": [
                     {
-<<<<<<< HEAD
-                        "name": "Acteur1"
-                    },
-                    {
-                        "name": "Acteur2"
-=======
                         "name": "Actor1"
                     },
                     {
                         "name": "Actor2"
->>>>>>> 7d029435
                     }
                 ]
             }
         },
         {
             "user_alias": {
-<<<<<<< HEAD
-                "alias_name": "appareil123",
-=======
                 "alias_name": "device123",
->>>>>>> 7d029435
                 "alias_label": "my_device_identifier"
             },
             "app_id": "your_app_identifier",
@@ -159,23 +145,12 @@
 }`
 ```
 
-<<<<<<< HEAD
-## Exemple de requête pour définir des groupes d’abonnement
-
-Cet exemple montre comment vous pouvez créer un utilisateur et définir son groupe d’abonnement dans l’objet Attributs de l’utilisateur. 
-
-La mise à jour du statut d’abonnement avec cet endpoint mettra à jour l’utilisateur spécifié par son `external_id` (comme User1) et mettre à jour le statut de l’abonnement de tous les utilisateurs ayant le même e-mail que cet utilisateur (Utilisateur1).
-
-{% alert important %}
-L’utilisation du endpoint pour créer un nouvel utilisateur et mettre à jour ses groupes d’abonnement est actuellement en accès anticipé. Contactez votre CSM Braze si vous souhaitez participer à l’accès anticipé.
-=======
 ## Exemple de demande pour définir des groupes d’abonnement
 
 Cet exemple montre comment créer un utilisateur et définir son groupe d’abonnement dans l’objet d’attributs utilisateur.
 
 {% alert important %}
 La fonction permettant d’utiliser un endpoint pour créer un nouvel utilisateur et mettre à jour ses groupes d’abonnement est actuellement en accès anticipé. Contactez votre gestionnaire du succès des clients Braze si vous souhaitez participer à l’accès anticipé.
->>>>>>> 7d029435
 {% endalert %}
 
 ```
@@ -187,11 +162,7 @@
   {
     "external_id": "user_identifier",
     "email": "example@email.com",
-<<<<<<< HEAD
-    "email_subscribe": "abonné",
-=======
     "email_subscribe": "subscribed",
->>>>>>> 7d029435
     "subscription_groups" : [{
       "subscription_group_id": "subscription_group_identifier_1",
       "subscription_state": "unsubscribed"
@@ -272,35 +243,7 @@
 | `5XX` | Erreur de serveur interne, vous devriez réessayer avec le délai exponentiel. |
 {: .reset-td-br-1 .reset-td-br-2}
 
-<<<<<<< HEAD
-Si vous recevez l’erreur « Le external_id indiqué est sur la liste noire et est non autorisé », votre requête contient peut-être un « utilisateur factice ». Pour plus d’informations, consultez [Blocage des courriers indésirables]({{site.baseurl}}/user_guide/data_and_analytics/user_data_collection/user_archival/#spam-blocking). 
-
-## Créer un profil d’utilisateur alias uniquement
-
-Vous pouvez utiliser le endpoint `/users/track` pour créer un nouvel utilisateur alias-uniquement en définissant la clé `_update_existing_only` avec une valeur `false` dans le corps de la requête. Si cette valeur est omise, le profil utilisateur alias uniquement ne sera pas créé. Un utilisateur alias uniquement permet de s’assurer qu’un seul profil avec cet alias existe. C’est notamment utile lorsque vous construisez une nouvelle intégration, car cela empêche la création de doublons de profil utilisateur
-
-### Exemple de requête pour créer un utilisateur alias uniquement.
-```
-curl --location --request POST 'https://rest.iad-01.braze.com/users/track' \
---header 'Content-Type: application/json' \
---header 'Authorization: Bearer YOUR-API-KEY-HERE' \
---data-raw '{
-{
-    "attributes": [
-        {
-            "_update_existing_only": false,
-            "user_alias": {
-                "alias_name": "example_name",
-                "alias_label": "example_label"
-            },
-            "email": "email@example.com"
-        }
-    ],
-}
-```
-=======
 Si vous recevez l’erreur « provided external_id is blacklisted and disallowed » (… fourni est sur la liste noire et n’est pas autorisé), votre demande contient peut-être un « utilisateur factice ». Pour plus d’informations, consultez [Blocage des courriers indésirables]({{site.baseurl}}/user_guide/data_and_analytics/user_data_collection/user_archival/#spam-blocking). 
->>>>>>> 7d029435
 
 ## Importation de données utilisateur héritées
 
