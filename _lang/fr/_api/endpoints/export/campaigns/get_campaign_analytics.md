<<<<<<< HEAD
---
nav_title: "GET : Analyse de campagne"
article_title: "GET : Analyse de campagne"
search_tag: Endpoint
page_order: 4
layout: api_page
page_type: reference
description: "Cet article présente en détail l’endpoint Obtenir les analyses de campagne."

---
{% api %}
# Endpoint Analyse de campagne
{% apimethod get %}
/campaigns/data_series
{% endapimethod %}

Utilisez cet endpoint pour récupérer une série quotidienne de diverses statistiques pour une campagne au fil du temps. Les données renvoyées comprennent le nombre de messages envoyés, ouverts, cliqués ou convertis par canal de messagerie.

{% apiref postman %}https://documenter.getpostman.com/view/4689407/SVYrsdsG?version=latest#c07b5ebd-0246-471e-b154-416d63ae28a1 {% endapiref %}

## Limites de débit

{% multi_lang_include rate_limits.md endpoint='default' %}

## Paramètres de demande

| Paramètre | Requis | Type de données | Description |
| --------- | -------- | --------- | ----------- |
| `campaign_id` | Requis | String | Voir [Identifiant API de campagne]({{site.baseurl}}/api/identifier_types/).<br><br> Le `campaign_id` pour les campagnes API se trouvent sur la page **Developer Console (Console du développeur)** et la page **Campaign Details (Informations relatives à la campagne)** dans votre tableau de bord, sinon vous pouvez utiliser l’[endpoint Campaign List (Liste de campagnes)](#campaign-list-endpoint). .|
| `length` | Requis | Integer | Nombre maximum de jours avant `ending_at` à inclure dans la série renvoyée. Doit être compris entre 1 et 100 (inclus). |
| `ending_at` | Facultatif | DateTime <br>(chaîne de caractères [ISO-8601](https://en.wikipedia.org/wiki/ISO_8601)) | Date à laquelle la série de données doit se terminer. Par défaut, l’heure de la demande. |
{: .reset-td-br-1 .reset-td-br-2 .reset-td-br-3  .reset-td-br-4}

## Exemple de demande 
{% raw %}
```
curl --location -g --request GET 'https://rest.iad-01.braze.com/campaigns/data_series?campaign_id={{campaign_identifier}}&length=7&ending_at=2020-06-28T23:59:59-5:00' \
--header 'Authorization: Bearer YOUR-REST-API-KEY'
```
{% endraw %}

## Réponses

### Réponse multicanaux

```json
Content-Type: application/json
Authorization: Bearer YOUR-REST-API-KEY
{
    "message": (required, string) le statut de l’exportation, renvoie « réussite » lorsqu’elle s’achève sans erreur,
    "data" : [
        {
            "time" : (string) la date en tant que date ISO 8601,
            "messages" : {
                "ios_push" : [
                    {
                      "variation_name": (string) le nom du message dans le tableau de bord (par ex., « iOS_Push »),,
                      "sent" : (int) le nombre d’envois,
                      "direct_opens" : (int) le nombre d’ouvertures directes,
                      "total_opens" : (int) le nombre total d’ouvertures,
                      "bounces" : (int) le nombre de rebonds,
                      "body_clicks" : (int) le nombre de clics sur le corps,
                      "revenue": (float) le nombre de dollars de revenus (USD),
                      "unique_recipients": (int) le nombre de destinataires uniques,
                      "conversions": (int) le nombre de conversions,
                      "conversions_by_send_time": (int) le nombre de conversions attribuées à la date à laquelle la campagne a été envoyée,
                      "conversions1": (optional, int) le décompte de conversions pour le deuxième événement de conversion,
                      "conversions1_by_send_time": (optional, int) le décompte de conversions pour le deuxième événement de conversion attribué à la date à laquelle la campagne a été envoyée,
                      "conversions2": (optional, int) le décompte de conversions pour le troisième événement de conversion,
                      "conversions2_by_send_time": (optional, int) le décompte de conversions pour le troisième événement de conversion attribué à la date à laquelle la campagne a été envoyée,
                      "conversions3": (optional, int) le décompte de conversions pour le quatrième événement de conversion,
                      "conversions3_by_send_time": (optional, int) le décompte de conversions pour le quatrième événement de conversion attribué à la date à laquelle la campagne a été envoyée
                      "carousel_slide_[NUM]_[TITLE]_click": (optional, int) le décompte de clicks de diaporama en carrousel,
                      "notif_button_[NUM]_[TITLE]_click": (optional, int) le décompte de clicks de bouton de notification
                    }
                ],
                "android_push" : [
                    {
                      "sent" : (int) le nombre d’envois,
                      "direct_opens" : (int) le nombre d’ouvertures directes,
                      "total_opens" : (int)le nombre total d’ouvertures,
                      "bounces" : (int) le nombre de rebonds,
                      "body_clicks" : (int) le nombre de clics sur le corps
                    }
                ],
                "webhook": [
                    {
                      "sent": (int) le nombre d’envois,
                      "errors": (int) le nombre d’erreurs
                    }
                ],
                "email" : [
                    {
                      "sent": (int) le nombre d’envois,
                      "opens": (int) le nombre d’ouvertures,
                      "unique_opens": (int) le nombre d’ouvertures uniques,
                      "clicks": (int) le nombre de clics,
                      "unique_clicks": (int) le nombre de clics uniques,
                      "unsubscribes": (int) le nombre de désabonnements,
                      "bounces": (int) le nombre de rebonds,
                      "delivered": (int) le nombre de messages livrés,
                      "reported_spam": (int) le nombre de messages signalés comme courriers indésirables
                    }
                ],
                "sms" : [
                  {
                    "sent": (int) le nombre d’envois,
                    "sent_to_carrier" : (int) le nombre de messages envoyés à l’opérateur,
                    "delivered": (int)le nombre de messages livrés,
                    "rejected": (int) le nombre de messages rejetés,
                    "delivery_failed": (int) le nombre de livraisons qui ont échoué,
                    "clicks": (int) le nombre de clics sur les liens raccourcis,
                    "opt_out" : (int) le nombre de refus,
                    "help" : (int) le nombre de messages d’aide reçus
                  }
                ],
                "content_cards" : [
                  { 
                    "variation_name": (string) le nom de la variation, 
                    "variation_api_id": (string) l’identifiant de la variation API, 
                    "sent": (int) le nombre d’envois, 
                    "total_impressions": (int) le nombre total d’impressions, 
                    "unique_impressions": (int) le nombre total d’impressions uniques,,
                    "total_clicks": (int) le nombre total de clics, 
                    "unique_clicks": (int) le nombre de clics uniques, 
                    "total_dismissals": (int) le nombre total de rejets, 
                    "unique_dismissals": (int) le nombre total de rejets uniques, 
                    "revenue": (float) le nombre de dollars de revenus (USD),
                    "unique_recipients": (int) le nombre de destinataires uniques,
                    "conversions": (int) le nombre de conversions,
                    "conversions_by_send_time": (int) le nombre de conversions attribuées à la date à laquelle la campagne a été envoyée,
                    "conversions1": (optional, int) le décompte de conversions pour le deuxième événement de conversion,
                    "conversions1_by_send_time": (optional, int) le décompte de conversions pour le deuxième événement de conversion attribué à la date à laquelle la campagne a été envoyée,
                    "conversions2": (optional, int) le décompte de conversions pour le troisième événement de conversion,
                    "conversions2_by_send_time": (optional, int) le décompte de conversions pour le troisième événement de conversion attribué à la date à laquelle la campagne a été envoyée,
                    "conversions3": (optional, int) le décompte de conversions pour le quatrième événement de conversion,
                    "conversions3_by_send_time": (optional, int) le décompte de conversions pour le quatrième événement de conversion attribué à la date à laquelle la campagne a été envoyée
                  }
                ]
              },
           "conversions_by_send_time": (optional, int),
           "conversions1_by_send_time": (optional, int),
           "conversions2_by_send_time": (optional, int),
           "conversions3_by_send_time": (optional, int),
           "conversions": (int),
           "conversions1": (optional, int),
           "conversions2": (optional, int),
           "conversions3": (optional, int),
           "unique_recipients": (int),
           "revenue": (optional, float)
        },
        ...
    ],
    ...
}
```

### Réponse multivariées

```json
Content-Type: application/json
Authorization: Bearer YOUR-REST-API-KEY
{
    "data" : [
        {
            "time" : (string) la date en tant que date ISO 8601,
            "conversions" : (int) le nombre de conversions,
            "revenue": (float) le nombre de dollars de revenus (USD),
            "conversions_by_send_time": (int) le nombre de conversions attribuées à la date à laquelle la campagne a été envoyée,
            "messages" : {
               "trigger_in_app_message": [{
                    "variation_name": (optional, string) le nom de la variation,
                    "impressions": (int) le nombre d’impressions,
                    "clicks": (int) le nombre de clics,
                    "first_button_clicks": (int) le nombre de premiers clics de bouton,
                    "second_button_clicks": (int) le nombre de deuxièmes clics de bouton,
                    "revenue": (float) le nombre de dollars de revenus (USD),
                    "unique_recipients": (int) le nombre de destinataires uniques,
                    "conversions": (int) le nombre de conversions,
                    "conversions_by_send_time": (int) le nombre de conversions attribuées à la date à laquelle la campagne a été envoyée,
                    "conversions1": (optional, int) le décompte de conversions pour le deuxième événement de conversion,
                    "conversions1_by_send_time": (optional, int) le décompte de conversions pour le deuxième événement de conversion attribué à la date à laquelle la campagne a été envoyée,
                    "conversions2": (optional, int) le décompte de conversions pour le troisième événement de conversion,
                    "conversions2_by_send_time": (optional, int) le décompte de conversions pour le troisième événement de conversion attribué à la date à laquelle la campagne a été envoyée,
                    "conversions3": (optional, int) le décompte de conversions pour le quatrième événement de conversion,
                    "conversions3_by_send_time": (optional, int) le décompte de conversions pour le quatrième événement de conversion attribué à la date à laquelle la campagne a été envoyée
      			}, {
      				"variation_name": (optional, string) le nom de la variation,
      				"impressions": (int) le nombre d’impressions,
      				"clicks": (int) le nombre de clics,
      				"first_button_clicks": (int) le nombre de premiers clics de bouton,
      				"second_button_clicks": (int) le nombre de deuxièmes clics de bouton,
                    "revenue": (float) le nombre de dollars de revenus (USD),
                    "unique_recipients": (int) le nombre de destinataires uniques,
                    "conversions": (int) le nombre de conversions,
                    "conversions_by_send_time": (int) le nombre de conversions attribuées à la date à laquelle la campagne a été envoyée,
                    "conversions1": (optional, int) le décompte de conversions pour le deuxième événement de conversion,
                    "conversions1_by_send_time": (optional, int) le décompte de conversions pour le deuxième événement de conversion attribué à la date à laquelle la campagne a été envoyée,
                    "conversions2": (optional, int) le décompte de conversions pour le troisième événement de conversion,
                    "conversions2_by_send_time": (optional, int) le décompte de conversions pour le troisième événement de conversion attribué à la date à laquelle la campagne a été envoyée,
                    "conversions3": (optional, int) le décompte de conversions pour le quatrième événement de conversion,
                    "conversions3_by_send_time": (optional, int) le décompte de conversions pour le quatrième événement de conversion attribué à la date à laquelle la campagne a été envoyée
      			}, {
      				"variation_name": (optional, string) le nom de la variation,
      				"revenue": (float) le nombre de dollars de revenus (USD),
      				"unique_recipients": (int) le nombre de destinataires uniques,
      				"conversions": (int) le nombre de conversions,
                    "conversions_by_send_time": (int) le nombre de conversions attribuées à la date à laquelle la campagne a été envoyée,
                    "conversions1": (optional, int) le décompte de conversions pour le deuxième événement de conversion,
                    "conversions1_by_send_time": (optional, int) le décompte de conversions pour le deuxième événement de conversion attribué à la date à laquelle la campagne a été envoyée,
                    "conversions2": (optional, int) le décompte de conversions pour le troisième événement de conversion,
                    "conversions2_by_send_time": (optional, int) le décompte de conversions pour le troisième événement de conversion attribué à la date à laquelle la campagne a été envoyée,
                    "conversions3": (optional, int) le décompte de conversions pour le quatrième événement de conversion,
                    "conversions3_by_send_time": (optional, int) le décompte de conversions pour le quatrième événement de conversion attribué à la date à laquelle la campagne a été envoyée
      				"enrolled": (optional, int) le décompte d’utilisateurs inscrits
      			}]
      		},
      		"conversions_by_send_time": (optional, int),
      		"conversions1_by_send_time": (optional, int),
      		"conversions2_by_send_time": (optional, int),
      		"conversions3_by_send_time": (optional, int),
      		"conversions": (optional, int),
      		"conversions1": (optional, int),
      		"conversions2": (optional, int),
      		"conversions3": (optional, int),
      		"unique_recipients": (int),
      		"revenue": (optional, float)
         }],
         ...
}
```

Les types de messages possibles sont `email`, `in_app_message`, `webhook`, `android_push`, `ios_push`, `kindle_push`, et `web_push`. Tous les types de messages des notifications push auront les mêmes statistiques que celles d’`android_push`.

{% alert tip %}
Pour obtenir de l’aide sur les exportations CSV et de l’API, consultez la section [Résolution des problèmes d’exportation]({{site.baseurl}}/user_guide/data_and_analytics/export_braze_data/export_troubleshooting/)..
{% endalert %}

{% endapi %}
=======
---
nav_title: "GET : Analyse de campagne"
article_title: "GET : Analyse de campagne"
search_tag: Endpoint
page_order: 4
layout: api_page
page_type: reference
description: "Cet article présente en détail l’endpoint Obtenir les analyses de campagne."

---
{% api %}
# Endpoint Analyse de campagne
{% apimethod get %}
/campaigns/data_series
{% endapimethod %}

Utilisez cet endpoint pour récupérer quotidiennement une série de diverses statistiques pour une campagne sur la durée. Les données renvoyées comprennent le nombre de messages envoyés, ouverts, cliqués ou convertis par canal de messagerie.

{% apiref postman %}https://documenter.getpostman.com/view/4689407/SVYrsdsG?version=latest#c07b5ebd-0246-471e-b154-416d63ae28a1 {% endapiref %}

## Limites de débit

{% multi_lang_include rate_limits.md endpoint='default' %}

## Paramètres de demande

| Paramètre | Requis | Type de données | Description |
| --------- | -------- | --------- | ----------- |
| `campaign_id` | Requis | Chaîne de caractères | Voir [Identifiant API de campagne]({{site.baseurl}}/api/identifier_types/).<br><br> Le `campaign_id` pour les campagnes API se trouvent sur la page **Developer Console (Console du développeur)** et la page **Campaign Details (Informations relatives à la campagne)** dans votre tableau de bord, sinon vous pouvez utiliser l’[endpoint Liste de campagnes](#campaign-list-endpoint). |
| `length` | Requis | Entier | Nombre maximum de jours avant `ending_at` à inclure dans la série renvoyée. Doit être compris entre 1 et 100 (inclus). |
| `ending_at` | Facultatif | DateTime <br>(chaîne de caractères [ISO-8601](https://en.wikipedia.org/wiki/ISO_8601)) | Date à laquelle la série de données doit se terminer. Par défaut, l’heure de la demande. |
{: .reset-td-br-1 .reset-td-br-2 .reset-td-br-3  .reset-td-br-4}

## Exemple de demande 
{% raw %}
```
curl --location -g --request GET 'https://rest.iad-01.braze.com/campaigns/data_series?campaign_id={{campaign_identifier}}&length=7&ending_at=2020-06-28T23:59:59-5:00' \
--header 'Authorization: Bearer YOUR-REST-API-KEY'
```
{% endraw %}

## Réponses

### Réponse multicanaux

```json
Content-Type: application/json
Authorization: Bearer YOUR-REST-API-KEY
{
    "message": (required, string) the status of the export, returns 'success' when completed without errors,
    "data" : [
        {
            "time" : (string) the date as ISO 8601 date,
            "messages" : {
                "ios_push" : [
                    {
                      "variation_name": (string) the name of the message in the dashboard (eg., "iOS_Push"),
                      "sent" : (int) the number of sends,
                      "direct_opens" : (int) the number of direct opens,
                      "total_opens" : (int) the number of total opens,
                      "bounces" : (int) the number of bounces,
                      "body_clicks" : (int) the number of body clicks,
                      "revenue": (float) the number of dollars of revenue (USD),
                      "unique_recipients": (int) the number of unique recipients,
                      "conversions": (int) the number of conversions,
                      "conversions_by_send_time": (int) the number of conversions attributed to the date the campaign was sent,
                      "conversions1": (optional, int) the number of conversions for the second conversion event,
                      "conversions1_by_send_time": (optional, int) the number of conversions for the second conversion event attributed to the date the campaign was sent,
                      "conversions2": (optional, int) the number of conversions for the third conversion event,
                      "conversions2_by_send_time": (optional, int) the number of conversions for the third conversion event attributed to the date the campaign was sent,
                      "conversions3": (optional, int) the number of conversions for the fourth conversion event,
                      "conversions3_by_send_time": (optional, int) the number of conversions for the fourth conversion event attributed to the date the campaign was sent
                      "carousel_slide_[NUM]_[TITLE]_click": (optional, int) the number of carousel slide clicks,
                      "notif_button_[NUM]_[TITLE]_click": (optional, int) the number of notification button clicks
                    }
                ],
                "android_push" : [
                    {
                      "sent" : (int) the number of sends,
                      "direct_opens" : (int) the number of direct opens,
                      "total_opens" : (int)the number of total opens,
                      "bounces" : (int) the number of bounces,
                      "body_clicks" : (int) the number of body clicks
                    }
                ],
                "webhook": [
                    {
                      "sent": (int) the number of sends,
                      "errors": (int) the number of errors
                    }
                ],
                "email" : [
                    {
                      "sent": (int) the number of sends,
                      "opens": (int) the number of opens,
                      "unique_opens": (int) the number of unique opens,
                      "clicks": (int) the number of clicks,
                      "unique_clicks": (int) the number of unique clicks,
                      "unsubscribes": (int) the number of unsubscribes,
                      "bounces": (int) the number of bounces,
                      "delivered": (int) the number of messages delivered,
                      "reported_spam": (int) the number of messages reported as spam
                    }
                ],
                "sms" : [
                  {
                    "sent": (int) the number of sends,
                    "sent_to_carrier" : (int) the number of messages sent to the carrier,
                    "delivered": (int)the number of delivered messages,
                    "rejected": (int) the number of rejected messages,
                    "delivery_failed": (int) the number of failied deliveries,
                    "opt_out" : (int) the number of opt outs,
                    "help" : (int) the number of help messages recieved
                  }
                ],
                "content_cards" : [
                  { 
                    "variation_name": (string) the variation name, 
                    "variation_api_id": (string) the variation API identifier, 
                    "sent": (int) the number of sends, 
                    "total_impressions": (int) the number of total impressions, 
                    "unique_impressions": (int) the number of unique impressions,
                    "total_clicks": (int) the number of total clicks, 
                    "unique_clicks": (int) the number of unique clicks, 
                    "total_dismissals": (int) the number of total dismissals, 
                    "unique_dismissals": (int) the number of unique dismissals, 
                    "revenue": (float) the number of dollars of revenue (USD),
                    "unique_recipients": (int) the number of unique recipients,
                    "conversions": (int) the number of conversions,
                    "conversions_by_send_time": (int) the number of conversions attributed to the date the campaign was sent,
                    "conversions1": (optional, int) the number of conversions for the second conversion event,
                    "conversions1_by_send_time": (optional, int) the number of conversions for the second conversion event attributed to the date the campaign was sent,
                    "conversions2": (optional, int) the number of conversions for the third conversion event,
                    "conversions2_by_send_time": (optional, int) the number of conversions for the third conversion event attributed to the date the campaign was sent,
                    "conversions3": (optional, int) the number of conversions for the fourth conversion event,
                    "conversions3_by_send_time": (optional, int) the number of conversions for the fourth conversion event attributed to the date the campaign was sent
                  }
                ]
              },
           "conversions_by_send_time": (optional, int),
           "conversions1_by_send_time": (optional, int),
           "conversions2_by_send_time": (optional, int),
           "conversions3_by_send_time": (optional, int),
           "conversions": (int),
           "conversions1": (optional, int),
           "conversions2": (optional, int),
           "conversions3": (optional, int),
           "unique_recipients": (int),
           "revenue": (optional, float)
        },
        ...
    ],
    ...
}
```

### Réponse multivariées

```json
Content-Type: application/json
Authorization: Bearer YOUR-REST-API-KEY
{
    "data" : [
        {
            "time" : (string) the date as ISO 8601 date,
            "conversions" : (int) the number of conversions,
            "revenue": (float) the number of dollars of revenue (USD),
            "conversions_by_send_time": (int) the number of conversions attributed to the date the campaign was sent,
            "messages" : {
               "trigger_in_app_message": [{
                    "variation_name": (optional, string) the variation name,
                    "impressions": (int) the number of impressions,
                    "clicks": (int) the number of clicks,
                    "first_button_clicks": (int) the number of first button clicks,
                    "second_button_clicks": (int) the number of second button clicks,
                    "revenue": (float) the number of dollars of revenue (USD),
                    "unique_recipients": (int) the number of unique recipients,
                    "conversions": (int) the number of conversions,
                    "conversions_by_send_time": (int) the number of conversions attributed to the date the campaign was sent,
                    "conversions1": (optional, int) the number of conversions for the second conversion event,
                    "conversions1_by_send_time": (optional, int) the number of conversions for the second conversion event attributed to the date the campaign was sent,
                    "conversions2": (optional, int) the number of conversions for the third conversion event,
                    "conversions2_by_send_time": (optional, int) the number of conversions for the third conversion event attributed to the date the campaign was sent,
                    "conversions3": (optional, int) the number of conversions for the fourth conversion event,
                    "conversions3_by_send_time": (optional, int) the number of conversions for the fourth conversion event attributed to the date the campaign was sent
      			}, {
      				"variation_name": (optional, string) the variation name,
      				"impressions": (int) the number of impressions,
      				"clicks": (int) the number of clicks,
      				"first_button_clicks": (int) the number of first button clicks,
      				"second_button_clicks": (int) the number of second button clicks,
                    "revenue": (float) the number of dollars of revenue (USD),
                    "unique_recipients": (int) the number of unique recipients,
                    "conversions": (int) the number of conversions,
                    "conversions_by_send_time": (int) the number of conversions attributed to the date the campaign was sent,
                    "conversions1": (optional, int) the number of conversions for the second conversion event,
                    "conversions1_by_send_time": (optional, int) the number of conversions for the second conversion event attributed to the date the campaign was sent,
                    "conversions2": (optional, int) the number of conversions for the third conversion event,
                    "conversions2_by_send_time": (optional, int) the number of conversions for the third conversion event attributed to the date the campaign was sent,
                    "conversions3": (optional, int) the number of conversions for the fourth conversion event,
                    "conversions3_by_send_time": (optional, int) the number of conversions for the fourth conversion event attributed to the date the campaign was sent
      			}, {
      				"variation_name": (optional, string) the variation name,
      				"revenue": (float) the number of dollars of revenue (USD),
      				"unique_recipients": (int) the number of unique recipients,
      				"conversions": (int) the number of conversions,
                    "conversions_by_send_time": (int) the number of conversions attributed to the date the campaign was sent,
                    "conversions1": (optional, int) the number of conversions for the second conversion event,
                    "conversions1_by_send_time": (optional, int) the number of conversions for the second conversion event attributed to the date the campaign was sent,
                    "conversions2": (optional, int) the number of conversions for the third conversion event,
                    "conversions2_by_send_time": (optional, int) the number of conversions for the third conversion event attributed to the date the campaign was sent,
                    "conversions3": (optional, int) the number of conversions for the fourth conversion event,
                    "conversions3_by_send_time": (optional, int) the number of conversions for the fourth conversion event attributed to the date the campaign was sent
      				"enrolled": (optional, int) the number of enrolled users
      			}]
      		},
      		"conversions_by_send_time": (optional, int),
      		"conversions1_by_send_time": (optional, int),
      		"conversions2_by_send_time": (optional, int),
      		"conversions3_by_send_time": (optional, int),
      		"conversions": (optional, int),
      		"conversions1": (optional, int),
      		"conversions2": (optional, int),
      		"conversions3": (optional, int),
      		"unique_recipients": (int),
      		"revenue": (optional, float)
         }],
         ...
}
```

Les types de messages possibles sont `email`, `in_app_message`, `webhook`, `android_push`, `ios_push`, `kindle_push`, `web_push`, `windows_phone8_push`, et `windows_universal_push`. Tous les types de messages des notifications push auront les mêmes statistiques que celles d’`android_push`.

{% alert tip %}
Pour obtenir de l’aide sur les exportations CSV et de l’API, consultez la section [Résolution des problèmes d’exportation]({{site.baseurl}}/user_guide/data_and_analytics/export_braze_data/export_troubleshooting/).
{% endalert %}

{% endapi %}
>>>>>>> ba086a28
<|MERGE_RESOLUTION|>--- conflicted
+++ resolved
@@ -1,480 +1,240 @@
-<<<<<<< HEAD
----
-nav_title: "GET : Analyse de campagne"
-article_title: "GET : Analyse de campagne"
-search_tag: Endpoint
-page_order: 4
-layout: api_page
-page_type: reference
-description: "Cet article présente en détail l’endpoint Obtenir les analyses de campagne."
-
----
-{% api %}
-# Endpoint Analyse de campagne
-{% apimethod get %}
-/campaigns/data_series
-{% endapimethod %}
-
-Utilisez cet endpoint pour récupérer une série quotidienne de diverses statistiques pour une campagne au fil du temps. Les données renvoyées comprennent le nombre de messages envoyés, ouverts, cliqués ou convertis par canal de messagerie.
-
-{% apiref postman %}https://documenter.getpostman.com/view/4689407/SVYrsdsG?version=latest#c07b5ebd-0246-471e-b154-416d63ae28a1 {% endapiref %}
-
-## Limites de débit
-
-{% multi_lang_include rate_limits.md endpoint='default' %}
-
-## Paramètres de demande
-
-| Paramètre | Requis | Type de données | Description |
-| --------- | -------- | --------- | ----------- |
-| `campaign_id` | Requis | String | Voir [Identifiant API de campagne]({{site.baseurl}}/api/identifier_types/).<br><br> Le `campaign_id` pour les campagnes API se trouvent sur la page **Developer Console (Console du développeur)** et la page **Campaign Details (Informations relatives à la campagne)** dans votre tableau de bord, sinon vous pouvez utiliser l’[endpoint Campaign List (Liste de campagnes)](#campaign-list-endpoint). .|
-| `length` | Requis | Integer | Nombre maximum de jours avant `ending_at` à inclure dans la série renvoyée. Doit être compris entre 1 et 100 (inclus). |
-| `ending_at` | Facultatif | DateTime <br>(chaîne de caractères [ISO-8601](https://en.wikipedia.org/wiki/ISO_8601)) | Date à laquelle la série de données doit se terminer. Par défaut, l’heure de la demande. |
-{: .reset-td-br-1 .reset-td-br-2 .reset-td-br-3  .reset-td-br-4}
-
-## Exemple de demande 
-{% raw %}
-```
-curl --location -g --request GET 'https://rest.iad-01.braze.com/campaigns/data_series?campaign_id={{campaign_identifier}}&length=7&ending_at=2020-06-28T23:59:59-5:00' \
---header 'Authorization: Bearer YOUR-REST-API-KEY'
-```
-{% endraw %}
-
-## Réponses
-
-### Réponse multicanaux
-
-```json
-Content-Type: application/json
-Authorization: Bearer YOUR-REST-API-KEY
-{
-    "message": (required, string) le statut de l’exportation, renvoie « réussite » lorsqu’elle s’achève sans erreur,
-    "data" : [
-        {
-            "time" : (string) la date en tant que date ISO 8601,
-            "messages" : {
-                "ios_push" : [
-                    {
-                      "variation_name": (string) le nom du message dans le tableau de bord (par ex., « iOS_Push »),,
-                      "sent" : (int) le nombre d’envois,
-                      "direct_opens" : (int) le nombre d’ouvertures directes,
-                      "total_opens" : (int) le nombre total d’ouvertures,
-                      "bounces" : (int) le nombre de rebonds,
-                      "body_clicks" : (int) le nombre de clics sur le corps,
-                      "revenue": (float) le nombre de dollars de revenus (USD),
-                      "unique_recipients": (int) le nombre de destinataires uniques,
-                      "conversions": (int) le nombre de conversions,
-                      "conversions_by_send_time": (int) le nombre de conversions attribuées à la date à laquelle la campagne a été envoyée,
-                      "conversions1": (optional, int) le décompte de conversions pour le deuxième événement de conversion,
-                      "conversions1_by_send_time": (optional, int) le décompte de conversions pour le deuxième événement de conversion attribué à la date à laquelle la campagne a été envoyée,
-                      "conversions2": (optional, int) le décompte de conversions pour le troisième événement de conversion,
-                      "conversions2_by_send_time": (optional, int) le décompte de conversions pour le troisième événement de conversion attribué à la date à laquelle la campagne a été envoyée,
-                      "conversions3": (optional, int) le décompte de conversions pour le quatrième événement de conversion,
-                      "conversions3_by_send_time": (optional, int) le décompte de conversions pour le quatrième événement de conversion attribué à la date à laquelle la campagne a été envoyée
-                      "carousel_slide_[NUM]_[TITLE]_click": (optional, int) le décompte de clicks de diaporama en carrousel,
-                      "notif_button_[NUM]_[TITLE]_click": (optional, int) le décompte de clicks de bouton de notification
-                    }
-                ],
-                "android_push" : [
-                    {
-                      "sent" : (int) le nombre d’envois,
-                      "direct_opens" : (int) le nombre d’ouvertures directes,
-                      "total_opens" : (int)le nombre total d’ouvertures,
-                      "bounces" : (int) le nombre de rebonds,
-                      "body_clicks" : (int) le nombre de clics sur le corps
-                    }
-                ],
-                "webhook": [
-                    {
-                      "sent": (int) le nombre d’envois,
-                      "errors": (int) le nombre d’erreurs
-                    }
-                ],
-                "email" : [
-                    {
-                      "sent": (int) le nombre d’envois,
-                      "opens": (int) le nombre d’ouvertures,
-                      "unique_opens": (int) le nombre d’ouvertures uniques,
-                      "clicks": (int) le nombre de clics,
-                      "unique_clicks": (int) le nombre de clics uniques,
-                      "unsubscribes": (int) le nombre de désabonnements,
-                      "bounces": (int) le nombre de rebonds,
-                      "delivered": (int) le nombre de messages livrés,
-                      "reported_spam": (int) le nombre de messages signalés comme courriers indésirables
-                    }
-                ],
-                "sms" : [
-                  {
-                    "sent": (int) le nombre d’envois,
-                    "sent_to_carrier" : (int) le nombre de messages envoyés à l’opérateur,
-                    "delivered": (int)le nombre de messages livrés,
-                    "rejected": (int) le nombre de messages rejetés,
-                    "delivery_failed": (int) le nombre de livraisons qui ont échoué,
-                    "clicks": (int) le nombre de clics sur les liens raccourcis,
-                    "opt_out" : (int) le nombre de refus,
-                    "help" : (int) le nombre de messages d’aide reçus
-                  }
-                ],
-                "content_cards" : [
-                  { 
-                    "variation_name": (string) le nom de la variation, 
-                    "variation_api_id": (string) l’identifiant de la variation API, 
-                    "sent": (int) le nombre d’envois, 
-                    "total_impressions": (int) le nombre total d’impressions, 
-                    "unique_impressions": (int) le nombre total d’impressions uniques,,
-                    "total_clicks": (int) le nombre total de clics, 
-                    "unique_clicks": (int) le nombre de clics uniques, 
-                    "total_dismissals": (int) le nombre total de rejets, 
-                    "unique_dismissals": (int) le nombre total de rejets uniques, 
-                    "revenue": (float) le nombre de dollars de revenus (USD),
-                    "unique_recipients": (int) le nombre de destinataires uniques,
-                    "conversions": (int) le nombre de conversions,
-                    "conversions_by_send_time": (int) le nombre de conversions attribuées à la date à laquelle la campagne a été envoyée,
-                    "conversions1": (optional, int) le décompte de conversions pour le deuxième événement de conversion,
-                    "conversions1_by_send_time": (optional, int) le décompte de conversions pour le deuxième événement de conversion attribué à la date à laquelle la campagne a été envoyée,
-                    "conversions2": (optional, int) le décompte de conversions pour le troisième événement de conversion,
-                    "conversions2_by_send_time": (optional, int) le décompte de conversions pour le troisième événement de conversion attribué à la date à laquelle la campagne a été envoyée,
-                    "conversions3": (optional, int) le décompte de conversions pour le quatrième événement de conversion,
-                    "conversions3_by_send_time": (optional, int) le décompte de conversions pour le quatrième événement de conversion attribué à la date à laquelle la campagne a été envoyée
-                  }
-                ]
-              },
-           "conversions_by_send_time": (optional, int),
-           "conversions1_by_send_time": (optional, int),
-           "conversions2_by_send_time": (optional, int),
-           "conversions3_by_send_time": (optional, int),
-           "conversions": (int),
-           "conversions1": (optional, int),
-           "conversions2": (optional, int),
-           "conversions3": (optional, int),
-           "unique_recipients": (int),
-           "revenue": (optional, float)
-        },
-        ...
-    ],
-    ...
-}
-```
-
-### Réponse multivariées
-
-```json
-Content-Type: application/json
-Authorization: Bearer YOUR-REST-API-KEY
-{
-    "data" : [
-        {
-            "time" : (string) la date en tant que date ISO 8601,
-            "conversions" : (int) le nombre de conversions,
-            "revenue": (float) le nombre de dollars de revenus (USD),
-            "conversions_by_send_time": (int) le nombre de conversions attribuées à la date à laquelle la campagne a été envoyée,
-            "messages" : {
-               "trigger_in_app_message": [{
-                    "variation_name": (optional, string) le nom de la variation,
-                    "impressions": (int) le nombre d’impressions,
-                    "clicks": (int) le nombre de clics,
-                    "first_button_clicks": (int) le nombre de premiers clics de bouton,
-                    "second_button_clicks": (int) le nombre de deuxièmes clics de bouton,
-                    "revenue": (float) le nombre de dollars de revenus (USD),
-                    "unique_recipients": (int) le nombre de destinataires uniques,
-                    "conversions": (int) le nombre de conversions,
-                    "conversions_by_send_time": (int) le nombre de conversions attribuées à la date à laquelle la campagne a été envoyée,
-                    "conversions1": (optional, int) le décompte de conversions pour le deuxième événement de conversion,
-                    "conversions1_by_send_time": (optional, int) le décompte de conversions pour le deuxième événement de conversion attribué à la date à laquelle la campagne a été envoyée,
-                    "conversions2": (optional, int) le décompte de conversions pour le troisième événement de conversion,
-                    "conversions2_by_send_time": (optional, int) le décompte de conversions pour le troisième événement de conversion attribué à la date à laquelle la campagne a été envoyée,
-                    "conversions3": (optional, int) le décompte de conversions pour le quatrième événement de conversion,
-                    "conversions3_by_send_time": (optional, int) le décompte de conversions pour le quatrième événement de conversion attribué à la date à laquelle la campagne a été envoyée
-      			}, {
-      				"variation_name": (optional, string) le nom de la variation,
-      				"impressions": (int) le nombre d’impressions,
-      				"clicks": (int) le nombre de clics,
-      				"first_button_clicks": (int) le nombre de premiers clics de bouton,
-      				"second_button_clicks": (int) le nombre de deuxièmes clics de bouton,
-                    "revenue": (float) le nombre de dollars de revenus (USD),
-                    "unique_recipients": (int) le nombre de destinataires uniques,
-                    "conversions": (int) le nombre de conversions,
-                    "conversions_by_send_time": (int) le nombre de conversions attribuées à la date à laquelle la campagne a été envoyée,
-                    "conversions1": (optional, int) le décompte de conversions pour le deuxième événement de conversion,
-                    "conversions1_by_send_time": (optional, int) le décompte de conversions pour le deuxième événement de conversion attribué à la date à laquelle la campagne a été envoyée,
-                    "conversions2": (optional, int) le décompte de conversions pour le troisième événement de conversion,
-                    "conversions2_by_send_time": (optional, int) le décompte de conversions pour le troisième événement de conversion attribué à la date à laquelle la campagne a été envoyée,
-                    "conversions3": (optional, int) le décompte de conversions pour le quatrième événement de conversion,
-                    "conversions3_by_send_time": (optional, int) le décompte de conversions pour le quatrième événement de conversion attribué à la date à laquelle la campagne a été envoyée
-      			}, {
-      				"variation_name": (optional, string) le nom de la variation,
-      				"revenue": (float) le nombre de dollars de revenus (USD),
-      				"unique_recipients": (int) le nombre de destinataires uniques,
-      				"conversions": (int) le nombre de conversions,
-                    "conversions_by_send_time": (int) le nombre de conversions attribuées à la date à laquelle la campagne a été envoyée,
-                    "conversions1": (optional, int) le décompte de conversions pour le deuxième événement de conversion,
-                    "conversions1_by_send_time": (optional, int) le décompte de conversions pour le deuxième événement de conversion attribué à la date à laquelle la campagne a été envoyée,
-                    "conversions2": (optional, int) le décompte de conversions pour le troisième événement de conversion,
-                    "conversions2_by_send_time": (optional, int) le décompte de conversions pour le troisième événement de conversion attribué à la date à laquelle la campagne a été envoyée,
-                    "conversions3": (optional, int) le décompte de conversions pour le quatrième événement de conversion,
-                    "conversions3_by_send_time": (optional, int) le décompte de conversions pour le quatrième événement de conversion attribué à la date à laquelle la campagne a été envoyée
-      				"enrolled": (optional, int) le décompte d’utilisateurs inscrits
-      			}]
-      		},
-      		"conversions_by_send_time": (optional, int),
-      		"conversions1_by_send_time": (optional, int),
-      		"conversions2_by_send_time": (optional, int),
-      		"conversions3_by_send_time": (optional, int),
-      		"conversions": (optional, int),
-      		"conversions1": (optional, int),
-      		"conversions2": (optional, int),
-      		"conversions3": (optional, int),
-      		"unique_recipients": (int),
-      		"revenue": (optional, float)
-         }],
-         ...
-}
-```
-
-Les types de messages possibles sont `email`, `in_app_message`, `webhook`, `android_push`, `ios_push`, `kindle_push`, et `web_push`. Tous les types de messages des notifications push auront les mêmes statistiques que celles d’`android_push`.
-
-{% alert tip %}
-Pour obtenir de l’aide sur les exportations CSV et de l’API, consultez la section [Résolution des problèmes d’exportation]({{site.baseurl}}/user_guide/data_and_analytics/export_braze_data/export_troubleshooting/)..
-{% endalert %}
-
-{% endapi %}
-=======
----
-nav_title: "GET : Analyse de campagne"
-article_title: "GET : Analyse de campagne"
-search_tag: Endpoint
-page_order: 4
-layout: api_page
-page_type: reference
-description: "Cet article présente en détail l’endpoint Obtenir les analyses de campagne."
-
----
-{% api %}
-# Endpoint Analyse de campagne
-{% apimethod get %}
-/campaigns/data_series
-{% endapimethod %}
-
-Utilisez cet endpoint pour récupérer quotidiennement une série de diverses statistiques pour une campagne sur la durée. Les données renvoyées comprennent le nombre de messages envoyés, ouverts, cliqués ou convertis par canal de messagerie.
-
-{% apiref postman %}https://documenter.getpostman.com/view/4689407/SVYrsdsG?version=latest#c07b5ebd-0246-471e-b154-416d63ae28a1 {% endapiref %}
-
-## Limites de débit
-
-{% multi_lang_include rate_limits.md endpoint='default' %}
-
-## Paramètres de demande
-
-| Paramètre | Requis | Type de données | Description |
-| --------- | -------- | --------- | ----------- |
-| `campaign_id` | Requis | Chaîne de caractères | Voir [Identifiant API de campagne]({{site.baseurl}}/api/identifier_types/).<br><br> Le `campaign_id` pour les campagnes API se trouvent sur la page **Developer Console (Console du développeur)** et la page **Campaign Details (Informations relatives à la campagne)** dans votre tableau de bord, sinon vous pouvez utiliser l’[endpoint Liste de campagnes](#campaign-list-endpoint). |
-| `length` | Requis | Entier | Nombre maximum de jours avant `ending_at` à inclure dans la série renvoyée. Doit être compris entre 1 et 100 (inclus). |
-| `ending_at` | Facultatif | DateTime <br>(chaîne de caractères [ISO-8601](https://en.wikipedia.org/wiki/ISO_8601)) | Date à laquelle la série de données doit se terminer. Par défaut, l’heure de la demande. |
-{: .reset-td-br-1 .reset-td-br-2 .reset-td-br-3  .reset-td-br-4}
-
-## Exemple de demande 
-{% raw %}
-```
-curl --location -g --request GET 'https://rest.iad-01.braze.com/campaigns/data_series?campaign_id={{campaign_identifier}}&length=7&ending_at=2020-06-28T23:59:59-5:00' \
---header 'Authorization: Bearer YOUR-REST-API-KEY'
-```
-{% endraw %}
-
-## Réponses
-
-### Réponse multicanaux
-
-```json
-Content-Type: application/json
-Authorization: Bearer YOUR-REST-API-KEY
-{
-    "message": (required, string) the status of the export, returns 'success' when completed without errors,
-    "data" : [
-        {
-            "time" : (string) the date as ISO 8601 date,
-            "messages" : {
-                "ios_push" : [
-                    {
-                      "variation_name": (string) the name of the message in the dashboard (eg., "iOS_Push"),
-                      "sent" : (int) the number of sends,
-                      "direct_opens" : (int) the number of direct opens,
-                      "total_opens" : (int) the number of total opens,
-                      "bounces" : (int) the number of bounces,
-                      "body_clicks" : (int) the number of body clicks,
-                      "revenue": (float) the number of dollars of revenue (USD),
-                      "unique_recipients": (int) the number of unique recipients,
-                      "conversions": (int) the number of conversions,
-                      "conversions_by_send_time": (int) the number of conversions attributed to the date the campaign was sent,
-                      "conversions1": (optional, int) the number of conversions for the second conversion event,
-                      "conversions1_by_send_time": (optional, int) the number of conversions for the second conversion event attributed to the date the campaign was sent,
-                      "conversions2": (optional, int) the number of conversions for the third conversion event,
-                      "conversions2_by_send_time": (optional, int) the number of conversions for the third conversion event attributed to the date the campaign was sent,
-                      "conversions3": (optional, int) the number of conversions for the fourth conversion event,
-                      "conversions3_by_send_time": (optional, int) the number of conversions for the fourth conversion event attributed to the date the campaign was sent
-                      "carousel_slide_[NUM]_[TITLE]_click": (optional, int) the number of carousel slide clicks,
-                      "notif_button_[NUM]_[TITLE]_click": (optional, int) the number of notification button clicks
-                    }
-                ],
-                "android_push" : [
-                    {
-                      "sent" : (int) the number of sends,
-                      "direct_opens" : (int) the number of direct opens,
-                      "total_opens" : (int)the number of total opens,
-                      "bounces" : (int) the number of bounces,
-                      "body_clicks" : (int) the number of body clicks
-                    }
-                ],
-                "webhook": [
-                    {
-                      "sent": (int) the number of sends,
-                      "errors": (int) the number of errors
-                    }
-                ],
-                "email" : [
-                    {
-                      "sent": (int) the number of sends,
-                      "opens": (int) the number of opens,
-                      "unique_opens": (int) the number of unique opens,
-                      "clicks": (int) the number of clicks,
-                      "unique_clicks": (int) the number of unique clicks,
-                      "unsubscribes": (int) the number of unsubscribes,
-                      "bounces": (int) the number of bounces,
-                      "delivered": (int) the number of messages delivered,
-                      "reported_spam": (int) the number of messages reported as spam
-                    }
-                ],
-                "sms" : [
-                  {
-                    "sent": (int) the number of sends,
-                    "sent_to_carrier" : (int) the number of messages sent to the carrier,
-                    "delivered": (int)the number of delivered messages,
-                    "rejected": (int) the number of rejected messages,
-                    "delivery_failed": (int) the number of failied deliveries,
-                    "opt_out" : (int) the number of opt outs,
-                    "help" : (int) the number of help messages recieved
-                  }
-                ],
-                "content_cards" : [
-                  { 
-                    "variation_name": (string) the variation name, 
-                    "variation_api_id": (string) the variation API identifier, 
-                    "sent": (int) the number of sends, 
-                    "total_impressions": (int) the number of total impressions, 
-                    "unique_impressions": (int) the number of unique impressions,
-                    "total_clicks": (int) the number of total clicks, 
-                    "unique_clicks": (int) the number of unique clicks, 
-                    "total_dismissals": (int) the number of total dismissals, 
-                    "unique_dismissals": (int) the number of unique dismissals, 
-                    "revenue": (float) the number of dollars of revenue (USD),
-                    "unique_recipients": (int) the number of unique recipients,
-                    "conversions": (int) the number of conversions,
-                    "conversions_by_send_time": (int) the number of conversions attributed to the date the campaign was sent,
-                    "conversions1": (optional, int) the number of conversions for the second conversion event,
-                    "conversions1_by_send_time": (optional, int) the number of conversions for the second conversion event attributed to the date the campaign was sent,
-                    "conversions2": (optional, int) the number of conversions for the third conversion event,
-                    "conversions2_by_send_time": (optional, int) the number of conversions for the third conversion event attributed to the date the campaign was sent,
-                    "conversions3": (optional, int) the number of conversions for the fourth conversion event,
-                    "conversions3_by_send_time": (optional, int) the number of conversions for the fourth conversion event attributed to the date the campaign was sent
-                  }
-                ]
-              },
-           "conversions_by_send_time": (optional, int),
-           "conversions1_by_send_time": (optional, int),
-           "conversions2_by_send_time": (optional, int),
-           "conversions3_by_send_time": (optional, int),
-           "conversions": (int),
-           "conversions1": (optional, int),
-           "conversions2": (optional, int),
-           "conversions3": (optional, int),
-           "unique_recipients": (int),
-           "revenue": (optional, float)
-        },
-        ...
-    ],
-    ...
-}
-```
-
-### Réponse multivariées
-
-```json
-Content-Type: application/json
-Authorization: Bearer YOUR-REST-API-KEY
-{
-    "data" : [
-        {
-            "time" : (string) the date as ISO 8601 date,
-            "conversions" : (int) the number of conversions,
-            "revenue": (float) the number of dollars of revenue (USD),
-            "conversions_by_send_time": (int) the number of conversions attributed to the date the campaign was sent,
-            "messages" : {
-               "trigger_in_app_message": [{
-                    "variation_name": (optional, string) the variation name,
-                    "impressions": (int) the number of impressions,
-                    "clicks": (int) the number of clicks,
-                    "first_button_clicks": (int) the number of first button clicks,
-                    "second_button_clicks": (int) the number of second button clicks,
-                    "revenue": (float) the number of dollars of revenue (USD),
-                    "unique_recipients": (int) the number of unique recipients,
-                    "conversions": (int) the number of conversions,
-                    "conversions_by_send_time": (int) the number of conversions attributed to the date the campaign was sent,
-                    "conversions1": (optional, int) the number of conversions for the second conversion event,
-                    "conversions1_by_send_time": (optional, int) the number of conversions for the second conversion event attributed to the date the campaign was sent,
-                    "conversions2": (optional, int) the number of conversions for the third conversion event,
-                    "conversions2_by_send_time": (optional, int) the number of conversions for the third conversion event attributed to the date the campaign was sent,
-                    "conversions3": (optional, int) the number of conversions for the fourth conversion event,
-                    "conversions3_by_send_time": (optional, int) the number of conversions for the fourth conversion event attributed to the date the campaign was sent
-      			}, {
-      				"variation_name": (optional, string) the variation name,
-      				"impressions": (int) the number of impressions,
-      				"clicks": (int) the number of clicks,
-      				"first_button_clicks": (int) the number of first button clicks,
-      				"second_button_clicks": (int) the number of second button clicks,
-                    "revenue": (float) the number of dollars of revenue (USD),
-                    "unique_recipients": (int) the number of unique recipients,
-                    "conversions": (int) the number of conversions,
-                    "conversions_by_send_time": (int) the number of conversions attributed to the date the campaign was sent,
-                    "conversions1": (optional, int) the number of conversions for the second conversion event,
-                    "conversions1_by_send_time": (optional, int) the number of conversions for the second conversion event attributed to the date the campaign was sent,
-                    "conversions2": (optional, int) the number of conversions for the third conversion event,
-                    "conversions2_by_send_time": (optional, int) the number of conversions for the third conversion event attributed to the date the campaign was sent,
-                    "conversions3": (optional, int) the number of conversions for the fourth conversion event,
-                    "conversions3_by_send_time": (optional, int) the number of conversions for the fourth conversion event attributed to the date the campaign was sent
-      			}, {
-      				"variation_name": (optional, string) the variation name,
-      				"revenue": (float) the number of dollars of revenue (USD),
-      				"unique_recipients": (int) the number of unique recipients,
-      				"conversions": (int) the number of conversions,
-                    "conversions_by_send_time": (int) the number of conversions attributed to the date the campaign was sent,
-                    "conversions1": (optional, int) the number of conversions for the second conversion event,
-                    "conversions1_by_send_time": (optional, int) the number of conversions for the second conversion event attributed to the date the campaign was sent,
-                    "conversions2": (optional, int) the number of conversions for the third conversion event,
-                    "conversions2_by_send_time": (optional, int) the number of conversions for the third conversion event attributed to the date the campaign was sent,
-                    "conversions3": (optional, int) the number of conversions for the fourth conversion event,
-                    "conversions3_by_send_time": (optional, int) the number of conversions for the fourth conversion event attributed to the date the campaign was sent
-      				"enrolled": (optional, int) the number of enrolled users
-      			}]
-      		},
-      		"conversions_by_send_time": (optional, int),
-      		"conversions1_by_send_time": (optional, int),
-      		"conversions2_by_send_time": (optional, int),
-      		"conversions3_by_send_time": (optional, int),
-      		"conversions": (optional, int),
-      		"conversions1": (optional, int),
-      		"conversions2": (optional, int),
-      		"conversions3": (optional, int),
-      		"unique_recipients": (int),
-      		"revenue": (optional, float)
-         }],
-         ...
-}
-```
-
-Les types de messages possibles sont `email`, `in_app_message`, `webhook`, `android_push`, `ios_push`, `kindle_push`, `web_push`, `windows_phone8_push`, et `windows_universal_push`. Tous les types de messages des notifications push auront les mêmes statistiques que celles d’`android_push`.
-
-{% alert tip %}
-Pour obtenir de l’aide sur les exportations CSV et de l’API, consultez la section [Résolution des problèmes d’exportation]({{site.baseurl}}/user_guide/data_and_analytics/export_braze_data/export_troubleshooting/).
-{% endalert %}
-
-{% endapi %}
->>>>>>> ba086a28
+---
+nav_title: "GET : Analyse de campagne"
+article_title: "GET : Analyse de campagne"
+search_tag: Endpoint
+page_order: 4
+layout: api_page
+page_type: reference
+description: "Cet article présente en détail l’endpoint Obtenir les analyses de campagne."
+
+---
+{% api %}
+# Endpoint Analyse de campagne
+{% apimethod get %}
+/campaigns/data_series
+{% endapimethod %}
+
+Utilisez cet endpoint pour récupérer une série quotidienne de diverses statistiques pour une campagne au fil du temps. Les données renvoyées comprennent le nombre de messages envoyés, ouverts, cliqués ou convertis par canal de messagerie.
+
+{% apiref postman %}https://documenter.getpostman.com/view/4689407/SVYrsdsG?version=latest#c07b5ebd-0246-471e-b154-416d63ae28a1 {% endapiref %}
+
+## Limites de débit
+
+{% multi_lang_include rate_limits.md endpoint='default' %}
+
+## Paramètres de demande
+
+| Paramètre | Requis | Type de données | Description |
+| --------- | -------- | --------- | ----------- |
+| `campaign_id` | Requis | String | Voir [Identifiant API de campagne]({{site.baseurl}}/api/identifier_types/).<br><br> Le `campaign_id` pour les campagnes API se trouvent sur la page **Developer Console (Console du développeur)** et la page **Campaign Details (Informations relatives à la campagne)** dans votre tableau de bord, sinon vous pouvez utiliser l’[endpoint Campaign List (Liste de campagnes)](#campaign-list-endpoint). .|
+| `length` | Requis | Integer | Nombre maximum de jours avant `ending_at` à inclure dans la série renvoyée. Doit être compris entre 1 et 100 (inclus). |
+| `ending_at` | Facultatif | DateTime <br>(chaîne de caractères [ISO-8601](https://en.wikipedia.org/wiki/ISO_8601)) | Date à laquelle la série de données doit se terminer. Par défaut, l’heure de la demande. |
+{: .reset-td-br-1 .reset-td-br-2 .reset-td-br-3  .reset-td-br-4}
+
+## Exemple de demande 
+{% raw %}
+```
+curl --location -g --request GET 'https://rest.iad-01.braze.com/campaigns/data_series?campaign_id={{campaign_identifier}}&length=7&ending_at=2020-06-28T23:59:59-5:00' \
+--header 'Authorization: Bearer YOUR-REST-API-KEY'
+```
+{% endraw %}
+
+## Réponses
+
+### Réponse multicanaux
+
+```json
+Content-Type: application/json
+Authorization: Bearer YOUR-REST-API-KEY
+{
+    "message": (required, string) le statut de l’exportation, renvoie « réussite » lorsqu’elle s’achève sans erreur,
+    "data" : [
+        {
+            "time" : (string) la date en tant que date ISO 8601,
+            "messages" : {
+                "ios_push" : [
+                    {
+                      "variation_name": (string) le nom du message dans le tableau de bord (par ex., « iOS_Push »),,
+                      "sent" : (int) le nombre d’envois,
+                      "direct_opens" : (int) le nombre d’ouvertures directes,
+                      "total_opens" : (int) le nombre total d’ouvertures,
+                      "bounces" : (int) le nombre de rebonds,
+                      "body_clicks" : (int) le nombre de clics sur le corps,
+                      "revenue": (float) le nombre de dollars de revenus (USD),
+                      "unique_recipients": (int) le nombre de destinataires uniques,
+                      "conversions": (int) le nombre de conversions,
+                      "conversions_by_send_time": (int) le nombre de conversions attribuées à la date à laquelle la campagne a été envoyée,
+                      "conversions1": (optional, int) le décompte de conversions pour le deuxième événement de conversion,
+                      "conversions1_by_send_time": (optional, int) le décompte de conversions pour le deuxième événement de conversion attribué à la date à laquelle la campagne a été envoyée,
+                      "conversions2": (optional, int) le décompte de conversions pour le troisième événement de conversion,
+                      "conversions2_by_send_time": (optional, int) le décompte de conversions pour le troisième événement de conversion attribué à la date à laquelle la campagne a été envoyée,
+                      "conversions3": (optional, int) le décompte de conversions pour le quatrième événement de conversion,
+                      "conversions3_by_send_time": (optional, int) le décompte de conversions pour le quatrième événement de conversion attribué à la date à laquelle la campagne a été envoyée
+                      "carousel_slide_[NUM]_[TITLE]_click": (optional, int) le décompte de clicks de diaporama en carrousel,
+                      "notif_button_[NUM]_[TITLE]_click": (optional, int) le décompte de clicks de bouton de notification
+                    }
+                ],
+                "android_push" : [
+                    {
+                      "sent" : (int) le nombre d’envois,
+                      "direct_opens" : (int) le nombre d’ouvertures directes,
+                      "total_opens" : (int)le nombre total d’ouvertures,
+                      "bounces" : (int) le nombre de rebonds,
+                      "body_clicks" : (int) le nombre de clics sur le corps
+                    }
+                ],
+                "webhook": [
+                    {
+                      "sent": (int) le nombre d’envois,
+                      "errors": (int) le nombre d’erreurs
+                    }
+                ],
+                "email" : [
+                    {
+                      "sent": (int) le nombre d’envois,
+                      "opens": (int) le nombre d’ouvertures,
+                      "unique_opens": (int) le nombre d’ouvertures uniques,
+                      "clicks": (int) le nombre de clics,
+                      "unique_clicks": (int) le nombre de clics uniques,
+                      "unsubscribes": (int) le nombre de désabonnements,
+                      "bounces": (int) le nombre de rebonds,
+                      "delivered": (int) le nombre de messages livrés,
+                      "reported_spam": (int) le nombre de messages signalés comme courriers indésirables
+                    }
+                ],
+                "sms" : [
+                  {
+                    "sent": (int) le nombre d’envois,
+                    "sent_to_carrier" : (int) le nombre de messages envoyés à l’opérateur,
+                    "delivered": (int)le nombre de messages livrés,
+                    "rejected": (int) le nombre de messages rejetés,
+                    "delivery_failed": (int) le nombre de livraisons qui ont échoué,
+                    "clicks": (int) le nombre de clics sur les liens raccourcis,
+                    "opt_out" : (int) le nombre de refus,
+                    "help" : (int) le nombre de messages d’aide reçus
+                  }
+                ],
+                "content_cards" : [
+                  { 
+                    "variation_name": (string) le nom de la variation, 
+                    "variation_api_id": (string) l’identifiant de la variation API, 
+                    "sent": (int) le nombre d’envois, 
+                    "total_impressions": (int) le nombre total d’impressions, 
+                    "unique_impressions": (int) le nombre total d’impressions uniques,,
+                    "total_clicks": (int) le nombre total de clics, 
+                    "unique_clicks": (int) le nombre de clics uniques, 
+                    "total_dismissals": (int) le nombre total de rejets, 
+                    "unique_dismissals": (int) le nombre total de rejets uniques, 
+                    "revenue": (float) le nombre de dollars de revenus (USD),
+                    "unique_recipients": (int) le nombre de destinataires uniques,
+                    "conversions": (int) le nombre de conversions,
+                    "conversions_by_send_time": (int) le nombre de conversions attribuées à la date à laquelle la campagne a été envoyée,
+                    "conversions1": (optional, int) le décompte de conversions pour le deuxième événement de conversion,
+                    "conversions1_by_send_time": (optional, int) le décompte de conversions pour le deuxième événement de conversion attribué à la date à laquelle la campagne a été envoyée,
+                    "conversions2": (optional, int) le décompte de conversions pour le troisième événement de conversion,
+                    "conversions2_by_send_time": (optional, int) le décompte de conversions pour le troisième événement de conversion attribué à la date à laquelle la campagne a été envoyée,
+                    "conversions3": (optional, int) le décompte de conversions pour le quatrième événement de conversion,
+                    "conversions3_by_send_time": (optional, int) le décompte de conversions pour le quatrième événement de conversion attribué à la date à laquelle la campagne a été envoyée
+                  }
+                ]
+              },
+           "conversions_by_send_time": (optional, int),
+           "conversions1_by_send_time": (optional, int),
+           "conversions2_by_send_time": (optional, int),
+           "conversions3_by_send_time": (optional, int),
+           "conversions": (int),
+           "conversions1": (optional, int),
+           "conversions2": (optional, int),
+           "conversions3": (optional, int),
+           "unique_recipients": (int),
+           "revenue": (optional, float)
+        },
+        ...
+    ],
+    ...
+}
+```
+
+### Réponse multivariées
+
+```json
+Content-Type: application/json
+Authorization: Bearer YOUR-REST-API-KEY
+{
+    "data" : [
+        {
+            "time" : (string) la date en tant que date ISO 8601,
+            "conversions" : (int) le nombre de conversions,
+            "revenue": (float) le nombre de dollars de revenus (USD),
+            "conversions_by_send_time": (int) le nombre de conversions attribuées à la date à laquelle la campagne a été envoyée,
+            "messages" : {
+               "trigger_in_app_message": [{
+                    "variation_name": (optional, string) le nom de la variation,
+                    "impressions": (int) le nombre d’impressions,
+                    "clicks": (int) le nombre de clics,
+                    "first_button_clicks": (int) le nombre de premiers clics de bouton,
+                    "second_button_clicks": (int) le nombre de deuxièmes clics de bouton,
+                    "revenue": (float) le nombre de dollars de revenus (USD),
+                    "unique_recipients": (int) le nombre de destinataires uniques,
+                    "conversions": (int) le nombre de conversions,
+                    "conversions_by_send_time": (int) le nombre de conversions attribuées à la date à laquelle la campagne a été envoyée,
+                    "conversions1": (optional, int) le décompte de conversions pour le deuxième événement de conversion,
+                    "conversions1_by_send_time": (optional, int) le décompte de conversions pour le deuxième événement de conversion attribué à la date à laquelle la campagne a été envoyée,
+                    "conversions2": (optional, int) le décompte de conversions pour le troisième événement de conversion,
+                    "conversions2_by_send_time": (optional, int) le décompte de conversions pour le troisième événement de conversion attribué à la date à laquelle la campagne a été envoyée,
+                    "conversions3": (optional, int) le décompte de conversions pour le quatrième événement de conversion,
+                    "conversions3_by_send_time": (optional, int) le décompte de conversions pour le quatrième événement de conversion attribué à la date à laquelle la campagne a été envoyée
+      			}, {
+      				"variation_name": (optional, string) le nom de la variation,
+      				"impressions": (int) le nombre d’impressions,
+      				"clicks": (int) le nombre de clics,
+      				"first_button_clicks": (int) le nombre de premiers clics de bouton,
+      				"second_button_clicks": (int) le nombre de deuxièmes clics de bouton,
+                    "revenue": (float) le nombre de dollars de revenus (USD),
+                    "unique_recipients": (int) le nombre de destinataires uniques,
+                    "conversions": (int) le nombre de conversions,
+                    "conversions_by_send_time": (int) le nombre de conversions attribuées à la date à laquelle la campagne a été envoyée,
+                    "conversions1": (optional, int) le décompte de conversions pour le deuxième événement de conversion,
+                    "conversions1_by_send_time": (optional, int) le décompte de conversions pour le deuxième événement de conversion attribué à la date à laquelle la campagne a été envoyée,
+                    "conversions2": (optional, int) le décompte de conversions pour le troisième événement de conversion,
+                    "conversions2_by_send_time": (optional, int) le décompte de conversions pour le troisième événement de conversion attribué à la date à laquelle la campagne a été envoyée,
+                    "conversions3": (optional, int) le décompte de conversions pour le quatrième événement de conversion,
+                    "conversions3_by_send_time": (optional, int) le décompte de conversions pour le quatrième événement de conversion attribué à la date à laquelle la campagne a été envoyée
+      			}, {
+      				"variation_name": (optional, string) le nom de la variation,
+      				"revenue": (float) le nombre de dollars de revenus (USD),
+      				"unique_recipients": (int) le nombre de destinataires uniques,
+      				"conversions": (int) le nombre de conversions,
+                    "conversions_by_send_time": (int) le nombre de conversions attribuées à la date à laquelle la campagne a été envoyée,
+                    "conversions1": (optional, int) le décompte de conversions pour le deuxième événement de conversion,
+                    "conversions1_by_send_time": (optional, int) le décompte de conversions pour le deuxième événement de conversion attribué à la date à laquelle la campagne a été envoyée,
+                    "conversions2": (optional, int) le décompte de conversions pour le troisième événement de conversion,
+                    "conversions2_by_send_time": (optional, int) le décompte de conversions pour le troisième événement de conversion attribué à la date à laquelle la campagne a été envoyée,
+                    "conversions3": (optional, int) le décompte de conversions pour le quatrième événement de conversion,
+                    "conversions3_by_send_time": (optional, int) le décompte de conversions pour le quatrième événement de conversion attribué à la date à laquelle la campagne a été envoyée
+      				"enrolled": (optional, int) le décompte d’utilisateurs inscrits
+      			}]
+      		},
+      		"conversions_by_send_time": (optional, int),
+      		"conversions1_by_send_time": (optional, int),
+      		"conversions2_by_send_time": (optional, int),
+      		"conversions3_by_send_time": (optional, int),
+      		"conversions": (optional, int),
+      		"conversions1": (optional, int),
+      		"conversions2": (optional, int),
+      		"conversions3": (optional, int),
+      		"unique_recipients": (int),
+      		"revenue": (optional, float)
+         }],
+         ...
+}
+```
+
+Les types de messages possibles sont `email`, `in_app_message`, `webhook`, `android_push`, `ios_push`, `kindle_push`, et `web_push`. Tous les types de messages des notifications push auront les mêmes statistiques que celles d’`android_push`.
+
+{% alert tip %}
+Pour obtenir de l’aide sur les exportations CSV et de l’API, consultez la section [Résolution des problèmes d’exportation]({{site.baseurl}}/user_guide/data_and_analytics/export_braze_data/export_troubleshooting/)..
+{% endalert %}
+
+{% endapi %}
+