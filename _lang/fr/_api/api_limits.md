--- conflicted
+++ resolved
@@ -23,7 +23,7 @@
 | --- | --- |
 | [`/users/track`][10] | **Demandes :** 50 000 demandes par minute. Cette limite peut être augmentée sur demande. Contactez votre gestionnaire du succès des clients pour plus d’informations.<br><br>**Traitement par lot :** 75 événements, 75 achats et 75 attributs par demande API. Voir [Demandes de suivi utilisateur du traitement par lots](#batch-user-track) pour en savoir plus. |
 | [`/users/export/ids`][11] | 2 500 demandes par minute. |
-| [`/users/delete`][12]<br>[`/users/alias/new`][13]<br>[`/users/identify`][14]<br>[`/users/merge`][44] | 20 000 demandes par minute, partagées entre les endpoints. |
+| [`/users/delete`][12]<br>[`/users/alias/new`][13]<br>[`/users/identify`][14] | 20 000 demandes par minute, partagées entre les endpoints. |
 | [`/users/external_id/rename`][20] | 1 000 demandes par minute. |
 | [`/users/external_id/remove`][21] | 1 000 demandes par minute. |
 | [`/events/list`][15] | 1 000 demandes par heure, partagées avec l’endpoint `/purchases/product_list`. |
@@ -49,11 +49,7 @@
 Les augmentations de limite de débit API REST sont envisagées en fonction du besoin des clients qui utilisent les capacités de traitement par lot de l’API.
 {% endalert %}
 
-<<<<<<< HEAD
-### Requêtes User Track (Suivi Utilisateur) en lot {#batch-user-track}
-=======
 ### Demandes de suivi utilisateur en lot {#batch-user-track}
->>>>>>> 7d029435
 
 Chaque demande `/users/track` peut contenir jusqu’à 75 événements, 75 mises à jour d’attributs et 75 achats. Chaque composant (tableau d’événements, d’attributs et d’achats) peut mettre à jour jusqu’à 75 utilisateurs chacun (pour un maximum de 225 utilisateurs individuels). Chaque mise à jour peut également appartenir au même utilisateur pour un maximum de 225 mises à jour par utilisateur dans une demande.
 
@@ -84,29 +80,17 @@
 
 Ces informations sont intentionnellement incluses dans l’en-tête de la réponse à la demande API plutôt que sur le tableau de bord de Braze. Cela permet à votre système de mieux réagir en temps réel lorsque vous interagissez avec notre API. Par exemple, si la valeur `X-RateLimit-Remaining` chute en dessous d’un certain seuil, vous voudrez peut-être ralentir l’envoi pour vous assurer que tous les e-mails transactionnels partent. Ou, si elle atteint zéro, vous voudrez peut-être suspendre tous les envois jusqu’à ce que le temps spécifié dans `X-RateLimit-Reset` s’écoule.
 
-<<<<<<< HEAD
-Si vous avez des questions sur les limites d’API, contactez votre gestionnaire du succès des clients ou ouvrez un [ticket de support][support].
-=======
 Si vous avez des questions sur les limites d’API, contactez votre gestionnaire du succès des clients ou ouvrez un [ticket de support][support]..
->>>>>>> 7d029435
 
 ### Délai optimal entre les endpoints
 
 {% alert note %}
-<<<<<<< HEAD
-Nous vous recommandons de laisser un délai de 5 minutes entre des appels d’endpoints multiples consécutifs pour réduire les possibilités d’erreur.
-=======
 Nous vous recommandons de laisser un délai de 5 minutes entre des appels consécutifs de plusieurs endpoints pour réduire les possibilités d’erreur.
->>>>>>> 7d029435
 {% endalert %}
 
 Il est crucial de comprendre le délai optimal entre les endpoints lors de la réalisation d’appels consécutifs vers l’API Braze. Des problèmes surviennent lorsque les endpoints dépendent du traitement réussi d’autres endpoints, et s’ils sont appelés trop tôt, ils peuvent provoquer des erreurs. Par exemple, si vous assignez un alias à un utilisateur via notre endpoint `/user/alias/new`, puis que vous appuyez sur cet alias pour envoyer un événement personnalisé via notre endpoint `/users/track`, combien de temps devrez-vous attendre ?
 
-<<<<<<< HEAD
-Dans des conditions normales, le temps pour que la cohérence éventuelle de nos données se produise est de 10 à 100 ms (1/10 d’une seconde). Cependant, il peut y avoir des cas où il faut plus longtemps pour que cette cohérence se produise. Par conséquent, nous vous recommandons de prévoir un délai de 5 minutes avant d’appeler des endpoints multiples afin de minimiser la probabilité d’erreur. Cette recommandation ne s’applique pas pour des appels d’endpoint consécutifs vers le même endpoint.
-=======
 Dans des conditions normales, le temps pour que la cohérence éventuelle de nos données se produise est de 10 à 100 ms (1/10 d’une seconde). Cependant, il peut y avoir des cas où il faut plus longtemps pour que cette cohérence se produise. Par conséquent, nous vous recommandons de prévoir un délai de 5 minutes entre des appels de plusieurs endpoints, pour minimiser la probabilité d’erreur. Cette recommandation ne s’applique pas pour des appels consécutifs du même endpoint.
->>>>>>> 7d029435
 
 [1]: {{site.baseurl}}/api/endpoints/messaging/
 [2]: {{site.baseurl}}/api/objects_filters/connected_audience/
@@ -146,9 +130,4 @@
 [39]: {{site.baseurl}}/api/endpoints/catalogs/catalog_items/synchronous/get_catalog_items_details_bulk/
 [40]: {{site.baseurl}}/api/endpoints/catalogs/catalog_items/synchronous/patch_catalog_item/
 [41]: {{site.baseurl}}/api/endpoints/catalogs/catalog_items/synchronous/post_create_catalog_item/
-<<<<<<< HEAD
-[43]: {{site.baseurl}}/get_search_existing_dashboard_user_email/
-[44]: {{site.baseurl}}/api/endpoints/user_data/post_users_merge/
-=======
-[43]: {{site.baseurl}}/get_search_existing_dashboard_user_email/
->>>>>>> 7d029435
+[43]: {{site.baseurl}}/get_search_existing_dashboard_user_email/