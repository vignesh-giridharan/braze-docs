--- conflicted
+++ resolved
@@ -13,11 +13,7 @@
 
 Vous devrez effectuer les étapes d’installation séparément sur les deux plates-formes.
 
-<<<<<<< HEAD
-Pour terminer l’installation, vous aurez besoin de la [clé API d’identification de l’application]({{site.baseurl}}/api/api_key/#the-app-identifier-api-key) ainsi que de l’[endpoint SDK]({{site.baseurl}}/api/basics/#endpoints). Les deux sont situés dans **Manage Settings (Gérer les paramètres)** dans le tableau de bord.
-=======
 Pour terminer l’installation, vous aurez besoin de la [clé API d’identification de l’application]({{site.baseurl}}/api/api_key/#the-app-identifier-api-key) ainsi que de l’[endpoint SDK]({{site.baseurl}}/api/basics/#endpoints). Les deux sont situés dans **Manage Settings** dans le tableau de bord.
->>>>>>> c96cf709
 
 ## Étape 1 : Intégrez la bibliothèque Braze
 
@@ -31,11 +27,7 @@
 npm install @braze/react-native-sdk
 ```
 {% endtab %}
-<<<<<<< HEAD
-{% tab yarn %}
-=======
 {% tab fil %}
->>>>>>> c96cf709
 ```bash
 yarn add @braze/react-native-sdk
 ```
@@ -63,23 +55,14 @@
 | ------------------------------------------| ---------| -------------------------------------------------------------------------------------------------------------------------------------------------------|
 | `androidApiKey`                           | chaîne de caractères   |  Obligatoire. La clé API pour votre application Android.                                                                                                   |
 | `iosApiKey`                               | chaîne de caractères   |  Obligatoire. La clé API pour votre application iOS.                                                                                                       |
-<<<<<<< HEAD
-| `baseUrl`                                 | chaîne de caractères   |  Obligatoire. L’[endpoint SDK]({{site.baseurl}}/api/basics/#endpoints) pour votre application.                                                            |
-=======
 | `baseUrl`                                 | chaîne de caractères   |  Obligatoire. Le [SDK endpoint]({{site.baseurl}}/api/basics/#endpoints) pour votre application.                                                            |
->>>>>>> c96cf709
 | `enableBrazeIosPush`                      | booléen  |  iOS uniquement. Si vous devez utiliser Braze pour gérer les notifications push sur iOS. Introduites dans React Native SDK v1.38.0 et Expo Plugin v0.4.0.                    |
 | `enableFirebaseCloudMessaging`            | booléen  |  Android uniquement. Si vous devez utiliser Firebase Cloud Messaging pour les notifications push. Introduites dans React Native SDK v1.38.0 et Expo Plugin v0.4.0.          |
 | `firebaseCloudMessagingSenderId`          | chaîne de caractères   |  Android uniquement. Votre ID expéditeur Firebase Cloud Messaging. Introduites dans React Native SDK v1.38.0 et Expo Plugin v0.4.0.                                 |
 | `sessionTimeout`                          | Entier  |  Le délai de session Braze pour votre application en secondes.                                                                                            |
 | `enableSdkAuthentication`                 | booléen  |  Activer ou non la fonctionnalité [SDK Authentication](https://www.braze.com/docs/developer_guide/platform_wide/sdk_authentication#sdk-authentication).   |
-<<<<<<< HEAD
-| `logLevel`                                | Entier  |  Le niveau de journal pour votre application. Le niveau de journal par défaut est de 8 et va journaliser le minimum d’informations. Pour activer la journalisation verbeuse pour le débogage, utilisez le niveau 0 du journal. |
-| `minimumTriggerIntervalInSeconds`         | Entier  |  Intervalle minimum en secondes entre les déclenchements. 30 secondes par défaut.                                                                        |
-=======
 | `logLevel`                                | Entier  |  Le niveau de journal pour votre application. Le niveau de journal par défaut est de 8 et va journaliser le minimum d’informations. Pour activer la journalisation verbeuse pour le débogage, utilisez le niveau 0 du journal. |
 | `minimumTriggerIntervalInSeconds`         | Entier  |  Intervalle minimum en secondes entre les déclenchements. 30 secondes par défaut.                                                                        |
->>>>>>> c96cf709
 | `enableAutomaticLocationCollection`       | booléen  |  Collecte de localisation automatique activée ou non (si l’utilisateur l’autorise).                                                                               |
 | `enableGeofence`                          | booléen  |  Activation ou non des geofences.                                                                                                                        |
 | `enableAutomaticGeofenceRequests`         | booléen  |  Demandes de geofence automatique ou non.                                                                                               |
@@ -233,59 +216,6 @@
 #### Étape 2.2 : Configurer le SDK Braze
 
 {% subtabs global %}
-<<<<<<< HEAD
-{% subtab SWIFT %}
-
-Ajoutez le SDK Braze en haut du fichier `AppDelegate.swift` :
-```swift
-import BrazeKit
-```
-
-Dans la méthode `application(_:didFinishLaunchingWithOptions:)`, remplacez la clé API et l’endpoint par les valeurs de votre application. Ensuite, créez l’instance Braze à l’aide de la configuration et créez une propriété statique sur `AppDelegate` pour un accès facile : 
-
-```swift
-func application(
-    _ application: UIApplication,
-    didFinishLaunchingWithOptions launchOptions: [UIApplication.LaunchOptionsKey : Any]? = nil
-) -> Bool {
-    // Setup Braze bridge
-    let moduleInitializer = BrazeReactBridge() as? RCTBridgeDelegate
-    let bridge = RCTBridge(
-        delegate: moduleInitializer,
-        launchOptions: launchOptions)
-    let rootView = RCTRootView(
-        bridge: bridge,
-        moduleName: "<YOUR_PROJECT_NAME>",
-        initialProperties: nil)
-    self.bridge = rootView.bridge
-
-    // Configure views in the application
-    window = UIWindow(frame: UIScreen.main.bounds)
-    let rootViewController = UIViewController()
-    rootViewController.view = rootView
-    window.rootViewController = rootViewController
-    window.makeKeyAndVisible()
-
-    // Setup Braze
-    let configuration = Braze.Configuration(
-        apiKey: "<BRAZE_API_KEY>",
-        endpoint: "<BRAZE_ENDPOINT>")
-    // - Enable logging and customize the configuration here
-    configuration.logger.level = .info
-    let braze = BrazeReactBridge.initBraze(configuration)
-    AppDelegate.braze = braze
-
-    return true
-}
-
-// MARK: - AppDelegate.braze
-
-static var braze: Braze? = nil
-```
-
-{% endsubtab %}
-=======
->>>>>>> c96cf709
 {% subtab OBJECTIVE-C %}
 
 Ajoutez le SDK Braze en haut du fichier `AppDelegate.m` :
@@ -293,11 +223,7 @@
 @import BrazeKit;
 ```
 
-<<<<<<< HEAD
-Dans la méthode `application:didFinishLaunchingWithOptions:`, remplacez la clé API et l’endpoint par les valeurs de votre application. Ensuite, créez l’instance Braze à l’aide de la configuration et créez une propriété statique sur `AppDelegate` pour un accès facile : 
-=======
 Dans la méthode `application:didFinishLaunchingWithOptions:`, remplacez la clé API et l’endpoint par les valeurs de votre application. Ensuite, créez l’instance Braze à l’aide de la configuration et créez une propriété statique sur AppDelegate pour un accès facile : 
->>>>>>> c96cf709
 
 ```objc
 - (BOOL)application:(UIApplication *)application
@@ -322,10 +248,6 @@
   BRZConfiguration *configuration = [[BRZConfiguration alloc] initWithApiKey:@"<BRAZE_API_KEY>"
                                                                     endpoint:@"<BRAZE_ENDPOINT>"];
   // - Enable logging and customize the configuration here
-<<<<<<< HEAD
-  configuration.logger.level = BRZLoggerLevelInfo;
-=======
->>>>>>> c96cf709
   Braze *braze = [BrazeReactBridge initBraze:configuration];
   AppDelegate.braze = braze;
 
@@ -389,11 +311,7 @@
   )
 ```
 
-<<<<<<< HEAD
-Vous pouvez alors rechercher l’utilisateur avec `some-user-id` dans le tableau de bord sous [User Search (Recherche d’utilisateur)][user-search]. Vous pouvez y vérifier que les données de session et d’appareil ont été enregistrées.
-=======
 Vous pouvez alors rechercher l’utilisateur avec `some-user-id` dans le tableau de bord sous [User Search][user-search] (Recherche d’utilisateur). Vous pouvez y vérifier que les données de session et du périphérique ont été enregistrées.
->>>>>>> c96cf709
 
 
 [1]: {{site.baseurl}}/developer_guide/platform_integration_guides/android/initial_sdk_setup/android_sdk_integration/ "Android SDK Install"
