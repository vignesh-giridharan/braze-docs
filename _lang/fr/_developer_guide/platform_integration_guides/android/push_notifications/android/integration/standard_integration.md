--- conflicted
+++ resolved
@@ -17,19 +17,11 @@
 
 Braze envoie des notifications push aux appareils Android en utilisant [Firebase Cloud Messaging (FCM)][45].
 
-<<<<<<< HEAD
-Découvrez notre [documentation d’aide][8] pour les bonnes pratiques de notification push.
+Découvrez notre [documentation d’aide][8] pour les meilleures pratiques de notification push.
 
 ## S’enregistrer pour la notification push 
 
-Utilisez [Firebase Cloud Messaging (FCM)](https://firebase.google.com/docs/cloud-messaging/) pour vous enregistrer pour les notifications push. Pour un exemple complet d’utilisation de Firebase avec le SDK Braze pour Android, consultez notre [exemple d’application de notification push Firebase](https://github.com/Appboy/appboy-android-sdk/tree/master/samples/firebase-push).
-=======
-Découvrez notre [documentation d’aide][8] pour les meilleures pratiques de notification push.
-
-## S’enregistrer pour la notification push 
-
 Utilisez [Firebase Cloud Messaging](https://firebase.google.com/docs/cloud-messaging/) (FCM) pour vous enregistrer pour les notifications push. Pour un exemple complet d’utilisation de Firebase avec le SDK Braze pour Android, consultez notre [exemple d’application de notification push Firebase](https://github.com/Appboy/appboy-android-sdk/tree/master/samples/firebase-push).
->>>>>>> c96cf709
 
 ### Étape 1 : Activer Firebase
 
@@ -49,11 +41,7 @@
 Assurez-vous d’utiliser votre ID d’expéditeur Firebase. Il s’agit d’une valeur numérique unique créée lorsque vous créez votre projet Firebase, disponible dans l’onglet **Cloud Messaging (Messagerie cloud)** de la console Firebase, dans le panneau **Settings (Paramètres)**. L’ID d’expéditeur sert à identifier chaque expéditeur qui peut envoyer des messages à l’application client.
 
 {% tabs local %}
-<<<<<<< HEAD
-{% tab Automatic registration (recommended) %}
-=======
 {% tab Enregistrement automatique (recommandé)) %}
->>>>>>> c96cf709
 
 Pour enregistrer automatiquement les jetons d’enregistrement FCM, activez l’enregistrement automatique Firebase et définissez un ID d’expéditeur Firebase Cloud Messaging.
 
@@ -92,15 +80,9 @@
 {% endsubtabs %}
 
 {% endtab %}
-<<<<<<< HEAD
-{% tab Manual registration %}
-
-Pour enregistrer manuellement vos jetons, nous vous recommandons d’appeler [`Braze.setRegisteredPushToken()`](https://appboy.github.io/appboy-android-sdk/kdoc/braze-android-sdk/com.braze/-braze/registered-push-token.html) depuis la méthode [`onCreate()`](https://developer.android.com/reference/android/app/Application.html#onCreate()) de votre application pour garantir que les jetons de notification push sont livrés de manière fiable à Braze.
-=======
 {% tab Enregistrement manuel %}
 
 Pour enregistrer manuellement vos jetons, nous vous recommandons d’appeler [`Braze.setRegisteredPushToken()`](https://appboy.github.io/appboy-android-sdk/kdoc/braze-android-sdk/com.braze/-braze/registered-push-token.html) depuis la méthode [`onCreate()`](https://developer.android.com/reference/android/app/Application.html#onCreate) de votre application pour garantir que les jetons de notification push sont livrés de manière fiable à Braze.
->>>>>>> c96cf709
 
 {% subtabs local %}
 {% subtab JAVA %}
@@ -157,15 +139,7 @@
 
 ### Étape 4 : Définir vos informations d’identification Firebase
 
-<<<<<<< HEAD
-{% alert warning %}
-La clé de serveur API Cloud Messaging **Legacy** est requise pour configurer les notifications push Android dans Braze. L’utilisation des identifiants de l’API Firebase Cloud Messaging (V1) ne vous permettra pas d’envoyer des notifications push.
-{% endalert %}
-
-Tout d’abord, vous devez localiser votre clé de serveur Cloud Messaging et l’ID d’expéditeur dans la [Developer Console de Firebase][58]. Sélectionnez votre projet Firebase et allez à **Settings > Cloud Messaging (Paramètres > Messagerie cloud)** et copiez la **clé serveur de l’API Cloud Messaging (Legacy)** et l’**ID de l’expéditeur** :
-=======
 Tout d’abord, vous devez localiser votre clé de serveur Firebase et l’ID d’expéditeur dans la [Developer Console de Firebase][58]. Sélectionnez votre projet Firebase et allez à **Settings > Cloud Messaging (Paramètres > Messagerie cloud)** et copiez la clé serveur et l’ID de l’expéditeur :
->>>>>>> c96cf709
 
 ![La plateforme Firebase sous « Settings » (Paramètres), puis « Cloud Messaging » (Messagerie cloud) affiche votre ID de serveur et votre clé de serveur.][80]
 
@@ -174,19 +148,11 @@
 {% endalert %}
 ![L’API Cloud Messaging peut être activée en cliquant sur les trois points à droite.][79]
 
-<<<<<<< HEAD
-Saisissez votre clé serveur de l’API Cloud Messaging (Legacy) et votre ID d’expéditeur dans le tableau de bord de Braze :
-
-1. Sur la page **Settings (Paramètres)** (où se trouvent vos clés API), sélectionnez votre application Android.
-2. Saisissez votre clé de serveur de l’API Cloud Messaging (Legacy) dans le champ **Firebase Cloud Messaging Server Key (Clé du serveur Firebase Cloud Messaging)**, dans la section des paramètres de notification push.
-3. Saisissez votre ID d’expéditeur de l’API Cloud Messaging (Legacy) dans le champ **Firebase Cloud Messaging Sender ID (ID d’expéditeur Firebase Cloud Messaging)**, dans la section des paramètres de notification push.
-=======
 Vous devez saisir votre clé de serveur Firebase et votre ID d’expéditeur dans le tableau de bord de Braze :
 
 1. Sur la page **Settings (Paramètres)** (où se trouvent vos clés API), sélectionnez votre application Android.
 2. Saisissez votre clé de serveur Firebase dans le champ **Firebase Cloud Messaging Server Key (Clé du serveur Firebase Cloud Messaging)**, dans la section des paramètres de notification push.
 3. Saisissez votre clé d’expéditeur Firebase dans le champ **Firebase Cloud Messaging Sender ID (ID d’expéditeur Firebase Cloud Messaging)**, dans la section des paramètres de notification push.
->>>>>>> c96cf709
 
 ![][16]
 
@@ -450,13 +416,8 @@
 
 - `YOUR_API_KEY` : disponible sur la **Developer Console**
 - `YOUR_EXTERNAL_USER_ID` : disponible sur la page **User Profile Search (Recherche de profil utilisateur)**
-<<<<<<< HEAD
-- `YOUR_KEY1` (facultatif)
-- `YOUR_VALUE1` (facultatif)
-=======
 - `YOUR_KEY1` (optional)
 - `YOUR_VALUE1` (optional)
->>>>>>> c96cf709
 
 ```bash
 curl -X POST -H "Content-Type: application/json" -H "Authorization: Bearer {{YOUR_API_KEY}}" -d '{
@@ -547,11 +508,7 @@
 {% endtab %}
 {% endtabs %}
 
-<<<<<<< HEAD
-L’endroit recommandé pour définir votre `IBrazeNotificationFactory` personnalisée est dans la méthode de cycle de vie de l’application `Application.onCreate()` (pas activité). Cela permettra à la fabrique de notification d’être correctement définie chaque fois que le processus de votre application est actif.
-=======
 L’endroit recommandé pour définir votre `IBrazeNotificationFactory` personnalisée est dans la méthode de cycle de vie de l’application  `Application.onCreate()` (pas activité). Cela permettra à la fabrique de notification d’être correctement définie chaque fois que le processus de votre application est actif.
->>>>>>> c96cf709
 
 {% alert important %}
 Créer votre propre notification à partir de zéro est un cas d’usage avancé et ne doit être fait qu’après des tests minutieux et avec une compréhension approfondie des fonctionnalités de notification push Braze. Par exemple, vous devez vous assurer que votre notification enregistre correctement les ouvertures de notifications push.
