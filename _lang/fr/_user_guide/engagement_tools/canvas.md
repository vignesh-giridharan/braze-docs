---
nav_title: Canvas
article_title: Canvas
layout: featured
page_order: 3
guide_top_header: "Canvas"
guide_top_text: "Le marketing est une science qui nécessite une touche artistique et des outils spécialisés. Le Canvas vous permet d’allier rigueur et créativité pour créer des expériences importantes, pertinentes et personnelles pour chaque client. <br> <br> Un Canvas est une interface simple, unifiée où les marketeurs peuvent implémenter des campagnes avec plusieurs messages et étapes pour créer un parcours cohérent puis comparer et optimiser ces expériences à l’aide d’une analyse complète pour l’ensemble de l’expérience utilisateur. <br> <br> Les articles suivants vous guideront dans la configuration d’un Canvas et vous permettront d’optimiser vos stratégies lors de la création d’expériences client. Vous pouvez également consulter notre <a href='https://learning.braze.com/canvas-course'>Cours d’apprentissage Braze Canvas</a> !<br><br>**Un Canvas est uniquement disponible pour les clients sur les contrats annuels. Si vous ne figurez pas sur le contrat, <a href='https://www.braze.com/contact/'>contactez Braze</a> pour savoir comment obtenir un Canvas.**"
search_rank: 3
page_type: landing
tool: Canvas
<<<<<<< HEAD
description: "Cette page d’accueil comprend des articles de Canvas. Vous trouverez ici des ressources sur la création de Canvas, ses composants, la gestion et le test des Canvas, ainsi que des idées et des stratégies."
=======
description: "Cette page d’accueil comprend des articles de Canvas. Vous y trouverez des ressources pour créer, personnaliser et tester un Canvas."
>>>>>>> c96cf709

guide_featured_title: "Sections"
guide_featured_list:
  - name: Démarrage
    link: /docs/user_guide/engagement_tools/canvas/get_started/
    fa_icon: fas fa-book-open
  - name: Développement de Canvas
    link: /docs/user_guide/engagement_tools/canvas/create_a_canvas/
    fa_icon: fas fa-paint-brush
  - name: Composants Canvas
    link: /docs/user_guide/engagement_tools/canvas/canvas_components/
    fa_icon: fas fa-project-diagram 
  - name: Gestion des Canvas
    link: /docs/user_guide/engagement_tools/canvas/managing_canvases/
    fa_icon: fas fa-pen-square
  - name: Test de Canvas
    link: /docs/user_guide/engagement_tools/canvas/testing_canvases/
    fa_icon: fas fa-vials
  - name: Idées et stratégies
    link: /docs/user_guide/engagement_tools/canvas/ideas_and_strategies/
    fa_icon: fas fa-bullseye
  - name: Foire aux questions
    link: /docs/user_guide/engagement_tools/canvas/faqs/
    fa_icon: fas fa-question
---

{% alert important %}
<<<<<<< HEAD
Depuis le 28 février 2023, vous ne pouvez plus créer ou dupliquer de Canvas à l’aide de l’expérience Canvas d’origine. Braze recommande aux clients qui utilisent l’expérience Canvas d’origine de passer à Canvas Flow. Il s’agit d’une expérience d’édition améliorée permettant de mieux créer et gérer les Canvas. En savoir plus sur le [clonage de vos Canvas en Canvas Flow]({{site.baseurl}}/user_guide/engagement_tools/canvas/managing_canvases/cloning_canvases/).
=======
À compter du 28 février 2023, vous ne pourrez plus créer ou dupliquer de Canvas à l’aide de l’expérience Canvas originale. Braze recommande aux clients qui utilisent l’expérience Canvas originale de passer à Canvas Flow. Il s’agit d’une expérience d’édition améliorée permettant de mieux créer et gérer les Canvas. En savoir plus sur le [clonage de vos Canvas en Canvas Flow]({{site.baseurl}}/user_guide/engagement_tools/canvas/managing_canvases/cloning_canvases/).
>>>>>>> c96cf709
{% endalert %}

<br><|MERGE_RESOLUTION|>--- conflicted
+++ resolved
@@ -8,11 +8,7 @@
 search_rank: 3
 page_type: landing
 tool: Canvas
-<<<<<<< HEAD
-description: "Cette page d’accueil comprend des articles de Canvas. Vous trouverez ici des ressources sur la création de Canvas, ses composants, la gestion et le test des Canvas, ainsi que des idées et des stratégies."
-=======
 description: "Cette page d’accueil comprend des articles de Canvas. Vous y trouverez des ressources pour créer, personnaliser et tester un Canvas."
->>>>>>> c96cf709
 
 guide_featured_title: "Sections"
 guide_featured_list:
@@ -40,11 +36,7 @@
 ---
 
 {% alert important %}
-<<<<<<< HEAD
-Depuis le 28 février 2023, vous ne pouvez plus créer ou dupliquer de Canvas à l’aide de l’expérience Canvas d’origine. Braze recommande aux clients qui utilisent l’expérience Canvas d’origine de passer à Canvas Flow. Il s’agit d’une expérience d’édition améliorée permettant de mieux créer et gérer les Canvas. En savoir plus sur le [clonage de vos Canvas en Canvas Flow]({{site.baseurl}}/user_guide/engagement_tools/canvas/managing_canvases/cloning_canvases/).
-=======
 À compter du 28 février 2023, vous ne pourrez plus créer ou dupliquer de Canvas à l’aide de l’expérience Canvas originale. Braze recommande aux clients qui utilisent l’expérience Canvas originale de passer à Canvas Flow. Il s’agit d’une expérience d’édition améliorée permettant de mieux créer et gérer les Canvas. En savoir plus sur le [clonage de vos Canvas en Canvas Flow]({{site.baseurl}}/user_guide/engagement_tools/canvas/managing_canvases/cloning_canvases/).
->>>>>>> c96cf709
 {% endalert %}
 
 <br>