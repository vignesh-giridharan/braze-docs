---
nav_title: Clonage des Canvas
article_title: Clonage des Canvas
page_order: 0
alias: "/cloning_canvases/"
description: "Cet article de référence décrit comment cloner un Canvas depuis l’éditeur Canvas d’origine vers le flux de travail Canvas Flow."
tool: Canvas

---

# Clonage des Canvas vers Canvas Flow

{% alert important %}
<<<<<<< HEAD
Depuis le 28 février 2023, vous ne pouvez plus créer ou dupliquer de Canvas à l’aide de l’expérience Canvas d’origine. Braze recommande aux clients qui utilisent l’expérience Canvas d’origine de passer à Canvas Flow.
=======
À compter du 28 février 2023, vous ne pourrez plus créer ou dupliquer de Canvas à l’aide de l’expérience Canvas originale. Braze recommande aux clients qui utilisent l’expérience Canvas originale de passer à Canvas Flow.
>>>>>>> c96cf709
{% endalert %}

Si vous disposez d’un Canvas de l’éditeur d’origine, vous pouvez le cloner pour créer une copie dans Canvas Flow. En basculant vers le flux de travail Canvas Flow, vous avez accès à des [composants Canvas]({{site.baseurl}}/user_guide/engagement_tools/canvas/canvas_components) légers, des [propriétés d’entrées persistantes]({{site.baseurl}}/user_guide/engagement_tools/canvas/create_a_canvas/canvas_persistent_entry_properties/) et [d’édition après lancement]({{site.baseurl}}/post-launch_edits). Votre Canvas d’origine ne sera ni altéré ni supprimé.

<<<<<<< HEAD
Pour cloner votre Canvas, commencez par aller sur le tableau de bord Canvas. Ensuite, identifiez le Canvas que vous souhaitez copier dans le flux de travail Canvas Flow. Vous pouvez cloner des Canvas avec le statut **Ébauche**, **Actif** ou **Arrêté**. Cliquez sur <i class="fas fa-ellipsis-vertical"></i> **More actions (Plus d’actions)** et sélectionnez **Clone to Canvas Flow (Cloner vers Canvas Flow)**.
=======
Pour cloner votre Canvas, commencez par aller sur le tableau de bord Canvas. Ensuite, identifiez le Canvas que vous souhaitez copier dans le flux de travail Canvas Flow. Vous pouvez cloner des Canvas avec le statut **Ébauche**, **Actif** ou **Arrêté**. Cliquez sur <i class="fas fa-ellipsis-vertical"></i> **Plus d’actions** et sélectionnez **Clone to Canvas Flow (Cloner vers Canvas Flow)**.
>>>>>>> c96cf709

![][1]{: style="max-width:25%;"}

Ensuite, entrez le nom de votre nouveau Canvas et cliquez sur **Clone to Canvas Flow (Cloner vers Canvas Flow)**. 

![][2]{: style="max-width:70%;"}

Vous disposez maintenant de deux versions pour votre Canvas : le Canvas originel et la version Canvas Flow. Votre Canvas originel aura toujours son statut d’origine et le Canvas cloné aura le statut **Ébauche**. Vous pouvez toujours accéder au Canvas originel, mais Braze recommande d’utiliser Canvas Flow pour continuer à concevoir vos Canvas.

Prenez note du fait que si vous clonez un Canvas actif, Braze continuera à envoyer les utilisateurs à travers le Canvas d’origine. Nous vous recommandons d’arrêter un Canvas avant de le cloner pour éviter d’envoyer des messages en double aux utilisateurs depuis les deux Canvas.

![Tableau de bord de Canvas avec deux Canvas répertoriés : Copie V2 de Canvas V1 et Canvas V1. La copie V2 du Canvas V1 comporte une icône qui indique qu’elle utilise le flux de travail Canvas Flow.][3]

Vous avez terminé de cloner votre Canvas dans le flux de travail Canvas Flow. Vous pouvez désormais continuer à générer vos Canvas avec cette mise à jour !

## Considérations avant le clonage

Lorsqu’un Canvas dispose de branches, les critères suivants doivent être remplis pour que le Canvas soit dupliqué dans Canvas Flow.
- Les conditions de délai de la branche sont les mêmes.
- La section d’audience n’est pas vide.
- Aucun événement d’exception n’est utilisé.
- La variante se divise en plusieurs étapes complètes (aucune étape complète ne se divise en plusieurs étapes).

### Exemples

Si un Canvas dispose de plusieurs étapes qui se rapportent à la variante (division au niveau de la variante), il ne peut pas être cloné dans Canvas Flow.

Cependant, si un Canvas dispose d’une division au niveau de la variante et que cette variante se divise en plusieurs étapes complètes selon les critères énumérés dans la section précédente, alors ce Canvas peut être cloné dans Canvas Flow.

![Exemple de Canvas qui se divise en deux étapes complètes depuis la variante.][4]{: style="max-width:50%;"}

Un autre exemple serait le suivant. Si un Canvas dispose d’une étape complète disposant d’événements d’exception et que cette étape complète utilise également les filtres de délais « dans » ou « pour le suivant », alors il ne peut pas être cloné dans Canvas Flow. Cependant, si une étape de Canvas utilise des événements d’exception ayant un autre type de délai, alors le Canvas peut être cloné dans Canvas Flow.

## Recommandations

Pour permettre aux utilisateurs existants de poursuivre leur parcours utilisateur après avoir cloné votre Canvas d’origine dans Canvas Flow, vous pouvez ajouter des filtres à votre Canvas existant qui empêchent les nouveaux utilisateurs d’entrer dans le nouveau Canvas.

Si la rééligibilité est désactivée, ajoutez le filtre « Entrés dans une variante du Canvas ». Si la rééligibilité est activée, voici les méthodes possibles à envisager pour s’assurer que les utilisateurs ne saisissent pas deux fois le même Canvas.
- Mettez à jour le Canvas existant pour inclure une balise unique. Pour le nouveau Canvas, ajoutez un filtre « Dernier message reçu de la campagne ou Canvas avec balise ». Cela empêchera les utilisateurs d’accéder au Canvas deux fois après une date d’entrée spécifique (nombre total de jours après l’envoi du dernier message à partir du Canvas d’origine plus la fenêtre de conversion). 
- **La méthode suivante utilisera des points de données.** Mettez à jour le Canvas d’origine pour inclure un webhook Braze à Braze qui déclenche un horodatage d’attribut personnalisé à la saisie. Cet attribut peut être utilisé pour empêcher les utilisateurs d’accéder à un nouveau Canvas après la date d’entrée spécifiée (nombre total de jours après l’envoi du dernier message à partir du Canvas d’origine plus la fenêtre de conversion).

Pour les Canvas déclenchés par API, coordonnez-vous avec votre équipe d’ingénieurs pour vous assurer que ces Canvas utilisent le nouvel ID de Canvas une fois que les nouveaux Canvas sont prêtes à être mis en œuvre.

Pour plus d’informations concernant les différences entre l’éditeur Canvas d’origine et l’expérience Canvas Flow, consultez les [FAQ Canvas]({{site.baseurl}}/user_guide/engagement_tools/canvas/faqs/#what-are-the-main-differences-between-canvas-flow-and-the-original-canvas-editor).


[1]: {% image_buster /assets/img_archive/clone_to_v2_workflow.png %}
[2]: {% image_buster /assets/img_archive/clone_to_v2_modal.png %}
[3]: {% image_buster /assets/img_archive/clone_to_v2_dashboard.png %}
[4]: {% image_buster /assets/img_archive/clone_to_flow_variant.png %}<|MERGE_RESOLUTION|>--- conflicted
+++ resolved
@@ -11,20 +11,12 @@
 # Clonage des Canvas vers Canvas Flow
 
 {% alert important %}
-<<<<<<< HEAD
-Depuis le 28 février 2023, vous ne pouvez plus créer ou dupliquer de Canvas à l’aide de l’expérience Canvas d’origine. Braze recommande aux clients qui utilisent l’expérience Canvas d’origine de passer à Canvas Flow.
-=======
 À compter du 28 février 2023, vous ne pourrez plus créer ou dupliquer de Canvas à l’aide de l’expérience Canvas originale. Braze recommande aux clients qui utilisent l’expérience Canvas originale de passer à Canvas Flow.
->>>>>>> c96cf709
 {% endalert %}
 
 Si vous disposez d’un Canvas de l’éditeur d’origine, vous pouvez le cloner pour créer une copie dans Canvas Flow. En basculant vers le flux de travail Canvas Flow, vous avez accès à des [composants Canvas]({{site.baseurl}}/user_guide/engagement_tools/canvas/canvas_components) légers, des [propriétés d’entrées persistantes]({{site.baseurl}}/user_guide/engagement_tools/canvas/create_a_canvas/canvas_persistent_entry_properties/) et [d’édition après lancement]({{site.baseurl}}/post-launch_edits). Votre Canvas d’origine ne sera ni altéré ni supprimé.
 
-<<<<<<< HEAD
-Pour cloner votre Canvas, commencez par aller sur le tableau de bord Canvas. Ensuite, identifiez le Canvas que vous souhaitez copier dans le flux de travail Canvas Flow. Vous pouvez cloner des Canvas avec le statut **Ébauche**, **Actif** ou **Arrêté**. Cliquez sur <i class="fas fa-ellipsis-vertical"></i> **More actions (Plus d’actions)** et sélectionnez **Clone to Canvas Flow (Cloner vers Canvas Flow)**.
-=======
 Pour cloner votre Canvas, commencez par aller sur le tableau de bord Canvas. Ensuite, identifiez le Canvas que vous souhaitez copier dans le flux de travail Canvas Flow. Vous pouvez cloner des Canvas avec le statut **Ébauche**, **Actif** ou **Arrêté**. Cliquez sur <i class="fas fa-ellipsis-vertical"></i> **Plus d’actions** et sélectionnez **Clone to Canvas Flow (Cloner vers Canvas Flow)**.
->>>>>>> c96cf709
 
 ![][1]{: style="max-width:25%;"}
 
@@ -36,13 +28,13 @@
 
 Prenez note du fait que si vous clonez un Canvas actif, Braze continuera à envoyer les utilisateurs à travers le Canvas d’origine. Nous vous recommandons d’arrêter un Canvas avant de le cloner pour éviter d’envoyer des messages en double aux utilisateurs depuis les deux Canvas.
 
-![Tableau de bord de Canvas avec deux Canvas répertoriés : Copie V2 de Canvas V1 et Canvas V1. La copie V2 du Canvas V1 comporte une icône qui indique qu’elle utilise le flux de travail Canvas Flow.][3]
+![Tableau de bord de Canvas avec deux Canvas répertoriés : Copie V2 de Canvas V1,et Canvas V1. La copie V2 du Canvas V1 comporte une icône qui indique qu’elle utilise le flux de travail Canvas Flow.][3]
 
 Vous avez terminé de cloner votre Canvas dans le flux de travail Canvas Flow. Vous pouvez désormais continuer à générer vos Canvas avec cette mise à jour !
 
-## Considérations avant le clonage
+## Limitations
 
-Lorsqu’un Canvas dispose de branches, les critères suivants doivent être remplis pour que le Canvas soit dupliqué dans Canvas Flow.
+Lorsqu’un Canvas dispose de [branches]({{site.baseurl}}/user_guide/engagement_tools/canvas/create_a_canvas/branching/), les critères suivants doivent être remplis pour que le Canvas soit dupliqué dans Canvas Flow.
 - Les conditions de délai de la branche sont les mêmes.
 - La section d’audience n’est pas vide.
 - Aucun événement d’exception n’est utilisé.
