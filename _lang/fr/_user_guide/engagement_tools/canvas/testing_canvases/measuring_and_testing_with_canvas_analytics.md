--- conflicted
+++ resolved
@@ -3,7 +3,7 @@
 article_title: Analytique Canvas
 page_order: 2
 page_type: reference
-description: "Cet article de référence décrit les différents analytiques et rapports que vous pouvez exploiter pour comprendre votre performance Canvas."
+description: "Cet article de référence décrit les différents analytiques et rapports que vous pouvez utiliser pour comprendre votre performance Canvas."
 tool: 
   - Canvas
   - Rapports
@@ -24,7 +24,7 @@
 
 ## Visualisation de la performance
 
-En descendant dans la page **Canvas Details (Détails du Canvas)**, vous pouvez voir la performance de chacun des composants et combien d’utilisateurs ont accédé, avancé jusqu’à la prochaine étape ou quitté le Canvas. 
+En descendant dans la page **Détails des Canvas**, vous pouvez voir la performance de chacun des composants et combien d’utilisateurs ont accédé, avancé jusqu’à la prochaine étape ou quitté le Canvas. 
 
 {% alert note %}
 Pour Canvas Flow, un utilisateur quittera le Canvas après être entré et avoir reçu la charge utile de message dans la dernière étape du parcours utilisateur.
@@ -36,7 +36,7 @@
 
 ## Décomposition de performance par variante
 
-En bas de la page **Canvas Details (Détails du Canvas)**, cliquez sur **Analyze Variants (Analyser les variantes)** pour ouvrir le modal **Analyze Canvas (Analyser le Canvas)**. Ce modal contient trois onglets : 
+En bas de la page **Détails de Canvas**, cliquez sur **Analyser variantes** pour ouvrir le modal **Analyser Canvas**. Ce modal contient trois onglets : 
 
 - Analyser variantes
 - Rapport d’entonnoir Canvas
@@ -44,17 +44,13 @@
 
 ### Analyser variantes
 
-<<<<<<< HEAD
-Dans l’onglet **Analyze Variants (Analyser les variantes)**, vous pouvez voir la décomposition de la performance par variante et le groupe de contrôle, si vous en avez plusieurs. Vous pouvez également copier l’identifiant API Canvas, télécharger un fichier CSV des indicateurs et copier les cellules. L’onglet **Analyze Variants (Analyser les variantes)** contient une table indiquant chaque variante décomposée à plusieurs niveaux. 
-=======
 Dans l’onglet **Analyser variantes**, vous pouvez voir la décomposition de la performance par variante et le groupe de contrôle, si vous en avez plusieurs. Vous pouvez également copier l’identifiant API Canvas, télécharger un fichier CSV des métriques et copier les cellules. L’onglet **Analyser variantes** contient un tableau indiquant chaque variante décomposée à plusieurs niveaux. 
->>>>>>> c96cf709
 
 Vous pouvez rapidement inférer les variantes efficaces et identifier les cadences, le contenu, les déclencheurs, le timing appropriés et bien plus.
 
 ![][26]
 
-Les indicateurs de base comprennent les éléments suivants :  
+Les métriques de base comprennent les éléments suivants :  
 
 - **Identifiant API de variante :** L’identifiant API de votre variante que vous pouvez utiliser dans vos appels API.
 - **Total des entrées :** Le nombre total d’utilisateurs ayant accédé à Canvas Variant.
@@ -79,7 +75,7 @@
 
 ### Rapport de rétention
 
-La rétention d’utilisateur est l’un des indicateurs les plus importants pour un marketeur. Gagner la confiance des utilisateurs pour les fidéliser est un indicateur de la croissance de l’entreprise. Braze vous permet désormais de mesurer la fidélité de l’utilisateur, directement sur la page **Canvas Analytics (Analytiques Canvas)**. Pour plus d’informations sur la façon de lire et d’interpréter votre rapport de rétention, consultez les [Rapports de rétention][1].
+La rétention d’utilisateur est l’une des métriques les plus importantes pour un marketeur. Gagner la confiance des utilisateurs pour les fidéliser est un indicateur de la croissance de l’entreprise. Braze vous permet désormais de mesurer la fidélité de l’utilisateur, directement sur la page Analytics Canvas. Pour plus d’informations sur la façon de lire et d’interpréter votre rapport de rétention, consultez [Rapports de rétention][1].
 
 [1]: {{site.baseurl}}/user_guide/engagement_tools/canvas/retention_reports/
 [2]: {{site.baseurl}}/user_guide/engagement_tools/canvas/canvas_funnel_reports/
