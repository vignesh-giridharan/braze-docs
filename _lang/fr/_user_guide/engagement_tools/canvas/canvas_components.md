--- conflicted
+++ resolved
@@ -8,11 +8,7 @@
 guide_top_text: "Améliorez votre parcours Canvas avec des composants Canvas ! Les composants Canvas peuvent être utilisés pour simplifier le processus d’évaluation de l’efficacité de votre Canvas en remplaçant les étapes superflues par une seule étape. Les composants du Canvas font référence au parcours utilisateur personnalisé dans les branches du Canvas."
 
 page_type: landing
-<<<<<<< HEAD
-description: "Cette page d’accueil contient les articles de composant Canvas qui vous permettront de créer des canvas optimisés. Certains de ces composants comprennent l’étape de message, de délai, de la décision de séparation, etc."
-=======
 description: "Cette page d’accueil contient les articles de composant Canvas qui vous permettront de créer des Canvas optimisés."
->>>>>>> c96cf709
 tool: Canvas
 
 guide_featured_title: "Section Articles"
@@ -23,11 +19,7 @@
   - name: Étape de délai
     link: /docs/user_guide/engagement_tools/canvas/canvas_components/delay_step/
     fa_icon: fas fa-stopwatch
-<<<<<<< HEAD
-  - name: Étape de décision de séparation
-=======
   - name: Étape de fractionnement des décisions
->>>>>>> c96cf709
     link: /docs/user_guide/engagement_tools/canvas/canvas_components/decision_split/
     fa_icon: fas fa-random
   - name: Étape de parcours d’audience
@@ -55,11 +47,7 @@
 Avec les composants Canvas, vous pouvez débloquer de nouveaux parcours utilisateurs pour améliorer votre processus et améliorer l’efficacité de la sensibilisation de votre audience.
 
 {% alert important %}
-<<<<<<< HEAD
-À compter du 28 février 2023, vous ne pourrez plus créer ou dupliquer de Canvas à l’aide de l’expérience Canvas d’origine. Braze recommande aux clients qui utilisent l’expérience Canvas d’origine de passer à Canvas Flow. Il s’agit d’une expérience d’édition améliorée permettant de mieux créer et gérer les Canvas. En savoir plus sur le [clonage de vos Canvas en Canvas Flow]({{site.baseurl}}/user_guide/engagement_tools/canvas/managing_canvases/cloning_canvases/).
-=======
 À compter du 28 février 2023, vous ne pourrez plus créer ou dupliquer de Canvas à l’aide de l’expérience Canvas originale. Braze recommande aux clients qui utilisent l’expérience Canvas originale de passer à Canvas Flow. Il s’agit d’une expérience d’édition améliorée permettant de mieux créer et gérer les Canvas. En savoir plus sur le [clonage de vos Canvas en Canvas Flow]({{site.baseurl}}/user_guide/engagement_tools/canvas/managing_canvases/cloning_canvases/).
->>>>>>> c96cf709
 {% endalert %}
 
 ### Parcours utilisateur de Customizing
@@ -74,11 +62,7 @@
 Lorsque vous créez vos parcours utilisateur, vous pourriez également tester le parcours Canvas le plus efficace. Avec les [chemins d’expérience][5], vous pouvez tester plusieurs parcours Canvas à n’importe quelle étape. 
 
 ### Intégration 
-<<<<<<< HEAD
-Vous souhaitez effectuer une synchronisation avec les données utilisateur internes de votre marque ? Exploitez les options de synchronisation d’audience disponibles pour [Facebook][6] et [Google][7]. <br><br>
-=======
 Vous souhaitez effectuer une synchronisation avec les données utilisateur internes de votre marque ? Bénéficiez des options de synchronisation d’audience disponibles pour [Facebook][6] et [Google][7]. <br><br>
->>>>>>> c96cf709
 
 [1]: {{site.baseurl}}/user_guide/engagement_tools/canvas/canvas_components/action_paths
 [2]: {{site.baseurl}}/user_guide/engagement_tools/canvas/canvas_components/audience_paths
