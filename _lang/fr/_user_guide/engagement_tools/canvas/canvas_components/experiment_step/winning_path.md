--- conflicted
+++ resolved
@@ -3,11 +3,7 @@
 article_title: Chemin gagnant dans les chemins d’expérience 
 page_order: 1
 page_type: reference
-<<<<<<< HEAD
-description: "Cet article de référence couvre le chemin gagnant, une fonctionnalité qui vous permet d’automatiser vos tests A/B lorsqu’ils sont activés pour une étape des chemins d'expérience."
-=======
 description: "Le chemin gagnant vous permet d’automatiser vos tests A/B lorsqu’ils sont activés pour une étape des chemins d’expérience."
->>>>>>> c96cf709
 tool: Canvas
 ---
 
@@ -23,7 +19,7 @@
 
 ## Utilisation du chemin gagnant
 
-Ajouter un [Chemin d’expérience]({{site.baseurl}}/user_guide/engagement_tools/canvas/canvas_components/experiment_step/) sur votre Canvas, puis activez **Chemin gagnant**. 
+Ajouter un [Chemin d’expérience]({{site.baseurl}}/user_guide/engagement_tools/canvas/canvas_components/experiment_step/) sur votre Canvas, puis allumez **Chemin gagnant**. 
 
 ![Paramètres des chemins d’expérience intitulés « Distribute Subsequent Users to Winning Path » (Envoyez les utilisateurs suivants dans le chemin gagnant). La section comprend une bascule pour le chemin gagnant et des options pour configurer l’événement de conversion et la fenêtre d’expérience.][1]
 
@@ -33,15 +29,9 @@
 
 ## Utiliser des chemins gagnants avec une entrée unique {#one-time-entry}
 
-<<<<<<< HEAD
-Étant donné que le gagnant est choisi après une période de temps choisie, le chemin gagnant est le meilleur pour les Canvas où les utilisateurs entrent de manière récurrente ou déclenchée. Un Canvas avec entrée unique ne peut pas envoyer les utilisateurs à un chemin gagnant plus tard, car tous les utilisateurs passent par des chemins simultanément. 
-=======
 Étant donné que le gagnant est choisi après une période choisie, le chemin gagnant est le meilleur pour les Canvas où les utilisateurs entrent de manière récurrente ou déclenchée. Un Canvas avec entrée unique ne peut pas envoyer les utilisateurs à un chemin gagnant plus tard, car tous les utilisateurs passent par des chemins simultanément. 
 
 Cependant, vous pouvez accomplir ce cas d’utilisation en ajoutant une étape des chemins d’expérience préliminaire supplémentaire, qui retarde la partie souhaitée des utilisateurs jusqu’à ce que l’expérience soit terminée.
->>>>>>> c96cf709
-
-![Une version préliminaire du Canvas montrant comment utiliser la fonctionnalité Chemin gagnant dans une Canvas avec une entrée unique.][2]{: style="max-width:80%"}
 
 ![Une version préliminaire du Canvas montrant comment utiliser la fonctionnalité Chemin gagnant dans une Canvas avec une entrée unique.][2]{: style="max-width:80%"}
 
