---
nav_title: Délai 
article_title: Délai 
alias: "/delay_step/"
page_order: 3
page_type: reference
description: "Cet article de référence aborde la façon d’ajouter un délai à votre Canvas sans avoir à ajouter un message associé."
tool: Canvas

---

# Délai

Les composants de délai vous permettent d’ajouter un délai indépendant à un Canvas. Vous pouvez ajouter un délai à votre Canvas sans avoir à ajouter un message associé. Les délais peuvent simplifier votre Canvas. Alors que précédemment vous deviez créer deux étapes complètes, vous pouvez désormais créer une étape de délai et une seule étape complète. <br> ![][1]{: style="float:right;max-width:35%;margin-left:15px;"}

Vous pouvez également utiliser ce composant pour retarder une étape différente jusqu’à une date précise, un jour spécifique ou un jour spécifique de la semaine.

## Créer un délai

<<<<<<< HEAD
Pour créer un délai, commencez par ajouter une étape à votre Canvas. Glissez-déplacez le composant de délai depuis la barre latérale ou cliquez le bouton plus <i class="fas fa-plus-circle"></i> en bas d’une étape et sélectionnez **Delay (Délai)**.
=======
Pour créer un délai, commencez par ajouter une étape à votre Canvas. Pour Canvas Flow, glissez-déplacez le composant de délai depuis la barre latérale ou cliquez le bouton plus <i class="fas fa-plus-circle"></i> en bas d’une étape et sélectionnez **Delay (Délai)**. Pour l’éditeur Canvas d’origine, utilisez le menu déroulant en haut de la nouvelle étape complète dans votre flux de travail et sélectionnez **Delay (Délai)**.
>>>>>>> c96cf709

Plusieurs détails doivent être pris en compte lors de la création d’un délai dans votre parcours Canvas.
- La limite de délai est de 30 jours.
- Un composant de délai peut être uniquement relié à une étape suivante.

### Options de délai temporel

Vous pouvez choisir le type de délai avant le message suivant dans votre Canvas. Vous pouvez définir une durée du délai pour vos utilisateurs jusqu’à une période désignée, ou une date et heure spécifiques.

{% tabs %}
  {% tab After a duration %}

  L’option **After a duration (Après une durée)** vous permet de retarder vos utilisateurs pendant un nombre défini de secondes, minutes, heures, jours ou semaines à un moment spécifique. Par exemple, vous pouvez retarder des utilisateurs pendant quatre heures ou pendant un jour. Prenez en compte la différence entre les calculs des « jours » et des « jours civils ». Un « jour » comprend 24 heures et est calculé à partir du moment où l’utilisateur entre dans l’étape de délai. Un « jour civil » signifie qu’un jour est la période entre le moment où l’utilisateur entre dans l’étape de délai et minuit dans son fuseau horaire.

  {% endtab %}
  {% tab Until a specific date %}

  L’option **Jusqu’à une date** vous permet de conserver les utilisateurs dans l’étape jusqu’à une date et une heure spécifiques.

  {% alert important %}
  Si la date et l’heure sélectionnées sont déjà passées lors de la progression des utilisateurs vers l’étape de délai, ces derniers quitteront le Canvas. Un délai maximum de 31 jours peut survenir entre le début de Canvas et les dates sélectionnées pour les étapes « Attendre jusqu’à la date précise ».
  {% endalert %}
  {% endtab %}
  {% tab Until a specific day of the week %}

  L’option **Jusqu’à un jour spécifique de la semaine** vous permet de conserver les utilisateurs dans l’étape jusqu’à un jour spécifique de la semaine, à une heure spécifique. Par exemple, vous pouvez retarder des utilisateurs jusqu’au jeudi suivant 16 h, dans le fuseau horaire de l’entreprise. 

  Pour configurer correctement ce processus, vous devrez également sélectionner le mode d’action si l’utilisateur accède au Canvas le jour de la semaine sélectionné (par ex. jeudi), mais après l’heure indiquée. Vous pouvez choisir soit d’avancer l’utilisateur au même jour ou le conserver jusqu’à la semaine suivante.
  {% endtab %}
{% endtabs %}

## Utilisation des étapes de délai

Supposons que nous soyons le 10 juin. Le 11 juin, vous souhaiteriez que les utilisateurs accèdent au Canvas et reçoivent un message concernant une promotion à venir. Puis vous souhaitez conserver les utilisateurs dans le Canvas jusqu’au 17 juin 15 h, heure locale. À 15 h heure locale le 17 juin, vous souhaitez envoyer un message de rappel aux utilisateurs, concernant la promotion.

Vous pouvez commencer par ajouter une étape complète envoyant un message immédiatement après l’accès des utilisateurs au Canvas, le 11 juin. Puis vous pouvez créer une étape de délai qui conserve les utilisateurs dans l’étape jusqu’au 17 juin 15 h, heure locale. Ensuite, vous pouvez relier l’étape de délai à une étape complète, envoyant le message immédiatement.

### Retarder les composants à la fin du Canvas {#delay-as-last-step}

Si vous ajoutez un composant de délai à votre Canvas, mais qu’il n’y a plus d’étape après le composant de délai, tout utilisateur atteignant la dernière étape est automatiquement exclu du Canvas. Ce processus s’applique également si l’heure de l’étape de délai n’a pas encore été atteinte. Cela signifie que les utilisateurs ayant déjà atteint l’étape de délai ne recevront plus les messages que vous ajoutez après l’étape de délai. Cependant, si un utilisateur n’a pas atteint l’étape de délai et qu’un message est ajouté, il recevra ce message.

## Analytique du délai

Les délais disposent de trois statistiques disponibles dans la vue analytique d’un Canvas actif ou précédemment actif.

| Indicateur | Description |
|---|---|
| `Entered` | Illustre le nombre total d’accès à l’étape. Si votre Canvas est rééligible et qu’un utilisateur accède deux fois à une étape de fractionnement des décisions, les deux entrées seront enregistrées. |
| `Poursuivre vers l’étape suivante` | Illustre le nombre d’entrées pour accéder à l’étape suivante dans le Canvas. |
| `Sortis de Canvas` | Illustre le nombre d’entrées pour quitter le Canvas et ne pas poursuivre à l’étape suivante. |
{: .reset-td-br-1 .reset-td-br-2}

Les séries chronologiques pour ces éléments analytiques sont disponibles dans la vue du composant développée.

[1]: {% image_buster /assets/img/canvas_delay.png %}<|MERGE_RESOLUTION|>--- conflicted
+++ resolved
@@ -17,14 +17,11 @@
 
 ## Créer un délai
 
-<<<<<<< HEAD
-Pour créer un délai, commencez par ajouter une étape à votre Canvas. Glissez-déplacez le composant de délai depuis la barre latérale ou cliquez le bouton plus <i class="fas fa-plus-circle"></i> en bas d’une étape et sélectionnez **Delay (Délai)**.
-=======
 Pour créer un délai, commencez par ajouter une étape à votre Canvas. Pour Canvas Flow, glissez-déplacez le composant de délai depuis la barre latérale ou cliquez le bouton plus <i class="fas fa-plus-circle"></i> en bas d’une étape et sélectionnez **Delay (Délai)**. Pour l’éditeur Canvas d’origine, utilisez le menu déroulant en haut de la nouvelle étape complète dans votre flux de travail et sélectionnez **Delay (Délai)**.
->>>>>>> c96cf709
 
-Plusieurs détails doivent être pris en compte lors de la création d’un délai dans votre parcours Canvas.
+Vous devez être conscients de plusieurs limites lorsque vous créez un délai dans votre parcours Canvas.
 - La limite de délai est de 30 jours.
+- Un composant de délai ne peut avoir d’étapes inférieures d’étape complète. En d’autres termes, vous ne pouvez pas créer une étape complète qui se subdivise en un délai et une étape complète. Cette restriction se justifie par le fait que s’il y avait une branche avec une étape de délai et une étape complète, la branche à laquelle les utilisateurs doivent accéder ne serait pas indiquée avec précision.
 - Un composant de délai peut être uniquement relié à une étape suivante.
 
 ### Options de délai temporel
@@ -67,7 +64,7 @@
 
 Les délais disposent de trois statistiques disponibles dans la vue analytique d’un Canvas actif ou précédemment actif.
 
-| Indicateur | Description |
+| Métrique | Description |
 |---|---|
 | `Entered` | Illustre le nombre total d’accès à l’étape. Si votre Canvas est rééligible et qu’un utilisateur accède deux fois à une étape de fractionnement des décisions, les deux entrées seront enregistrées. |
 | `Poursuivre vers l’étape suivante` | Illustre le nombre d’entrées pour accéder à l’étape suivante dans le Canvas. |
