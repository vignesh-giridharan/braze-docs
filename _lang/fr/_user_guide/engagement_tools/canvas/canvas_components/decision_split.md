---
nav_title: Décision de séparation 
article_title: Décision de séparation 
alias: /decision_split/
page_order: 2
page_type: reference
description: "Cet article de référence aborde la création et la mise en œuvre des étapes de décision de séparation dans votre Canvas."
tool: Canvas

---

# Décision de séparation 

Le composant de décision de séparation dans Canvas vous permet de fournir des expériences personnalisées, en temps réel à vos utilisateurs. Ce composant peut être utilisé pour créer des branches Canvas selon qu’un utilisateur corresponde à la requête ou non.
![][1]{: style="float:right;max-width:20%;margin-left:15px;margin-top:15px;margin-bottom:15px;"}

## Créer une décision de séparation 

<<<<<<< HEAD
Pour créer une décision de séparation dans votre flux de travail, commencez par ajouter une étape à votre Canvas. Glissez-déplacez le composant depuis la barre latérale ou cliquez le bouton plus <i class="fas fa-plus-circle"></i> en bas d’une étape et sélectionnez **Décision de séparation**.

### Définissez votre fractionnement

Comment souhaitez-vous fractionner vos utilisateurs ? Vous pouvez utiliser des [segments][5] et des filtres pour placer une limite. En fait, vous créez une requête `true` ou `false` qui permettra d’évaluer vos utilisateurs puis de les diriger vers une étape ou une autre. Vous devez utiliser au moins un segment ou un filtre. Vous ne devez pas utiliser à la fois un segment et un filtre.
=======
Pour créer une décision de séparation dans votre flux de travail, commencez par ajouter une étape à votre Canvas. Pour Canvas Flow, glissez-déplacez le composant depuis la barre latérale ou cliquez le bouton plus <i class="fas fa-plus-circle"></i> en bas d’une étape et sélectionnez **Decision Split (Décision de séparation)**. Pour l’éditeur Canvas d’origine, utilisez le menu déroulant en haut de la nouvelle étape complète dans votre flux de travail et sélectionnez **Decision Split (Décision de séparation)**.

### Définissez votre fractionnement

Comment souhaitez-vous fractionner vos utilisateurs ? Vous pouvez utiliser des [segments][5] et des filtres pour tirer le trait. En fait, vous créez une requête `true` ou `false` qui permettra d’évaluer vos utilisateurs puis de les diriger vers une étape ou une autre. Vous devez utiliser au moins un segment ou un filtre. Vous ne devez pas utiliser à la fois un segment et un filtre.
>>>>>>> c96cf709

![][2]{: style="max-width:90%;"}

{% alert note %} 
Par défaut, les filtres et les segments pour une décision de séparation sont contrôlés dès la réception d’une étape précédente, sauf si vous ajoutez un délai. 
{% endalert %} 

## Utiliser votre séparation

L’utilisation de la décision de séparation vous permet de distinguer des parcours pour vos utilisateurs, en fonction de leur segment ou de leurs attributs, même s’ils utilisent des canaux de communication spécifiques pour recevoir vos messages !

Supposons que vous créiez un flux d’onboarding. Vous pourriez commencer par un e-mail de bienvenue lors de l’inscription. Puis deux jours plus tard, vous souhaitez envoyer un message de notification push mais uniquement aux utilisateurs ayant activé la notification push. Puis, tous les utilisateurs reçoivent un autre e-mail trois jours plus tard après l’inscription. Vous pourriez également utiliser votre décision de séparation pour envoyer un message In-App aux utilisateurs pour les inciter à activer la notification push s’ils ne l’ont pas fait.

![][3]{: style="max-width:60%;"}

S’il n’y a pas d’étape suivante dans le parcours, les utilisateurs arrivés à la fin de ce parcours quitteront le Canvas. 

{% alert important %}
Une décision de séparation ne peut pas inclure des étapes parentes au sein d’une étape complète. En bref, vous ne pouvez pas créer une étape complète qui se subdivise en une étape de filtre et une étape complète. Cette restriction se justifie par le fait que s’il existait une branche avec une étape de filtre et une étape complète, la branche à laquelle les utilisateurs doivent accéder ne serait pas indiquée avec précision.
<br>
Une étape de filtre peut être reliée uniquement à une étape suivante.
{% endalert %}

## Analytique

Reportez-vous au tableau suivant pour consulter les descriptions analytiques pour cette étape :

| Indicateur | Description |
|---|---|
| Saisie | Le nombre total de fois où l’étape a été saisie. Si votre Canvas est rééligible et qu’un utilisateur entre deux fois dans un composant de décision de séparation, deux entrées sont enregistrées. |
| Oui | Le nombre d’entrées répondant aux critères indiqués et permettant d’accéder au parcours « oui ». |
| Non | Le nombre d’entrées ne répondant pas aux critères indiqués et permettant d’accéder au parcours « non ». |
{: .reset-td-br-1 .reset-td-br-2}

[1]: {% image_buster /assets/img/decision-split-1.png %}
[2]: {% image_buster /assets/img/define-split-2.png %}
[3]: {% image_buster /assets/img/use-split-onboarding-3.png %}
[5]: {{site.baseurl}}/user_guide/engagement_tools/segments/<|MERGE_RESOLUTION|>--- conflicted
+++ resolved
@@ -16,19 +16,11 @@
 
 ## Créer une décision de séparation 
 
-<<<<<<< HEAD
-Pour créer une décision de séparation dans votre flux de travail, commencez par ajouter une étape à votre Canvas. Glissez-déplacez le composant depuis la barre latérale ou cliquez le bouton plus <i class="fas fa-plus-circle"></i> en bas d’une étape et sélectionnez **Décision de séparation**.
-
-### Définissez votre fractionnement
-
-Comment souhaitez-vous fractionner vos utilisateurs ? Vous pouvez utiliser des [segments][5] et des filtres pour placer une limite. En fait, vous créez une requête `true` ou `false` qui permettra d’évaluer vos utilisateurs puis de les diriger vers une étape ou une autre. Vous devez utiliser au moins un segment ou un filtre. Vous ne devez pas utiliser à la fois un segment et un filtre.
-=======
 Pour créer une décision de séparation dans votre flux de travail, commencez par ajouter une étape à votre Canvas. Pour Canvas Flow, glissez-déplacez le composant depuis la barre latérale ou cliquez le bouton plus <i class="fas fa-plus-circle"></i> en bas d’une étape et sélectionnez **Decision Split (Décision de séparation)**. Pour l’éditeur Canvas d’origine, utilisez le menu déroulant en haut de la nouvelle étape complète dans votre flux de travail et sélectionnez **Decision Split (Décision de séparation)**.
 
 ### Définissez votre fractionnement
 
 Comment souhaitez-vous fractionner vos utilisateurs ? Vous pouvez utiliser des [segments][5] et des filtres pour tirer le trait. En fait, vous créez une requête `true` ou `false` qui permettra d’évaluer vos utilisateurs puis de les diriger vers une étape ou une autre. Vous devez utiliser au moins un segment ou un filtre. Vous ne devez pas utiliser à la fois un segment et un filtre.
->>>>>>> c96cf709
 
 ![][2]{: style="max-width:90%;"}
 
@@ -40,7 +32,7 @@
 
 L’utilisation de la décision de séparation vous permet de distinguer des parcours pour vos utilisateurs, en fonction de leur segment ou de leurs attributs, même s’ils utilisent des canaux de communication spécifiques pour recevoir vos messages !
 
-Supposons que vous créiez un flux d’onboarding. Vous pourriez commencer par un e-mail de bienvenue lors de l’inscription. Puis deux jours plus tard, vous souhaitez envoyer un message de notification push mais uniquement aux utilisateurs ayant activé la notification push. Puis, tous les utilisateurs reçoivent un autre e-mail trois jours plus tard après l’inscription. Vous pourriez également utiliser votre décision de séparation pour envoyer un message In-App aux utilisateurs pour les inciter à activer la notification push s’ils ne l’ont pas fait.
+Supposons que vous créiez un flux d’onboarding. Vous pourriez commencer par un e-mail de bienvenue lors de l’inscription. Puis deux jours plus tard, vous souhaitez envoyer un message de notification push mais uniquement aux utilisateurs ayant activé la notification push. Puis, tous les utilisateurs reçoivent un autre e-mail trois jours plus tard après l’inscription. Vous pourriez également utiliser votre décision de fractionnement pour envoyer un message In-App aux utilisateurs pour les inciter à activer la notification push s’ils ne l’ont pas fait.
 
 ![][3]{: style="max-width:60%;"}
 
@@ -56,14 +48,17 @@
 
 Reportez-vous au tableau suivant pour consulter les descriptions analytiques pour cette étape :
 
-| Indicateur | Description |
+| Métrique | Description |
 |---|---|
 | Saisie | Le nombre total de fois où l’étape a été saisie. Si votre Canvas est rééligible et qu’un utilisateur entre deux fois dans un composant de décision de séparation, deux entrées sont enregistrées. |
 | Oui | Le nombre d’entrées répondant aux critères indiqués et permettant d’accéder au parcours « oui ». |
 | Non | Le nombre d’entrées ne répondant pas aux critères indiqués et permettant d’accéder au parcours « non ». |
 {: .reset-td-br-1 .reset-td-br-2}
 
+![][4]{: style="max-width:80%;"}
+
 [1]: {% image_buster /assets/img/decision-split-1.png %}
 [2]: {% image_buster /assets/img/define-split-2.png %}
 [3]: {% image_buster /assets/img/use-split-onboarding-3.png %}
+[4]: {% image_buster /assets/img/decision-step-analytics-4.png %}
 [5]: {{site.baseurl}}/user_guide/engagement_tools/segments/