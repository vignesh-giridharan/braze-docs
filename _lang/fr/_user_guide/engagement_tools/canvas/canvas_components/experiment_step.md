--- conflicted
+++ resolved
@@ -4,7 +4,7 @@
 alias: /experiment_step/
 page_order: 4
 page_type: reference
-description: "Cet article couvre les chemins d’expérience, un composant qui vous permet de tester plusieurs chemins Canvas les uns par rapport aux autres et un groupe de contrôle, à tout moment dans le parcours de l’utilisateur."
+description: "Les chemins d’expérience vous permettent de tester plusieurs chemins Canvas les uns par rapport aux autres et un groupe de contrôle, à tout moment dans le parcours de l’utilisateur."
 tool: Canvas
 ---
 
@@ -22,21 +22,12 @@
 
 Les chemins d’expérience sont les mieux adaptés pour tester la livraison, la cadence, la copie de message et les combinaisons de canaux.
 
-<<<<<<< HEAD
-- **Livraison :** Comparer les résultats entre les messages envoyés avec un temps de [retards]({{site.baseurl}}/user_guide/engagement_tools/canvas/canvas_components/delay_step/) différent, en fonction des actions de l’utilisateur ([Chemins d’action]({{site.baseurl}}/user_guide/engagement_tools/canvas/canvas_components/action_paths/)) et en utilisant le [Timing Intelligent]({{site.baseurl}}/docs/user_guide/intelligence/intelligent_timing/#canvas).<br><br>
-- **Cadence :** Tester plusieurs flux d’envoi de messages sur une période donnée. Par exemple, vous pourriez tester deux cadences d’onboarding différentes :
-    - Cadence 1 : Envoyer 2 messages dans les 2 premières semaines de l’utilisateur
-    - Cadence 2 : Envoyer 3 messages dans les 2 premières semaines de l’utilisateur
-    
-    Vous pouvez également tester l’efficacité d’envoyer deux messages de reconquête dans une semaine, ou en envoyer juste un lorsque vous ciblez les utilisateurs inactifs.
-=======
 - **Livraison :** Comparer les résultats entre les messages envoyés avec un temps de [retards]({{site.baseurl}}/user_guide/engagement_tools/canvas/canvas_components/delay_step/) différent, en fonction des actions de l’utilisateur ([Chemins d’action]({{site.baseurl}}/user_guide/engagement_tools/canvas/canvas_components/action_paths/)) et en utilisant [Timing Intelligent]({{site.baseurl}}/docs/user_guide/intelligence/intelligent_timing/#canvas).<br><br>
 - **Cadence :** Tester plusieurs flux d’envoi de messages sur une période donnée. Par exemple, vous pourriez tester deux cadences d’onboarding différentes :
     - Cadence 1 : Envoyer 2 messages dans les 2 premières semaines de l’utilisateur
     - Cadence 2 : Envoyer 3 messages dans les 2 premières semaines de l’utilisateur
     
     Vous pouvez également tester l’efficacité d’envoyer deux messages de rappel dans une semaine, ou en envoyer juste un lorsque vous ciblez les utilisateurs inactifs.
->>>>>>> c96cf709
 - **Copie du message :** Similaire à une norme [Test A/B]({{site.baseurl}}/user_guide/engagement_tools/testing/multivariant_testing/), vous pouvez tester différentes copies de message pour voir quels sont les résultats de conversion dans un taux de conversion plus élevé.<br><br>
 - **Combinaisons de canaux :** Tester l’efficacité de différentes combinaisons de canaux de messages. Par exemple, vous pouvez comparer l’impact entre un seul e-mail et un e-mail combiné à une notification push.
 
@@ -44,22 +35,14 @@
 
 Pour créer des chemins d’expérience, ajoutez d’abord une étape à votre Canvas. 
 
-<<<<<<< HEAD
-Glissez-déplacez le composant depuis la barre latérale ou cliquez le bouton plus <i class="fas fa-plus-circle"></i> en bas d’une étape et sélectionnez **Experiment Paths (Chemins d’expérience)**. 
-=======
 - **Canvas Flow :** Glissez-déplacez le composant depuis la barre latérale ou cliquez le bouton le plus <i class="fas fa-plus-circle"></i> en bas d’une étape et sélectionnez **Experiment Paths (Chemins d’expérience)**. 
 - **Éditeur Canvas d’origine :** Utilisez le menu déroulant en haut de la nouvelle étape complète dans votre flux de travail pour sélectionner les **Experiment Paths (Chemins d’expérience)**.
->>>>>>> c96cf709
 
 Dans la configuration par défaut de ce composant, il existe deux chemins par défaut, **Chemin 1** et **Chemin 2**, avec 50 % de l’audience envoyée vers chaque chemin. Cliquez sur le composant pour développer le panneau **Paramètres d’expérience** et vous verrez alors les options de configuration pour le composant.
 
 ### Étape 1 : Choisissez le nombre de chemins et la répartition de l’audience
 
-<<<<<<< HEAD
-Vous pouvez ajouter jusqu’à quatre chemins en cliquant sur **Add Path (Ajouter chemin)** et un groupe de contrôle facultatif en sélectionnant **Add a Control Group (Ajouter un groupe de contrôle)**. À l’aide des cases de pourcentage de chaque chemin, vous pouvez indiquer le pourcentage de l’audience qui doit être associé à chaque chemin et le groupe de contrôle. Le total des pourcentages indiqués, additionnés doit être de 100 % pour continuer. Si vous souhaitez définir (et contrôler) rapidement tous les chemins disponibles sur le même pourcentage, cliquez sur **Distribute Paths Evenly (Répartir les chemins uniformément)**.
-=======
 Vous pouvez ajouter jusqu’à quatre chemins en cliquant sur **Ajouter chemin** et un groupe de contrôle facultatif en sélectionnant **Ajouter un groupe de contrôle**. À l’aide des cases de pourcentage de chaque chemin, vous pouvez indiquer le pourcentage de l’audience qui doit être associé à chaque chemin et le groupe de contrôle. Le total des pourcentages indiqués additionnés doit être de 100 % pour continuer. Si vous souhaitez définir (et contrôler) rapidement tous les chemins disponibles sur le même pourcentage, cliquez sur **Répartir les chemins uniformément**.
->>>>>>> c96cf709
 
 Vous pouvez également décider si des utilisateurs du groupe de contrôle doivent continuer d’avancer dans le Canvas ou le quitter après la conversion de la fenêtre de suivi pour le **Comportement de groupe de contrôle**. De manière facultative, vous pouvez ajouter une description pour expliquer aux autres les éléments que ces chemins d’expérience doivent tester ou inclure des informations supplémentaires pouvant être utiles à retenir.
 
@@ -81,25 +64,17 @@
 
 ### Étape 4 : Créer des chemins
 
-<<<<<<< HEAD
-Enfin, vous devez créer vos chemins en aval. Sélectionnez **Done (Effectué)** et revenez à l’éditeur de Canvas. Cliquez sur le bouton plus <i class="fas fa-plus-circle"></i> sous chaque chemin pour commencer la création des parcours à l’aide des outils habituels Canvas comme bon vous semble et lancez le Canvas quand vous êtes prêt.
-=======
 Enfin, vous devez créer vos chemins en aval. Sélectionnez **Done (Effectué)** et revenez à l’éditeur de Canvas. Cliquez sur le bouton <i class="fas fa-plus-circle"></i> plus sous chaque chemin pour commencer la création des parcours à l’aide des outils habituels Canvas comme bon vous semble et lancez le Canvas quand vous êtes prêt.
->>>>>>> c96cf709
 
 ![Ajouter des étapes à chaque chemin qui se sépare d’un composant de chemin d’expérience.][3]{: style="max-width:75%"}
 
 Souvenez-vous que les chemins et leurs étapes en aval ne peuvent pas être supprimés d’un Canvas une fois qu’ils ont été créés. Cependant, après le lancement, vous pouvez modifier la répartition de l’audience dans les chemins comme bon vous semble. Par exemple, si un jour après le lancement d’un Canvas vous concluez qu’un chemin est supérieur au reste en fonction de l’analytique, vous pouvez définir ce chemin sur 100 % et les autres sur 0 %. Ou, selon vos besoins, vous pouvez continuer l’envoi des utilisateurs vers plusieurs chemins.
 
-## Suivi de la performance
+## Suivi de la performance.
 
 Chaque chemin affiche des statistiques dans la vue [Analytique Canvas]({{site.baseurl}}/user_guide/engagement_tools/canvas/get_started/measuring_and_testing_with_canvas_analytics/), comme tout Canvas Step. 
 
-<<<<<<< HEAD
-Depuis la page Analytiques Canvas, cliquez sur Chemins d’expérience pour ouvrir un [tableau détaillé]({{site.baseurl}}/user_guide/engagement_tools/canvas/get_started/measuring_and_testing_with_canvas_analytics/#performance-breakdown-by-variant) identique à l’onglet **Analyser des variantes** pour comparer la performance détaillée et les statistiques de conversion entre les chemins. Vous pouvez également exporter la table via CVS et comparer le pourcentage de modifications pour les indicateurs d’intérêt par rapport au chemin ou au contrôle que vous sélectionnez.
-=======
 Depuis la page Analytiques Canvas, cliquez sur Chemins d’expérience pour ouvrir un [tableau détaillé]({{site.baseurl}}/user_guide/engagement_tools/canvas/get_started/measuring_and_testing_with_canvas_analytics/#performance-breakdown-by-variant) identique à l’onglet **Analyser des variantes** pour comparer la performance détaillée et les statistiques de conversion entre les chemins. Vous pouvez également exporter le tableau via CVS et comparer le pourcentage de modifications pour les métriques d’intérêt par rapport au chemin ou au contrôle que vous sélectionnez.
->>>>>>> c96cf709
 
 ### Performance du chemin gagnant
 
