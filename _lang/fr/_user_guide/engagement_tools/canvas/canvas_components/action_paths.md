---
nav_title: Parcours d’actions 
article_title: Parcours d’actions 
alias: /action_paths/
page_order: 0.1
page_type: reference
description: "Cet article de référence explique comment utiliser les parcours d’action, un composant qui vous permet de trier les utilisateurs en fonction de leurs actions."
tool: Canvas
---

# Parcours d’actions 

![][1]{: style="float:right;max-width:40%;margin-left:15px;"}

Les parcours d’action dans Canvas vous permettent de trier vos utilisateurs en fonction de leurs actions. Les parcours d’action vous permettent d’effectuer les tâches suivantes : 
 
<<<<<<< HEAD
* Personnaliser des parcours utilisateur en fonction d’une action spécifique, dont des événements d’engagement d’utilisateur et des événements personnalisés
* Conserver des utilisateurs pendant une certaine durée pour prioriser leur parcours suivant en fonction de leurs actions au cours de cette période d’évaluation

## Créer des parcours d’action

Pour créer un parcours d’actions, ajoutez un composant à votre Canvas. Pour Canvas Flow, glissez-déplacez le composant depuis la barre latérale ou cliquez sur le bouton plus <i class="fas fa-plus-circle"></i> en bas d’une étape et sélectionnez **Action Paths (Parcours d’actions)**. 
=======
* Personnaliser des parcours utilisateur en fonction d’une action spécifique, dont des événements d’engagement d’utilisateur et des événements personnalisés.
* Conserver des utilisateurs pendant une certaine durée pour prioriser leur parcours suivant en fonction de leurs actions au cours de cette période d’évaluation.

## Créer des parcours d’action

Pour créer un parcours d’actions, ajoutez un composant à votre Canvas. Pour Canvas Flow, glissez-déplacez le composant depuis la barre latérale ou cliquez sur le bouton plus <i class="fas fa-plus-circle"></i> en bas d’une étape et sélectionnez **Action Paths (Parcours d’actions)**. Pour l’éditeur Canvas d’origine, utilisez le menu déroulant en haut de la nouvelle étape complète dans votre flux de travail et sélectionnez **Action Paths (Parcours d’actions)**.
>>>>>>> c96cf709

### Paramètres d’action

Dans le module **Action Settings (Paramètres d’action)**, vous pouvez définir la durée pendant laquelle les utilisateurs doivent être maintenus dans l’étape d’action en paramétrant la **Evaluation Window (Fenêtre d’évaluation)**. Par défaut, les utilisateurs sont évalués en un jour, mais vous pouvez paramétrer cette fenêtre pour afficher des secondes, des minutes, des heures, des jours ou des semaines, selon votre Canvas.

Dans les **Paramètres d’action**, vous pouvez également activer l’ordre de classement pour vos composants en basculant sur l’option **Avancer les utilisateurs en fonction de l’ordre de classement**.

![][4]

Par défaut, le **Classement** est désactivé. Lorsqu’un utilisateur accède au parcours d’action et effectue l’événement déclencheur annexe à tout groupe d’actions, il passe automatiquement au groupe d’actions pertinent. Si un utilisateur n’effectue pas d’élément déclencheur, il passe au groupe **Tous les autres** à la fin de la période d’évaluation.

Lorsque l’option **Utilisateurs avancés en fonction de l’ordre de classement** est activée, cela signifie que le **Classement** est activé. Tous les utilisateurs seront donc conservés jusqu’à la fin de la fenêtre d’évaluation. À la fin de la période d’évaluation, les utilisateurs passeront au groupe d’actions de priorité absolue auquel ils sont éligibles à la fin de la fenêtre d’évaluation. Les utilisateurs qui n’effectuent aucune des actions pendant la fenêtre d’évaluation passeront au groupe par défaut **Tous les autres**.

#### Exemple de statut de classement

Supposons que vous ayez un parcours d’action avec une période d’évaluation d’un jour avec deux groupes d’actions : Groupe 1 et Groupe 2. Le Groupe 1 a un événement déclencheur « Démarrer une session » et le Groupe 2 « Effectuer un achat ». Si l’option **Classement** est activée, tous les utilisateurs dans le parcours d’action sont « conservés » pendant un jour. À la fin de la journée, si un utilisateur a démarré une session et effectué un achat, il passe au parcours de classement le plus élevé. Dans ce cas, l’utilisateur passerait au Groupe 1. 

Dans l’exemple précédent, si l’option **Classement** est désactivée et qu’un utilisateur effectue l’un des événements déclencheurs (« Démarrer une session » ou « Effectuer un achat »), cet utilisateur passe au groupe d’actions pertinent en fonction de l’action de déclenchement.

Notez que les propriétés d’entrée Canvas diffèrent des propriétés de l’événement. Les propriétés d’entrée Canvas sont des propriétés issues de l’événement qui a déclenché le Canvas. Ces propriétés peuvent être uniquement utilisées dans la première étape complète d’un Canvas lorsque vous utilisez le flux de travail Canvas d’origine. Lorsque vous utilisez Canvas Flow, les Propriétés d’entrées persistantes sont activées et permettent de saisir des propriétés qui peuvent être réutilisées dans le Canvas tout entier. Inversement, les propriétés de l’événement proviennent d’un événement ou d’une action qui se produit lorsque l’utilisateur accède à son flux de travail.

### Groupes d’actions

Ajoutez un ou plusieurs déclencheurs pour définir vos groupes d’actions. À ce niveau, vous pouvez sélectionner une série d’événements déclencheurs tels que des [événements personnalisés][2], des événements d’engagement, par exemple des interactions avec votre application, et bien plus.

![][3]

Dans chacun des paramètres de groupe d’actions, vous pouvez également cocher la case **Je souhaite que ce groupe quitte Canvas**, ce qui signifie que les utilisateurs de ce groupe quitteront le Canvas à la fin de la période d’évaluation.

### Canvas avec rééligibilité

Si des utilisateurs accèdent plusieurs fois à un parcours d’action et disposent de plusieurs entrées dans ce dernier simultanément, le comportement prévu dépend du statut de **Classement**. 

| Statut de classement | Comportement de parcours d’action |
|---|--------------|
| **Désactivé** | Lorsqu’une action pertinente est effectuée, Braze va dupliquer les entrées et faire avancer immédiatement l’entrée la plus ancienne vers le groupe d’action pertinent. <br><br/> Lorsqu’une action pertinente n’est pas effectuée, toutes les entrées seront repoussées vers le bas de la fenêtre d’évaluation pertinente. Aucune déduplication n’est effectuée. |
| **Activé** | Toutes les entrées seront repoussées vers le bas de la fenêtre d’évaluation pertinente. Aucune déduplication n’est effectuée. |
{: .reset-td-br-1 .reset-td-br-2}


[1]: {% image_buster /assets/img/canvas_actionpath.png %} 
[2]: {{site.baseurl}}/user_guide/data_and_analytics/custom_data/custom_events
[3]: {% image_buster /assets/img/actionpath_group.png %} 
[4]: {% image_buster /assets/img/actionpath_settings.png %} <|MERGE_RESOLUTION|>--- conflicted
+++ resolved
@@ -4,7 +4,7 @@
 alias: /action_paths/
 page_order: 0.1
 page_type: reference
-description: "Cet article de référence explique comment utiliser les parcours d’action, un composant qui vous permet de trier les utilisateurs en fonction de leurs actions."
+description: "Cet article de référence aborde les parcours d’action et la façon de les utiliser dans votre Canvas."
 tool: Canvas
 ---
 
@@ -14,21 +14,12 @@
 
 Les parcours d’action dans Canvas vous permettent de trier vos utilisateurs en fonction de leurs actions. Les parcours d’action vous permettent d’effectuer les tâches suivantes : 
  
-<<<<<<< HEAD
-* Personnaliser des parcours utilisateur en fonction d’une action spécifique, dont des événements d’engagement d’utilisateur et des événements personnalisés
-* Conserver des utilisateurs pendant une certaine durée pour prioriser leur parcours suivant en fonction de leurs actions au cours de cette période d’évaluation
-
-## Créer des parcours d’action
-
-Pour créer un parcours d’actions, ajoutez un composant à votre Canvas. Pour Canvas Flow, glissez-déplacez le composant depuis la barre latérale ou cliquez sur le bouton plus <i class="fas fa-plus-circle"></i> en bas d’une étape et sélectionnez **Action Paths (Parcours d’actions)**. 
-=======
 * Personnaliser des parcours utilisateur en fonction d’une action spécifique, dont des événements d’engagement d’utilisateur et des événements personnalisés.
 * Conserver des utilisateurs pendant une certaine durée pour prioriser leur parcours suivant en fonction de leurs actions au cours de cette période d’évaluation.
 
 ## Créer des parcours d’action
 
 Pour créer un parcours d’actions, ajoutez un composant à votre Canvas. Pour Canvas Flow, glissez-déplacez le composant depuis la barre latérale ou cliquez sur le bouton plus <i class="fas fa-plus-circle"></i> en bas d’une étape et sélectionnez **Action Paths (Parcours d’actions)**. Pour l’éditeur Canvas d’origine, utilisez le menu déroulant en haut de la nouvelle étape complète dans votre flux de travail et sélectionnez **Action Paths (Parcours d’actions)**.
->>>>>>> c96cf709
 
 ### Paramètres d’action
 
@@ -38,9 +29,9 @@
 
 ![][4]
 
-Par défaut, le **Classement** est désactivé. Lorsqu’un utilisateur accède au parcours d’action et effectue l’événement déclencheur annexe à tout groupe d’actions, il passe automatiquement au groupe d’actions pertinent. Si un utilisateur n’effectue pas d’élément déclencheur, il passe au groupe **Tous les autres** à la fin de la période d’évaluation.
+Par défaut, le **Classement** est désactivé. Lorsqu’un utilisateur accède au parcours d’action et effectue l’événement déclencheur annexe à tout groupe d’actions, il passe automatiquement au groupe d’actions pertinent. Si un utilisateur n’effectue pas d’élément déclencheur, il passe au groupe **Tout le monde** à la fin de la période d’évaluation.
 
-Lorsque l’option **Utilisateurs avancés en fonction de l’ordre de classement** est activée, cela signifie que le **Classement** est activé. Tous les utilisateurs seront donc conservés jusqu’à la fin de la fenêtre d’évaluation. À la fin de la période d’évaluation, les utilisateurs passeront au groupe d’actions de priorité absolue auquel ils sont éligibles à la fin de la fenêtre d’évaluation. Les utilisateurs qui n’effectuent aucune des actions pendant la fenêtre d’évaluation passeront au groupe par défaut **Tous les autres**.
+Lorsque l’option **Utilisateurs avancés en fonction de l’ordre de classement** est activée, cela signifie que le **Classement** est activé. Tous les utilisateurs seront donc conservés jusqu’à la fin de la fenêtre d’évaluation. À la fin de la période d’évaluation, les utilisateurs passeront au groupe d’actions de priorité absolue auquel ils sont éligibles à la fin de la fenêtre d’évaluation. Les utilisateurs qui n’effectuent aucune des actions pendant la fenêtre d’évaluation passeront au groupe par défaut **Tout le monde**.
 
 #### Exemple de statut de classement
 
