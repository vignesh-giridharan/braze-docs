---
nav_title: Propriétés d’entrées persistantes
article_title: Propriétés d’entrées persistantes
alias: "/persistent_entry/"
page_type: reference
description: "Cet article de référence décrit comment utiliser des propriétés d’entrées persistantes dans votre Canvas pour envoyer des messages mieux agencés et créer une expérience d’utilisateur final améliorée."
tool: Canvas
page_order: 5
---

# Propriétés d’entrées persistantes

Lorsqu’un Canvas est déclenché par un événement personnalisé, un achat ou un appel API, vous pouvez utiliser des métadonnées de l’appel API, de l’événement personnalisé ou de l’événement d’achat pour une personnalisation dans chaque étape du Canvas dans votre flux de travail Canvas. 

Avant cette fonctionnalité, les propriétés d’entrée pouvaient être utilisées uniquement dans la première étape du Canvas. La possibilité d’utiliser des propriétés d’entrée dans un parcours de Canvas permet aux clients d’envoyer des messages mieux agencés et de créer une expérience utilisateur final améliorée.

## Utilisation des propriétés d’entrées

Les propriétés d’entrées peuvent être utilisées dans des Canvas par événement et déclenchées par une API. Ces propriétés d’entrées sont définies lorsqu’un Canvas est déclenché par un événement personnalisé, un achat ou un appel API. Reportez-vous aux articles suivants pour en savoir plus :
- [Objet Propriétés d’entrées de Canvas]({{site.baseurl}}/api/objects_filters/canvas_entry_properties_object/)
- [Objet de propriétés de l’événement]({{site.baseurl}}/api/objects_filters/event_object/)
- [Objet Achat]({{site.baseurl}}/api/objects_filters/purchase_object/#purchase-product_id)

Les propriétés transférées à partir de ces objets peuvent être référencées à l’aide de la `canvas_entry_properties` Balise Liquid.

Par exemple, une demande avec `\"canvas_entry_properties\" : {\"product_name\" : \"shoes\", \"product_price\" : 79.99}` pourrait ajouter le terme « chaussures » à un message en indiquant Liquid. {% raw %}`{{canvas_entry_properties.${product_name}}}`{% endraw %}.

Lorsqu’un Canvas comprend un message avec la balise Liquid `canvas_entry_properties`, les valeurs associées à ces propriétés seront sauvegardées pendant la durée d’un parcours utilisateur dans le Canvas et supprimées une fois que l’utilisateur quitte le Canvas.

{% alert note %}
La limite maximale de taille de l’objet Propriétés d’entrées de Canvas est de 50 Ko. 
{% endalert %}

## Mise à jour de Canvas pour utiliser des propriétés d’entrées

Si un Canvas actif qui ne comprenait pas précédemment de message utilisant `canvas_entry_properties` est modifié pour inclure `canvas_entry_properties`, la valeur correspondant à cette propriété ne sera pas disponible pour les utilisateurs ayant saisi le Canvas avant l’ajout de `canvas_entry_properties` au Canvas. Les valeurs seront uniquement sauvegardées pour les utilisateurs qui saisissent le Canvas après la modification.

Par exemple, si vous avez lancé initialement un Canvas qui n’utilisait pas de propriétés d’entrées le 3 novembre, puis avez ajouté une nouvelle propriété `product_name` au Canvas le 11 novembre, les valeurs pour `product_name` seraient uniquement sauvegardées pour des utilisateurs ayant saisi le Canvas après le 11 novembre.

Si une propriété d’entrée de Canvas est nulle ou vide, vous pouvez annuler les messages à l’aide de conditions. L’extrait de code suivant illustre comment utiliser Liquid pour annuler un message.
{%raw%}
```
{% if canvas_entry_properties.${product_name} == blank %}
{% abort_message() %}
{% endif %}
```
{%endraw%}

Pour en savoir plus sur l’annulation de messages à l’aide de Liquid, consultez notre [documentation Liquid]({{site.baseurl}}/user_guide/personalization_and_dynamic_content/liquid/aborting_messages/#aborting-messages).

## Propriétés d’entrées globales de Canvas

`canvas_entry_properties` vous permet de définir des propriétés globales qui s’appliquent à tous les utilisateurs ou des propriétés spécifiques à l’utilisateur qui s’appliquent uniquement à l’utilisateur indiqué. La propriété spécifique à l’utilisateur remplacera la propriété globale pour cet utilisateur.

Exemple de demande API à l’aide de propriétés globales d’entrées de Canvas :
```
url -X POST \
-H 'Content-Type:application/json' \
-d '{
      "api_key": "a valid rest api key",
      "canvas_id": "the ID of your canvas",
         "canvas_entry_properties": {
            "food_allergies": "none"
          },
      "recipients": [
        {
          "external_user_id": Customer_123,
          "canvas_entry_properties": {
            "food_allergies": ["dairy", "soy"],
            "nutrition": {
              "calories_per_serving": 200,
              "serving_size_in_ounces": 4
            }
          }
        }
      ]
    }' \
```
 
<<<<<<< HEAD
Dans cette demande, la valeur globale pour « allergies alimentaires » est « aucune ». Pour Customer_123, la valeur est « Produits laitiers ». Messages dans ce Canvas contenant l’extrait de code Liquid {%raw%}`{{canvas_entry_properties.${food_allergies}}}`{%endraw%} créera un modèle avec « produits laitiers » pour Customer_123 et « aucun » pour tout le reste. 

## Cas d’utilisation

Si un Canvas est déclenché lorsqu’un utilisateur consulte un article sur votre site e-commerce mais ne l’ajoute pas à son panier, la première étape du Canvas peut être une notification push demandant s’il est intéressé par l’achat de l’article. Vous pourriez faire référence au nom du produit {% raw %}`{{canvas_entry_properties.${product_name}}}`{% endraw %}

![][1]{: style="border:0;margin-left:15px;"}

Dans la seconde étape, une autre notification push pourrait être envoyée, invitant l’utilisateur à vérifier s’il a ajouté l’article dans le panier mais ne l’a pas encore acheté. Vous pouvez continuer à faire référence à la propriété d’entrée `product_name` {% raw %}`{{canvas_entry_properties.${product_name}}}`{% endraw %}.
=======
Dans cette demande, la valeur globale pour « allergies alimentaires » est « aucune ». Pour Customer_123, la valeur est « Produits laitiers ». Messages dans ce Canvas contenant le snippet Liquid {%raw%}`{{canvas_entry_properties.${food_allergies}}}`{%endraw%} créera un modèle avec « produits laitiers » pour Customer_123 et « aucun » pour tout le reste. 

## Cas d’utilisation

Si un Canvas est déclenché lorsqu’un utilisateur consulte un article sur votre site e-commerce, mais ne l’ajoute pas à son panier, la première étape du Canvas peut être une notification push demandant s’il est intéressé par l’achat de l’article. Vous pourriez faire référence au nom du produit {% raw %}`{{canvas_entry_properties.${product_name}}}`{% endraw %}

![][1]{: style="border:0;margin-left:15px;"}

Dans la seconde étape, une autre notification push pourrait être envoyée, invitant l’utilisateur à vérifier s’il a ajouté l’article dans le panier, mais ne l’a pas encore acheté. Vous pouvez continuer à faire référence à la propriété d’entrée `product_name` {% raw %}`{{canvas_entry_properties.${product_name}}}`{% endraw %}.
>>>>>>> c96cf709

![][2]{: style="border:0;margin-left:15px;"}

[1]:{% image_buster /assets/img/persistent_entry_properties/PEP1.png %}
[2]:{% image_buster /assets/img/persistent_entry_properties/PEP12.png %}<|MERGE_RESOLUTION|>--- conflicted
+++ resolved
@@ -10,7 +10,7 @@
 
 # Propriétés d’entrées persistantes
 
-Lorsqu’un Canvas est déclenché par un événement personnalisé, un achat ou un appel API, vous pouvez utiliser des métadonnées de l’appel API, de l’événement personnalisé ou de l’événement d’achat pour une personnalisation dans chaque étape du Canvas dans votre flux de travail Canvas. 
+Lorsqu’un Canvas est déclenché par un événement personnalisé, un achat ou un appel API, vous pouvez utiliser des métadonnées de l’appel API, de l’événement personnalisé ou de l’événement d’achat pour une personnalisation dans chaque étape du Canvas dans votre flux de travail Canvas Flow. 
 
 Avant cette fonctionnalité, les propriétés d’entrée pouvaient être utilisées uniquement dans la première étape du Canvas. La possibilité d’utiliser des propriétés d’entrée dans un parcours de Canvas permet aux clients d’envoyer des messages mieux agencés et de créer une expérience utilisateur final améliorée.
 
@@ -37,7 +37,7 @@
 
 Par exemple, si vous avez lancé initialement un Canvas qui n’utilisait pas de propriétés d’entrées le 3 novembre, puis avez ajouté une nouvelle propriété `product_name` au Canvas le 11 novembre, les valeurs pour `product_name` seraient uniquement sauvegardées pour des utilisateurs ayant saisi le Canvas après le 11 novembre.
 
-Si une propriété d’entrée de Canvas est nulle ou vide, vous pouvez annuler les messages à l’aide de conditions. L’extrait de code suivant illustre comment utiliser Liquid pour annuler un message.
+Si une propriété d’entrée de Canvas est nulle ou vide, vous pouvez annuler les messages à l’aide de conditions. Les extraits de code suivants illustrent comment utiliser Liquid pour annuler un message.
 {%raw%}
 ```
 {% if canvas_entry_properties.${product_name} == blank %}
@@ -77,17 +77,6 @@
     }' \
 ```
  
-<<<<<<< HEAD
-Dans cette demande, la valeur globale pour « allergies alimentaires » est « aucune ». Pour Customer_123, la valeur est « Produits laitiers ». Messages dans ce Canvas contenant l’extrait de code Liquid {%raw%}`{{canvas_entry_properties.${food_allergies}}}`{%endraw%} créera un modèle avec « produits laitiers » pour Customer_123 et « aucun » pour tout le reste. 
-
-## Cas d’utilisation
-
-Si un Canvas est déclenché lorsqu’un utilisateur consulte un article sur votre site e-commerce mais ne l’ajoute pas à son panier, la première étape du Canvas peut être une notification push demandant s’il est intéressé par l’achat de l’article. Vous pourriez faire référence au nom du produit {% raw %}`{{canvas_entry_properties.${product_name}}}`{% endraw %}
-
-![][1]{: style="border:0;margin-left:15px;"}
-
-Dans la seconde étape, une autre notification push pourrait être envoyée, invitant l’utilisateur à vérifier s’il a ajouté l’article dans le panier mais ne l’a pas encore acheté. Vous pouvez continuer à faire référence à la propriété d’entrée `product_name` {% raw %}`{{canvas_entry_properties.${product_name}}}`{% endraw %}.
-=======
 Dans cette demande, la valeur globale pour « allergies alimentaires » est « aucune ». Pour Customer_123, la valeur est « Produits laitiers ». Messages dans ce Canvas contenant le snippet Liquid {%raw%}`{{canvas_entry_properties.${food_allergies}}}`{%endraw%} créera un modèle avec « produits laitiers » pour Customer_123 et « aucun » pour tout le reste. 
 
 ## Cas d’utilisation
@@ -97,7 +86,6 @@
 ![][1]{: style="border:0;margin-left:15px;"}
 
 Dans la seconde étape, une autre notification push pourrait être envoyée, invitant l’utilisateur à vérifier s’il a ajouté l’article dans le panier, mais ne l’a pas encore acheté. Vous pouvez continuer à faire référence à la propriété d’entrée `product_name` {% raw %}`{{canvas_entry_properties.${product_name}}}`{% endraw %}.
->>>>>>> c96cf709
 
 ![][2]{: style="border:0;margin-left:15px;"}
 
