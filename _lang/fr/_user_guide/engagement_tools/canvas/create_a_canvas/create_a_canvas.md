--- conflicted
+++ resolved
@@ -13,18 +13,11 @@
 > Cet article de référence aborde les étapes nécessaires à la création, à la gestion et aux essais d’un Canvas. Suivez ce guide ou consultez notre [Cours d’apprentissage Braze Canvas](https://learning.braze.com/quick-overview-canvas-setup) !
 
 {% alert important %}
-<<<<<<< HEAD
-Depuis le 28 février 2023, vous ne pouvez plus créer ou dupliquer de Canvas à l’aide de l’expérience Canvas d’origine. Braze recommande aux clients qui utilisent l’expérience Canvas d’origine de passer à Canvas Flow. Il s’agit d’une expérience d’édition améliorée permettant de mieux créer et gérer les Canvas. En savoir plus sur le [clonage de vos Canvas en Canvas Flow]({{site.baseurl}}/user_guide/engagement_tools/canvas/managing_canvases/cloning_canvases/).
-=======
 À compter du 28 février 2023, vous ne pourrez plus créer ou dupliquer de Canvas à l’aide de l’expérience Canvas originale. Braze recommande aux clients qui utilisent l’expérience Canvas originale de passer à Canvas Flow. Il s’agit d’une expérience d’édition améliorée permettant de mieux créer et gérer les Canvas. En savoir plus sur le [clonage de vos Canvas en Canvas Flow]({{site.baseurl}}/user_guide/engagement_tools/canvas/managing_canvases/cloning_canvases/).
->>>>>>> c96cf709
 {% endalert %}
 
 ## Étape 1 : Créer un Canvas 
 
-<<<<<<< HEAD
-Accédez à la page **Canvas**, située sous la section **Engagement**, puis cliquez sur **Créer un Canvas**.
-=======
 Accédez à la page **Canvas**, située sous la section **Engagement**, puis cliquez sur **Create Canvas (Créer un Canvas)**. Choisissez ensuite votre expérience Canvas :
 - **Canvas Flow :** Tirez parti des composants Canvas allégés pour une expérience d’édition plus simple et plus efficace
 - **Flux de travail d’origine :** Créez des parcours utilisateurs avec des composants Canvas habituels
@@ -34,7 +27,6 @@
 {% alert note %}
 Choisir votre expérience Canvas est impossible pour les nouveaux utilisateurs Braze. À la place, vous créerez des Canvas en utilisant uniquement les flux de travail et l’expérience Canvas Flow.
 {% endalert %}
->>>>>>> c96cf709
 
 ## Étape 2 : Utiliser l’assistant d’entrée pour configurer votre Canvas
 
@@ -54,30 +46,17 @@
     À ce niveau, vous déciderez de la façon dont vos utilisateurs accéderont à votre Canvas.
     - Planification : Il s’agit d’une entrée Canvas basée sur le temps
     - En fonction de l’action : Votre utilisateur accédera à votre Canvas après l’exécution d’une action définie
-<<<<<<< HEAD
-    - Déclenchée par API : Utilisez une demande API pour que des utilisateurs puissent accéder à votre Canvas
-
-    En savoir plus sur l’[étape Planification d’entrée](#step-2b-set-your-canvas-entry-schedule).
-  {% endtab %}
-  {% tab Target Audience %}
-    À ce niveau, vous sélectionnerez votre audience cible :
-=======
     - Déclenchée par API Utilisez une demande API pour que des utilisateurs puissent accéder à votre Canvas
 
     En savoir plus sur l’étape [Planification d’entrée](#step-2b-set-your-canvas-entry-schedule).
   {% endtab %}
   {% tab Entry Audience %}
     À ce niveau, vous sélectionnerez votre Audience d’entrée Canvas :
->>>>>>> c96cf709
     - Créez votre audience en ajoutant des segments et des filtres
     - Affinez les retours et les limites d’entrée du Canvas
     - Consultez une synthèse de votre audience cible
 
-<<<<<<< HEAD
-    En savoir plus sur l’[étape Cibler une Audience](#step-2c-set-your-target-entry-audience).
-=======
     En savoir plus sur l’étape [Audience d’entrée](#step-2c-set-your-target-entry-audience).
->>>>>>> c96cf709
   {% endtab %}
   {% tab Send Settings %}
     À ce niveau, vous sélectionnerez vos paramètres d’envoi de Canvas :
@@ -85,11 +64,7 @@
     - Définissez une limitation du débit d’envoi pour vos messages Canvas
     - Activez et définissez des heures calmes
 
-<<<<<<< HEAD
-    En savoir plus sur l’[étape Paramètres d’envoi](#step-2d-select-your-send-settings)
-=======
     En savoir plus sur l’étape [Paramètres d’envoi](#step-2d-select-your-send-settings)
->>>>>>> c96cf709
   {% endtab %}
   {% tab Build Canvas %}
     À ce niveau, vous allez créer votre Canvas.
@@ -98,21 +73,12 @@
   {% endtab %}
 {% endtabs %}
 
-<<<<<<< HEAD
-### Étape 2a : Configurer les bases de votre Canvas
-
-À ce niveau, vous allez désigner votre Canvas, affecter des [Teams]({{site.baseurl}}/user_guide/administrative/manage_your_braze_users/teams/#teams) et créer ou ajouter des [balises]({{site.baseurl}}/user_guide/administrative/app_settings/tags/#tags). Vous allez également affecter des événements de conversion pour le Canvas.
-
-{% alert tip %}
-Balisez vos Canvas pour qu’ils soient faciles à trouver et créez des rapports. Par exemple, lorsque vous utilisez [Créateur de rapports]({{site.baseurl}}/user_guide/data_and_analytics/reporting/report_builder/), vous pouvez filtrer les éléments par balises spécifiques.
-=======
 ### Étape 2a : Configurer les bases de votre Canvas :
 
 À ce niveau, vous allez désigner votre Canvas, affecter [Teams]({{site.baseurl}}/user_guide/administrative/manage_your_braze_users/teams/#teams) et créer ou ajouter des [balises]({{site.baseurl}}/user_guide/administrative/app_settings/tags/#tags). Vous allez également affecter des événements de conversion pour le Canvas.
 
 {% alert tip %}
 Balisez vos Canvas pour qu’ils soient faciles à trouver et créez des rapports. Par exemple, lorsque vous utilisez [Créateur de rapports]({{site.baseurl}}/user_guide/data_and_analytics/reporting/report_builder/), vous pouvez filtrer les éléments par balises spécifiques
->>>>>>> c96cf709
 {% endalert %}
 
 ![][51]
@@ -133,11 +99,7 @@
 
 {% tabs local %}
   {% tab Scheduled Delivery %}
-<<<<<<< HEAD
-    Avec une livraison planifiée, les utilisateurs accéderont selon un calendrier, de la même façon que vous planifieriez une campagne. Vous pouvez inscrire des utilisateurs à un Canvas dès qu’il est lancé ou les intégrer à votre parcours à un moment donné ou de façon récurrente.
-=======
     Avec une livraison planifiée, les utilisateurs accéderont à un calendrier, de la même façon que vous planifieriez une campagne. Vous pouvez inscrire des utilisateurs à un Canvas dès qu’il est lancé ou les intégrer à votre parcours à un moment donné ou de façon récurrente.
->>>>>>> c96cf709
 
     ![Livraison Canvas planifiée]({% image_buster /assets/img_archive/Canvas_Scheduled_Delivery.png %})
   {% endtab %}
@@ -154,11 +116,7 @@
     ![Livraison déclenchée par API Canvas]({% image_buster /assets/img_archive/Canvas_API_Triggered_Delivery.png %})
 
     Endpoints de livraison déclenchés par API :
-<<<<<<< HEAD
-    - [POST : envoyer des messages Canvas via la livraison déclenchée par API]({{site.baseurl}}/api/endpoints/messaging/send_messages/post_send_triggered_canvases/)
-=======
     - [POST : Envoyer des messages Canvas via la livraison déclenchée par API]({{site.baseurl}}/api/endpoints/messaging/send_messages/post_send_triggered_canvases/)
->>>>>>> c96cf709
     - [POST : Planifier des Canvas déclenchés par API]({{site.baseurl}}/api/endpoints/messaging/schedule_messages/post_schedule_triggered_canvases/)
     - [POST : Mettre à jour des Canvas planifiés déclenchés par API]({{site.baseurl}}/api/endpoints/messaging/schedule_messages/post_update_scheduled_triggered_canvases/)
 
@@ -174,15 +132,9 @@
 
 Une fois que vous avez sélectionné la méthode de livraison, ajustez ces paramètres en conséquence et passez à la configuration de votre audience cible.
 
-<<<<<<< HEAD
-### Étape 2c : Définir votre audience d’entrée cible
-
-Vous pouvez définir l’audience cible pour votre Canvas à l’étape **Cibler une Audience**. Seuls les utilisateurs répondant aux critères définis peuvent accéder au parcours.
-=======
 ### Étape 2c : Définir votre audience d’entrée cible :
 
 Vous pouvez définir l’audience cible pour votre Canvas à l’étape **Audience d’entrée**. Seuls les utilisateurs répondant aux critères définis peuvent accéder au parcours.
->>>>>>> c96cf709
 
 Par exemple, si vous souhaitez cibler de nouveaux utilisateurs, vous pouvez limiter un parcours spécifique aux utilisateurs ayant accédé à votre application en premier, il y a moins de 3 semaines. Vous pouvez également contrôler des paramètres, par exemple si des messages doivent être envoyés aux utilisateurs inscrits pour recevoir des notifications.
 
@@ -190,25 +142,11 @@
 Éviter de configurer une campagne basée sur une action ou un Canvas avec le même déclencheur que le filtre d’audience (c’est-à-dire un attribut modifié ou un événement personnalisé effectué). Une condition de concurrence peut se produire lorsque l’utilisateur ne figure pas dans l’audience au moment de l’événement déclencheur, ce qui signifie qu’il ne recevra pas la campagne ou ne pourra pas accéder au Canvas.  
 {% endalert %}
 
-<<<<<<< HEAD
-#### Tester votre audience
-
-Après avoir ajouté des segments et des filtres à votre audience cible, vous pouvez tester si votre audience est configurée comme prévu en [recherchant un utilisateur]({{site.baseurl}}/user_guide/engagement_tools/segments/user_lookup/) pour confirmer s’il correspond aux critères de l’audience.
-
-![]({% image_buster /assets/img_archive/user_lookup.png %})
-
 ### Étape 2d : Sélectionner vos paramètres d’envoi
 
-Cliquez sur **Paramètres d’envoi** pour sélectionner vos paramètres d’inscription, activer la limitation du débit et les heures calmes. 
-
-En activant la [limitation du taux][6b] ou la [limite de fréquence][6c], vous pouvez alléger la pression marketing subie par vos utilisateurs et vérifier qu’ils ne sont pas surchargés de messages. Pour gérer vos règles de limite de fréquence, rendez-vous sur votre page **Global Message Settings (Paramètres généraux des messages)** dans votre compte Braze.
-=======
-### Étape 2d : Sélectionner vos paramètres d’envoi
-
 Cliquez sur **Send Settings (Paramètres d’envoi)** pour sélectionner vos paramètres d’inscription, activer la limitation du débit et les heures calmes. 
 
 En activant [Limitation du taux][6b] ou [Limite de fréquence][6c], vous pouvez alléger la pression marketing subie par vos utilisateurs et vérifier qu’ils ne sont pas surchargés de messages. Pour gérer vos règles de limite de fréquence, rendez-vous sur votre page **Global Message Settings (Paramètres généraux des messages)** dans votre compte Braze.
->>>>>>> c96cf709
 
 Pour le ciblage d’e-mail et les canaux de notification push de Canvas, vous pouvez limiter votre Canvas de sorte que seuls les utilisateurs explicitement inscrits reçoivent le message (utilisateurs inscrits ou non-inscrits exclus). Par exemple, supposons que vous ayez trois utilisateurs avec un statut d’abonnement différent :
 
@@ -224,11 +162,7 @@
 Avec cette configuration, n’incluez pas de filtres dans l’étape **Utilisateurs cible** qui limitent l’audience à un seul canal (par ex. `Notifications push activées = True` or `Inscription aux e-mails = Abonné`).
 {% endalert %}
 
-<<<<<<< HEAD
-Si vous le souhaitez, indiquez Heures calmes (période pendant laquelle vos messages ne seront pas envoyés) pour votre Canvas. Cochez **Activer heures calmes** dans vos **Send Settings (Paramètres d’envoi)**. Puis sélectionnez vos Heures calmes dans l’heure locale de vos utilisateurs et l’action qui suivra si le message se déclenche pendant ces heures calmes.
-=======
 Si vous le souhaitez, indiquez Heures calmes (période pendant laquelle vos messages ne seront pas envoyés) pour votre Canvas. Cochez **Activer heures calmes** dans vos **Paramètres d’envoi**. Puis sélectionnez vos Heures calmes dans l’heure locale de vos utilisateurs et l’action qui suivra si le message se déclenche pendant ces heures calmes.
->>>>>>> c96cf709
 
 ![][50]
 
@@ -240,11 +174,7 @@
 
 Cliquez sur **Add Variant (Ajouter une variante)** et sélectionnez l’option pour ajouter une nouvelle variante à votre Canvas. Les variantes représentent un parcours effectué par vos utilisateurs et peuvent contenir plusieurs étapes et branches.
 
-<<<<<<< HEAD
-Vous pouvez ajouter des variantes supplémentaires en cliquant sur le bouton plus <i class="fas fa-plus-circle"></i>. Lorsque vous ajoutez de nouvelles variantes, vous pourrez ajuster la façon dont elles seront réparties parmi vos utilisateurs de sorte que vous puissiez comparer et analyser l’efficacité des différentes stratégies d’engagement.
-=======
 Vous pouvez ajouter des variantes supplémentaires en cliquant sur le bouton <i class="fas fa-plus-circle"></i> Plus. Lorsque vous ajoutez de nouvelles variantes, vous pourrez ajuster la façon dont elles seront réparties parmi vos utilisateurs de sorte que vous puissiez comparer et analyser l’efficacité des différentes stratégies d’engagement.
->>>>>>> c96cf709
 
 ![][12]
 
@@ -253,11 +183,7 @@
 
 {% details Développer pour les étapes %}
 
-<<<<<<< HEAD
-1. Créez un attribut personnalisé pour archiver votre nombre aléatoire. Nommez-la de manière à pouvoir la localiser facilement, comme « lottery_number » ou « random_assignment ». Vous pouvez créer l’attribut [dans votre tableau de bord]({{site.baseurl}}/user_guide/administrative/app_settings/manage_app_group/custom_event_and_attribute_management/) ou via des appels API sur votre Endpoint [Suivi de l’utilisateur]({{site.baseurl}}/api/endpoints/user_data/post_user_track/).<br><br>
-=======
 1. Créez un attribut personnalisé pour archiver votre nombre aléatoire. Nommez-la de manière à pouvoir la localiser facilement, comme « lottery_number » ou « random_assignment ». Vous pouvez créer l’attribut [dans votre tableau de bord]({{site.baseurl}}/user_guide/administrative/app_settings/manage_app_group/custom_event_and_attribute_management/) ou via des appels API sur votre Endpoint [Suivi de l’utilisateur]({{site.baseurl}}/api/endpoints/user_data/post_user_track/)<br><br>
->>>>>>> c96cf709
 2. Créez une campagne webhook au début de votre Canvas. Cette campagne servira de support pour créer votre nombre aléatoire et l’archiver comme attribut personnalisé. Reportez-vous à [Création d’un webhook]({{site.baseurl}}/user_guide/message_building_by_channel/webhooks/creating_a_webhook/#step-1-set-up-a-webhook) pour en savoir plus. Saisissez l’URL pour votre Endpoint Suivi utilisateur.<br><br>
 3. Créez le générateur de nombres aléatoires. Vous pouvez le faire à l’aide du code [indiqué ici](https://www.131-studio.com/blogs/shopify-conversion/generate-random-numbers-using-liquid-shopify), qui se sert de l’accès unique de chaque utilisateur pour créer un nombre aléatoire. Définissez le nombre qui en résulte comme variante Liquid dans votre campagne webhook.<br><br>
 4. Formatez l’appel `users/track` dans votre campagne webhook de sorte qu’il définisse l’attribut personnalisé que vous avez créé à l’étape 1 pour le nombre aléatoire que vous avez généré sur votre profil utilisateur actuel. L’exécution de cette étape vous permettra de créer correctement un nombre aléatoire qui change chaque fois que votre utilisateur accède à votre campagne.<br><br>
@@ -268,12 +194,9 @@
 
 ### Ajouter des étapes
 
-<<<<<<< HEAD
-=======
 {% tabs local %}
 {% tab Canvas Flow %}
 
->>>>>>> c96cf709
 Vous pouvez ajouter plus d’étapes dans votre flux de travail Canvas en glissant et déposant des composants depuis la barre latérale **Composants**. Sinon, lorsque vous cliquez sur le bouton plus <i class="fas fa-plus-circle"></i>, vous pouvez également ajouter un composant à l’aide du menu qui s’affiche au-dessus.
 
 ![]({% image_buster /assets/img_archive/add_components_flow.png %})
@@ -286,8 +209,6 @@
 Un Canvas créé en utilisant Canvas Flow peut comprendre jusqu’à 200 étapes. Des erreurs de chargement se produiront si votre Canvas a plus de 200 étapes.
 {% endalert %}
 
-<<<<<<< HEAD
-=======
 {% endtab %}
 
 {% tab Original Canvas Editor %}
@@ -299,21 +220,16 @@
 {% endtab %}
 {% endtabs %}
 
->>>>>>> c96cf709
 ### Modification d’une étape
 
 Vous désirez éditer une étape dans votre parcours utilisateur ? Regardez comment le faire selon votre flux de travail Canvas !
 
-<<<<<<< HEAD
-Vous pouvez éditer n’importe quelle étape de votre flux de travail Canvas Flow en cliquant n’importe lequel des composants. Par exemple, imaginons que vous désirez modifier votre première étape, un composant de [délai]({{site.baseurl}}/user_guide/engagement_tools/canvas/canvas_components/delay_step/), dans votre flux de travail pour qu’il s’applique un jour donné. Cliquez sur l’étape pour afficher son paramétrage et ajustez votre délai pour le 1er mars. Ceci signifie que le 1er mars, vos utilisateurs passeront à l’étape suivante de votre Canvas.
-=======
 {% tabs local %}
 {% tab Canvas Flow %}
 
 Vous pouvez éditer n’importe quelle étape de votre flux de travail Canvas Flow en cliquant n’importe lequel des composants. 
 
 Par exemple, imaginons que vous désirez modifier votre première étape, un composant de [délai]({{site.baseurl}}/user_guide/engagement_tools/canvas/canvas_components/delay_step/), dans votre flux de travail pour qu’il s’applique un jour donné. Cliquez sur l’étape pour afficher son paramétrage et ajustez votre délai pour le 1er juillet. Ceci signifie que le 1er juillet, vos utilisateurs passeront à l’étape suivante de votre Canvas.
->>>>>>> c96cf709
 
 ![]({% image_buster /assets/img_archive/edit_delay_flow.png %})
 
@@ -321,13 +237,6 @@
 
 ![]({% image_buster /assets/img_archive/action_paths_flow.png %})
 
-<<<<<<< HEAD
-Les composants légers de Canvas permettent une expérience d’édition facilitée. Ajuster les détails les plus précis de votre Canvas en est d’autant plus simple. 
-
-#### Messages dans Canvas
-
-Modifiez des messages dans un composant Canvas pour contrôler les messages envoyés dans une étape spécifique. Canvas peut envoyer des messages par e-mail, téléphone mobile, notification push Web et webhooks pour s’intégrer à d’autres systèmes. De la même façon que pour les messages de campagne, vous pouvez utiliser la création d’un modèle Liquid spécifique pour personnaliser vos messages.
-=======
 Les composants légers de Canvas Flow permettent une expérience d’édition facilitée. Ajuster les détails les plus précis de votre Canvas en est d’autant plus simple. 
 
 {% endtab %}
@@ -357,26 +266,19 @@
 #### Messages dans Canvas
 
 Modifiez des messages dans un composant Canvas pour contrôler les messages envoyés dans une étape spécifique. Canvas peut envoyer des messages par e-mail, téléphone mobile et notification Web et webhooks pour s’intégrer à d’autres systèmes. De la même façon que pour les messages de campagne, vous pouvez utiliser la création d’un modèle Liquid spécifique pour personnaliser vos messages.
->>>>>>> c96cf709
 
 {% alert tip %}
 Savez-vous que vous pouvez inclure des noms de composants Canvas dans vos messages et vos modèles de lien ?<br>
 Utilisez la balise Liquid `campaign.${name}` dans Canvas pour afficher le nom du composant Canvas actuel.
 {% endalert %}
 
-<<<<<<< HEAD
-=======
 {% tabs local %}
 {% tab Canvas Flow %}
 
->>>>>>> c96cf709
 Le composant de message gère les messages envoyés aux utilisateurs. Vous pouvez sélectionner vos **canaux de communication** et ajuster les **paramètres de livraison** pour optimiser vos envois de messages Canvas. Pour plus de détail concernant ce composant, consultez la section [Message]({{site.baseurl}}/user_guide/engagement_tools/canvas/canvas_components/message_step/).
 
 ![]({% image_buster /assets/img_archive/message_setup_settings_flow.png %})
 
-<<<<<<< HEAD
-Cliquez sur **Effectué** une fois que vous avez terminé la configuration de votre composant Canvas.
-=======
 {% endtab %}
 
 {% tab Original Canvas Editor %}
@@ -393,16 +295,12 @@
 {% endtabs %}
 
 Cliquez sur **Done (Effectué)** une fois que vous avez terminé la configuration de votre composant Canvas.
->>>>>>> c96cf709
 
 {% tabs local %}
 {% tab Canvas Entry Properties %}
 
 Les `canvas_entry_properties` sont configurées dans l’étape de planification d’entrée de la création du Canvas et indiqueront le déclencheur qui fait entrer l’utilisateur dans le Canvas. Ces propriétés peuvent également accéder aux propriétés des charges utiles d’entrée dans les Canvas déclenchés par API. Notez que l’objet `canvas_entry_properties` a une taille maximale limite de 50 KB. 
 
-<<<<<<< HEAD
-Pour Canvas Flow, les propriétés d’entrée peuvent être utilisées en Liquid dans n’importe laquelle des étapes de message. Utilisez le Liquid suivant lorsque vous référencez ces propriétés d’entrée : {% raw %} ``canvas_entry_properties${property_name}`` {% endraw %}. Les événements doivent être des événements personnalisés ou d’achat pour être utilisés ainsi.
-=======
 Pour les Canvas construits à partir de l’éditeur d’origine, `canvas_entry_properties` ne peut être référencé que dans la première étape complète d’un Canvas.
 
 Pour les envois de messages Canvas Flow, les propriétés d’entrée peuvent être utilisées en Liquid dans n’importe laquelle des étapes de message. Utilisez le Liquid suivant lorsque vous référencez ces propriétés d’entrée : {% raw %} ``canvas_entry_properties${property_name}`` {% endraw %}. Les événements doivent être des événements personnalisés ou d’achat pour être utilisés ainsi.
@@ -410,7 +308,6 @@
 {% alert note %}
 Expressément pour les Canaux de communication in-app, `canvas_entry_properties` ne peut être référencé dans Canvas Flow et dans l’éditeur Canvas d’origine que si vous avez activé les propriétés d’entrées persistantes dans l’éditeur d’origine durant l’accès anticipé précédent.
 {% endalert %}
->>>>>>> c96cf709
 
 Utilisez le Liquid suivant lorsque vous référencez ces propriétés d’entrée : {% raw %} ``canvas_entry_properties${property_name}`` {% endraw %}. Prenez note du fait que les événements doivent être des événements personnalisés ou d’achat pour être utilisés ainsi.
 
@@ -423,21 +320,15 @@
 {% tab Event Properties %}
 Les propriétés de l’événement sont les propriétés que vous avez définies sur des événements personnalisés et des achats. Ces `event_properties` peuvent être utilisées dans les campagnes ayant une livraison par événement ainsi que dans les Canvas. 
 
-<<<<<<< HEAD
-Dans Canvas Flow, les événements personnalisés et les propriétés de l’événement d’achat peuvent être utilisés en Liquid dans n’importe quelle étape de message suivant une étape de parcours d’action. Utilisez ce Liquid {% raw %} ``{{event_properties.${property_name}}}`` {% endraw %} lorsque vous référencez ces `event_properties`. Ces événements doivent être des événements personnalisés ou d’achat pour être utilisés ainsi dans le composant de message.
-=======
 Dans Canvas Flow, les événements personnalisés et les propriétés de l’événement d’achat peuvent être utilisés en Liquid dans n’importe quelle étape de message suivant une étape de parcours d’action. Pour le flux de toile, utilisez ce Liquid {% raw %} ``{{event_properties.${property_name}}}`` {% endraw %}  lorsque vous référencez ces `event_properties`. Ces événements doivent être des événements personnalisés ou d’achat pour être utilisés ainsi dans le composant de message.
 
 Pour l’éditeur Canvas d’origine, `event_properties` ne peut pas être utilisé dans les étapes complètes planifiées. Cependant, vous pouvez utiliser `event_properties` dans la première étape complète d’un Canvas par événement, même si l’étape complète est planifiée.
->>>>>>> c96cf709
 
 Dans la première étape de message suivant un parcours d’action, vous pouvez utiliser les `event_properties` liées à l’événement référencé dans le parcours d’action. Vous pouvez disposer d’autres étapes (n’étant pas un autre parcours d’action ou une étape de message) entre cette étape de parcours d’action et celle de message. Prenez en compte le fait que vous n’aurez accès aux `event_properties` que si votre étape de message peut être remontée jusqu’à un parcours n’étant pas « Tous les autres » dans l’étape du parcours d’action
 
 {% endtab %}
 {% endtabs %}
 
-<<<<<<< HEAD
-=======
 {% alert important %}
 
 Pour l’éditeur Canvas d’origine et Canvas Flow, vous ne pouvez pas utiliser `event_properties` au cours de l’étape du premier message. Au lieu de cela, vous devez utiliser `canvas_entry_properties` ou ajouter une étape de parcours d’action avec l’événement correspondant **avant** l’étape de message qui comprend `event_properties`. Pour obtenir plus d’informations ainsi que des exemples, consultez notre section [Propriété d’entrées et d’événement Canvas]({{site.baseurl}}/user_guide/engagement_tools/canvas/create_a_canvas/canvas_entry_properties_event_properties/).
@@ -445,16 +336,11 @@
 {% endalert %}
 
 
->>>>>>> c96cf709
 ### Modifications de connexions
 
 Pour déplacer une connexion entre des étapes, cliquez sur la flèche reliant les deux composants et sélectionnez un composant différent. Pour rompre la connexion, cliquez sur la flèche et sur **Annuler la connexion** en pied de page de l’éditeur Canvas.
 
-<<<<<<< HEAD
-## Étape 4 : Utiliser le test multivarié via Canvas
-=======
 ## Étape 4 : Utiliser le test multivarié via Canvas.
->>>>>>> c96cf709
 
 Vous pouvez ajouter un groupe de contrôle à votre Canvas en cliquant sur le bouton <i class="fas fa-plus-circle"></i> plus pour ajouter une nouvelle variante. 
 
@@ -462,21 +348,13 @@
 
 Vous pouvez ajuster la répartition entre vos messages en double-cliquant dans les en-têtes **Nom de variante**.
 
-<<<<<<< HEAD
-=======
 {% tabs local %}
 {% tab Canvas Flow %}
 
->>>>>>> c96cf709
 Dans cet exemple, notre Canvas est divisé entre deux variantes. La variante 1 est composée de 70 % des utilisateurs. La deuxième variante est dans le groupe de contrôle avec les 30 % d’utilisateurs restants.
 
 ![]({% image_buster /assets/img_archive/Canvas_Multivariate_Flow.png %})
 
-<<<<<<< HEAD
-### Sélection intelligente pour Canvas
-
-Les fonctionnalités de sélection intelligente sont désormais disponibles dans les Canvas multivariés. Comme pour la fonctionnalité [Sélection intelligente][18a] pour des campagnes multivariées, la sélection intelligente pour Canvas analyse la performance de chaque Canvas Variant et ajuste le pourcentage d’utilisateurs à diriger via chaque variante. Cette répartition est basée sur chaque indicateur de performance de variante pour augmenter le nombre total de conversions escompté.
-=======
 {% endtab %}
 
 {% tab Original Canvas Editor %}
@@ -494,7 +372,6 @@
 ### Sélection intelligente pour Canvas
 
 Les fonctionnalités de sélection intelligente sont désormais disponibles dans les Canvas multivariés Comme pour la fonctionnalité [Sélection intelligente][18a] pour des campagnes multivariées, la sélection intelligente pour Canvas analyse la performance de chaque Canvas Variant et ajuste le pourcentage d’utilisateurs à diriger via chaque variante. Cette répartition est basée sur chaque métrique de performance de variante pour augmenter le nombre total de conversions escompté.
->>>>>>> c96cf709
 
 N’oubliez pas que les Canvas multivariés vous permettent plutôt de tester que de copier, mais le calendrier et les canaux également. La sélection intelligente vous permet de tester des Canvas de manière plus efficace et de garantir que vos utilisateurs seront dirigés vers le meilleur parcours Canvas.
 
@@ -513,11 +390,7 @@
 ![][19]
 
 {% alert tip %}
-<<<<<<< HEAD
-Vous avez besoin de modifier votre Canvas après son lancement ? Vous le pouvez ! Consultez notre section [Modifier vos Canvas après le lancement]({{site.baseurl}}/user_guide/engagement_tools/canvas/managing_canvases/change_your_canvas_after_launch/) pour plus d’informations.
-=======
 Vous avez besoin de modifier votre Canvas après son lancement ? Vous le pouvez ! Consultez notre section [Modifier vos Canvas]({{site.baseurl}}/user_guide/engagement_tools/canvas/managing_canvases/change_your_canvas_after_launch/) après le lancement pour plus d’informations.
->>>>>>> c96cf709
 {% endalert %}
 
 
