---
nav_title: Test A/B et multivarié
article_title: Test A/B et multivarié
page_order: 2
page_type: reference
description: "Cet article de référence explique ce que sont les tests A/B et multivariés et leurs avantages."

---
# Test A/B et multivarié

> Cette page explique ce que sont les tests A/B et multivariés et leurs avantages. Pour connaître les étapes permettant de créer un test A/B ou multivarié, consultez la section [Créer des tests A/B et multivariés avec Braze]({{site.baseurl}}/user_guide/engagement_tools/testing/multivariant_testing/create_multivariate_campaign/). 

Les tests A/B et multivariés peuvent être rapidement utilisés à l’aide de la [Sélection intelligente]({{site.baseurl}}/user_guide/intelligence/intelligent_selection/).

## En quoi consiste les tests A/B et multivariés ?

### Test A/B

Un test A/B est une expérience qui compare les réponses des utilisateurs à plusieurs versions de la même campagne marketing. Ces versions partagent des objectifs marketing similaires, mais diffèrent en termes de formulation et de style.

L’objectif est d’identifier la version de la campagne qui remplit le mieux vos objectifs marketing. Dans cette section, nous examinerons comment tester l’efficacité des différences de contenu.

{% alert note %}
Si vous souhaitez évaluer les différences dans la programmation ou le timing des messages (par exemple, la différence entre envoyer un message de panier abandonné après une heure d’inactivité ou un jour d’inactivité), consultez notre section sur la configuration des [Canvas]({{site.baseurl}}/user_guide/engagement_tools/canvas/create_a_canvas/create_a_canvas/).
{% endalert %}

Supposons que vous ayez deux options pour une notification push :

- « Cette offre expire demain ! »
- « Cette offre expire dans 24 heures ! »

À l’aide d’un test A/B, vous pouvez voir quelle formulation produit le taux de conversion le plus élevé. Ainsi, la prochaine fois que vous envoyez une notification push à propos d’une offre, vous saurez quel type de formulation est le plus efficace. Cependant, ce type de test examine uniquement l’effet d’une variable, c’est-à-dire le texte d’une notification push.

### Test multivarié

Un test multivarié est similaire à un test A/B, mais il teste les effets de deux variables ou plus. Retournons à notre exemple de notification push. Une autre variable que nous pourrions tester est d’inclure un émoji à la fin du message. Nous allons maintenant tester deux variables (à ne pas confondre avec les variantes), d’où le terme « multivarié ». Pour ce faire, nous allons tester quatre versions du message : deux options pour le texte multipliées par deux options pour les émojis (avec et sans émoji), soit un total de quatre variantes du message.

Dans la documentation Braze, « test multivarié » est utilisé de façon interchangeable avec « test A/B » étant donné que le processus pour les créer est identique.

## Avantages des tests A/B et multivariés {#the-benefits-of}

Les tests A/B et multivariés sont un excellent moyen pour comprendre facilement et clairement votre audience. Grâce à ce type de tests, vous n’avez plus besoin de deviner ce qui fonctionnera le mieux auprès de vos utilisateurs ; chaque campagne devient une opportunité d’essayer plusieurs variantes d’un message et d’évaluer les réactions de votre audience.

Voici quelques scénarios dans lesquels les tests A/B et multivariés pourraient être utiles :

- **Lorsque vous essayez un type de message pour la première fois :** Vous n’êtes pas sûr(e) de proposer les bons messages in-app dès la première fois ? Les tests multivariés vous permettent d’expérimenter et d’apprendre ce qui fonctionne le mieux auprès de vos utilisateurs.
- **Lorsque vous créez des campagnes d’onboarding et d’autres campagnes qui sont envoyées de manière continue :** Étant donné que la plupart de vos utilisateurs recevront cette campagne, pourquoi ne pas faire en sorte qu’elle soit aussi efficace que possible ?
- **Lorsque vous avez plusieurs idées de message :** Si vous n’êtes pas sûr(e) de savoir quel message vous devriez choisir, lancez un test et prenez une décision en vous basant sur les données recueillies.
- **Lorsque vous essayez de savoir si des techniques marketing éprouvées seront efficaces pour vos utilisateurs :**  Les marketeurs suivent souvent des tactiques conventionnelles pour interagir avec leurs utilisateurs, mais la base utilisateur de chaque produit est différente. Parfois, le fait de renvoyer des messages d’appel à l’action ou d’utiliser des preuves sociales ne vous donnera pas les résultats escomptés. Les tests A/B et multivariés vous permettent de sortir des sentiers battus et de découvrir des tactiques non conventionnelles qui fonctionnent auprès de votre audience.

## Cinq règles pour les tests A/B et multivariés {#five-rules-for}

Les tests A/B et multivariés peuvent révéler d’importantes informations sur vos utilisateurs. Suivez les directives ci-dessous pour vous assurer que les résultats de votre test reflètent vraiment les comportements de vos utilisateurs.

<<<<<<< HEAD
#### (Facultatif) Désigner un événement de conversion

Définir un événement de conversion pour une campagne vous permet de voir combien de destinataires de la campagne ont effectué une action donnée après réception.

Cela affecte uniquement le test si vous avez sélectionné **Primary Conversion Rate (Taux de conversion primaire)** aux étapes précédentes. Pour plus d’informations, consultez l’article sur les [Événements de conversion][2]. 

### Étape 7 : Vérifier et lancer le test

Sur la page de confirmation, vérifiez les informations de votre campagne multivariée et lancez le test une fois terminé !

## Consulter les résultats d’une campagne multivariée

Une fois votre campagne lancée, vous pouvez vérifier la performance de chaque variante en sélectionnant votre campagne dans la section **Campaigns (Campagnes)** du tableau de bord. Lorsque la campagne de test est terminée, vous pouvez consulter un résumé des performances de chaque variante et savoir si le test a renvoyé une variante gagnante.

Si une variante a surpassé toutes les autres avec un niveau de [confiance][confidence] de plus de 95 %, Braze marquera cette variante avec une bannière « Winner (Gagnante) ». Si aucune variante ne surpasse les autres avec un niveau de confiance de 95 % et que vous avez choisi tout de même d’envoyer la variante ayant obtenu les meilleurs résultats, la « meilleure » variante sera envoyée et marquée avec une étiquette indiquant « Sent as Winning Variant (Envoyée comme variante gagnante) ».

Sur la page des analyses, vous pouvez également suivre les performances de la variante gagnante tout au long de la campagne (y compris les envois liés au test A/B).

![][210]

{% alert note %}
Braze compare toutes les variantes entre elles en utilisant le [test du χ² de Pearson](https://en.wikipedia.org/wiki/Pearson%27s_chi-squared_test). Ce test mesure si une variante dépasse ou non toutes les autres sur le plan statistique avec un niveau d’importance de p < 0,05 (ou ce que nous appelons une importance de 95 %). Si c’est le cas, la variante gagnante reçoit alors l’étiquette « Winner (Gagnante) ».
<br><br>
Ce test est différent du score de confiance, qui décrit uniquement la performance d’une variante par rapport au groupe de contrôle avec une valeur numérique comprise entre 0 et 100 %.
{% endalert %}

Une variante peut fournir de meilleurs résultats que le groupe de contrôle, mais le test du χ² vérifie si une variante est meilleure que tous les autres. Des [tests de suivi](#recommended-follow-ups) peuvent apporter davantage d’informations.

### Comprendre le niveau de confiance {#understanding-confidence}

Une partie importante de vos résultats est la confiance dans l’exactitude de vos résultats. Par exemple, que se passe-t-il si le groupe de contrôle avait un taux de conversion de 20 % et que la variante A avait un taux de conversion de 25 % ? Cela indique qu’il est préférable d’envoyer la variante A que de n’envoyer aucun message. Avoir une confiance de 95 % signifie que la différence entre les deux taux de conversion est probablement due à une différence réelle dans les réactions des utilisateurs et qu’il n’y a qu’une probabilité de 5 % que la différence se soit produite par hasard.

Braze compare le taux de conversion de chaque variante avec le taux de conversion du groupe de contrôle via une procédure statistique appelée [Test&nbsp;Z](https://en.wikipedia.org/wiki/Z-test). Un résultat de 95 % de confiance ou plus, comme dans l’exemple précédent, indique que la différence est significative sur le plan statistique. Cela est vrai pour toutes les mesures de confiance du tableau de bord de Braze qui décrivent la différence entre deux messages ou populations d’utilisateurs.

En général, une confiance d’au moins 95 % est nécessaire pour montrer que vos résultats reflètent bien les préférences réelles des utilisateurs, et qu’ils ne sont pas simplement dus au hasard. Dans des tests scientifiques rigoureux, le pourcentage de confiance de 95 % (ou autrement appelé la valeur « p », qui est inférieure à 0,05) est la référence utilisée pour déterminer la pertinence statistique. Si vous ne parvenez pas à obtenir une confiance de 95 %, essayez d’augmenter la taille de votre échantillon ou de diminuer le nombre de variantes. 

La confiance ne permet pas de déterminer si une variante est meilleure que les autres. Il s’agit simplement d’une mesure qui évalue à quel point nous sommes sûrs que les deux taux de conversion (ou plus) sont réellement différents les uns des autres. Il s’agit uniquement d’une fonction de la taille de l’échantillon et des différences entre les taux de conversion apparents. Le degré des taux globaux n’affecte pas la fiabilité de la mesure de confiance. Une variante peut avoir un taux de conversion très différent d’une autre sans forcément atteindre une confiance de 95 %. Il est également possible que deux ensembles de variantes aient des taux de conversion ou d’augmentation similaires, mais un niveau de confiance différent.

{% details Statistically insignificant results %}

Un test peut fournir des informations importantes même si son niveau de confiance est inférieur à 95 %. Voici quelques éléments à prendre en compte lorsque les résultats d’un test ne sont pas significatifs sur le plan statistique :

- Il est possible que toutes vos variantes aient eu le même effet. En prenant cela en compte, vous évitez de perdre du temps à effectuer ces changements. Vous pourrez parfois vous rendre compte que les tactiques marketing classiques, comme renvoyer votre appel à l’action, ne fonctionnent pas nécessairement avec votre audience.
- Bien que vos résultats aient pu être dus au hasard, ils peuvent tout de même vous aider à formuler une hypothèse pour votre prochain test. Si plusieurs variantes semblent avoir plus ou moins les mêmes résultats, testez-les de nouveau en ajoutant de nouvelles variantes pour voir s’il existe une alternative plus efficace. Si une variante obtient de meilleurs résultats, mais pas par une marge considérable, vous pouvez effectuer un autre test en accentuant la différence de cette variante.
- Continuez à tester des variantes ! Un test dont les résultats ne sont pas probants doit vous amener à vous poser certaines questions. N’y a-t-il eu vraiment aucune différence entre vos variantes ? Auriez-vous dû structurer votre test différemment ? Vous pouvez répondre à ces questions en effectuant des tests de suivi.
- Bien que les tests soient utiles pour découvrir quel type de message génère la plus forte réaction auprès de votre audience, il est également important de comprendre quels changements dans le message ont eu un effet négligeable.  Cela vous permet soit de poursuivre vos tests pour trouver une alternative plus efficace, soit de gagner du temps que vous auriez passé à choisir entre deux messages alternatifs.

Que votre test ait ou non un grand gagnant, il peut être utile d’effectuer un test de suivi pour confirmer vos résultats ou appliquer ces résultats à un scénario légèrement différent.

{% enddetails %}

### Conseils pour différents canaux {#tips-different-channels}

Vous pouvez tester différents composants de votre message en fonction du canal que vous avez choisi. Essayez de créer des variantes en ayant une idée de ce que vous voulez tester et de ce que vous espérez prouver.

Quels leviers devez-vous utiliser et quels sont les effets souhaités ? Bien qu’il existe des millions d’éléments à étudier à l’aide d’un test A/B ou multivarié, nous avons réuni quelques suggestions pour vous aider à démarrer :

| Canal | Aspects du message que vous pouvez modifier | Résultats à rechercher |
| ---------------------| --------------- | ------------- |
| Notification push | Texte <br> Utilisation des images et des émojis <br> Liens profonds <br> Présentation des chiffres (par ex. « triple » contre « augmentation de 200 % ») <br> Présentation de la durée (p. ex. « se termine à minuit » par rapport à « se termine dans 6 heures ») | Ouvertures <br> Taux de conversion |
| E-mail | Sujet <br> Nom affiché <br> Formule de politesse <br> Corps du message <br> Utilisation des images et des émojis <br> Présentation des chiffres (par ex. « triple » contre « augmentation de 200 % ») <br> Présentation de la durée (p. ex. « se termine à minuit » par rapport à « se termine dans 6 heures ») | Ouvertures <br> Taux de conversion |
| Notification dans l’application | Aspects listés pour « notifications push » <br> [Format du message][273] | Clics <br> Taux de conversion |
{: .reset-td-br-1 .reset-td-br-2 .reset-td-br-3}

{% alert tip %}
Lorsque vous effectuez des tests A/B, n’oubliez pas de générer des [rapports d’entonnoir]({{site.baseurl}}/user_guide/data_and_analytics/reporting/funnel_reports/) afin de comprendre comment chaque variante a affecté votre entonnoir de conversion, surtout si cette « conversion » implique pour vous de prendre plusieurs mesures ou actions.
{% endalert %}

De plus, la longueur idéale de votre test peut également varier en fonction du canal. Gardez à l’esprit la durée moyenne dont la plupart des utilisateurs peuvent avoir besoin pour interagir avec chaque canal.

Par exemple, si vous testez une notification push, vous pouvez obtenir des résultats probants plus rapidement qu’en testant des e-mails, car les utilisateurs voient immédiatement les notifications push, alors qu’ils peuvent mettre plusieurs jours à voir et ouvrir un e-mail. Si vous testez des messages dans l’application, gardez à l’esprit que les utilisateurs doivent ouvrir l’application pour voir la campagne, il est donc préférable d’attendre plus longtemps avant de recueillir les résultats concernant les personnes qui ouvrent le plus souvent l’application et vos utilisateurs type.

Si vous n’êtes pas sûr de la durée de votre test, la [Sélection intelligente][272] peut vous aider à trouver rapidement une variante gagnante.

### Choisir un segment {#choose-a-segment}

Étant donné que différents segments d’utilisateurs peuvent réagir différemment à votre message, la réussite d’un message donné révèle quelque chose à la fois sur le message lui-même et sur son segment cible. Essayez donc de créer un test en pensant à votre segment cible.

Par exemple, même si les utilisateurs actifs peuvent réagir de la même manière à « Cette offre se termine demain ! » et « Cette offre se termine dans 24 heures ! », les utilisateurs qui n’ont pas ouvert l’application pendant une semaine peuvent être plus réceptifs à la deuxième formulation, car elle crée un plus grand sentiment d’urgence.

Par ailleurs, lorsque vous choisissez un segment à tester, assurez-vous que la taille de ce segment sera suffisamment grande pour votre test. En général, les tests A/B et multivariés qui comportent un plus grand nombre de variantes nécessitent un groupe de test plus grand pour obtenir des résultats probants sur le plan statistique. En effet, plus le nombre de variantes est important, plus le nombre d’utilisateurs voyant chaque variante sera réduit.

{% alert tip %}
À titre de référence, vous aurez probablement besoin d’environ 15 000 utilisateurs par variante (y compris le groupe de contrôle) pour obtenir une confiance de 95 % dans vos résultats de test. Cependant, le nombre exact d’utilisateurs dont vous aurez besoin pourrait être supérieur ou inférieur en fonction de la situation. Pour obtenir des conseils plus précis sur la taille des échantillons pour les tests de variantes, utilisez le [Calculateur de taille d’échantillon d’Optimizely](https://www.optimizely.com/resources/sample-size-calculator/).
{% endalert %}
=======
### Effectuez le test sur un grand nombre d’utilisateurs
>>>>>>> 55f608ad

Les échantillons de grande taille garantissent que vos résultats reflèteront les préférences de votre utilisateur moyen et seront moins susceptibles d’être altérés par des valeurs aberrantes. Ces grands échantillons vous permettent également d’identifier les variantes gagnantes qui ont des marges de réussite plus petites.

### Classez les utilisateurs de manière aléatoire dans différents groupes de test

Les tests multivariés de Braze vous permettent de créer jusqu’à huit groupes de tests sélectionnés de manière aléatoire. La randomisation permet d’éliminer les biais dans les tests et augmente la probabilité que les groupes de tests aient une composition similaire. Cela garantit que les différences de réaction seront dues à des différences dans vos messages plutôt que dans vos échantillons.

### Prenez note des éléments que vous essayez de tester

Les tests A/B et multivarié vous permettent de tester les différences entre plusieurs versions d’un message. Dans certains cas, un test simple peut s’avérer le plus efficace. Le fait d’isoler les changements dans votre message vous permet d’identifier les éléments qui ont eu le plus d’impact sur la réaction de vos utilisateurs. Dans d’autres cas, le fait de présenter plus de différences entre les variantes vous permet d’examiner les valeurs aberrantes et de comparer différents ensembles d’éléments. Aucune de ces méthodes n’est nécessairement meilleure que l’autre, à condition que vous sachiez clairement dès le début ce que vous essayez de tester.

### Décidez de la durée de votre test et n’interrompez pas votre test prématurément

Décidez de la durée de votre test avant de le lancer, et ne l’interrompez pas prématurément. Les marketeurs sont souvent tentés d’interrompre leurs tests dès que les résultats vont en leur sens, ce qui a pour effet de biaiser les résultats. Résistez à la tentation de jeter un œil aux résultats avant la fin du test et ne terminez jamais votre test prématurément !

### Si possible, ajoutez un groupe de contrôle

Ajouter un [groupe de contrôle]({{site.baseurl}}/user_guide/engagement_tools/testing/multivariant_testing/create_multivariate_campaign/#including-a-control-group) à votre test vous permet de savoir si le fait d’envoyer un message aura plus d’impact sur le taux de conversion des utilisateurs que de ne pas envoyer de message.

<<<<<<< HEAD
**Comparer l’impact à long terme de différentes variantes**<br>
Si vous menez un test A/B sur des messages de ré-engagement, n’oubliez pas de comparer l’impact à long terme de différentes variantes dans les [Rapports de rétention]({{site.baseurl}}/user_guide/data_and_analytics/reporting/retention_reports/). Vous pouvez utiliser les rapports de rétention pour analyser la façon dont chaque variante a affecté le comportement des utilisateurs sur une période de plusieurs jours ou semaines, ou même un mois après réception du message, et voir s’il y a une augmentation.
=======
>>>>>>> 55f608ad

[2]: {{site.baseurl}}/user_guide/engagement_tools/campaigns/testing_and_more/conversion_events/#conversion-events
[70]: #tips-different-channels
[80]: #choosing-a-segment
[160]: {% image_buster /assets/img/ab_create_1.png %}
[170]: {% image_buster /assets/img/ab_create_2.png %}
[175]: {{site.baseurl}}/user_guide/engagement_tools/campaigns/building_campaigns/delivery_types/
[180]: {% image_buster /assets/img/ab_create_4.png %}
[210]: {% image_buster /assets/img/ab_create_8.png %}
[10]: {% image_buster /assets/img/ab_send_winning_variant.png %}
[272]: #intelligent-selection
[273]: {{site.baseurl}}/user_guide/message_building_by_channel/push/best_practices/message_format/
[intelselection]: {{site.baseurl}}/user_guide/intelligence/intelligent_selection/
[confidence]: {{site.baseurl}}/user_guide/intelligence/multivariate_testing/#understanding-confidence<|MERGE_RESOLUTION|>--- conflicted
+++ resolved
@@ -52,95 +52,7 @@
 
 Les tests A/B et multivariés peuvent révéler d’importantes informations sur vos utilisateurs. Suivez les directives ci-dessous pour vous assurer que les résultats de votre test reflètent vraiment les comportements de vos utilisateurs.
 
-<<<<<<< HEAD
-#### (Facultatif) Désigner un événement de conversion
-
-Définir un événement de conversion pour une campagne vous permet de voir combien de destinataires de la campagne ont effectué une action donnée après réception.
-
-Cela affecte uniquement le test si vous avez sélectionné **Primary Conversion Rate (Taux de conversion primaire)** aux étapes précédentes. Pour plus d’informations, consultez l’article sur les [Événements de conversion][2]. 
-
-### Étape 7 : Vérifier et lancer le test
-
-Sur la page de confirmation, vérifiez les informations de votre campagne multivariée et lancez le test une fois terminé !
-
-## Consulter les résultats d’une campagne multivariée
-
-Une fois votre campagne lancée, vous pouvez vérifier la performance de chaque variante en sélectionnant votre campagne dans la section **Campaigns (Campagnes)** du tableau de bord. Lorsque la campagne de test est terminée, vous pouvez consulter un résumé des performances de chaque variante et savoir si le test a renvoyé une variante gagnante.
-
-Si une variante a surpassé toutes les autres avec un niveau de [confiance][confidence] de plus de 95 %, Braze marquera cette variante avec une bannière « Winner (Gagnante) ». Si aucune variante ne surpasse les autres avec un niveau de confiance de 95 % et que vous avez choisi tout de même d’envoyer la variante ayant obtenu les meilleurs résultats, la « meilleure » variante sera envoyée et marquée avec une étiquette indiquant « Sent as Winning Variant (Envoyée comme variante gagnante) ».
-
-Sur la page des analyses, vous pouvez également suivre les performances de la variante gagnante tout au long de la campagne (y compris les envois liés au test A/B).
-
-![][210]
-
-{% alert note %}
-Braze compare toutes les variantes entre elles en utilisant le [test du χ² de Pearson](https://en.wikipedia.org/wiki/Pearson%27s_chi-squared_test). Ce test mesure si une variante dépasse ou non toutes les autres sur le plan statistique avec un niveau d’importance de p < 0,05 (ou ce que nous appelons une importance de 95 %). Si c’est le cas, la variante gagnante reçoit alors l’étiquette « Winner (Gagnante) ».
-<br><br>
-Ce test est différent du score de confiance, qui décrit uniquement la performance d’une variante par rapport au groupe de contrôle avec une valeur numérique comprise entre 0 et 100 %.
-{% endalert %}
-
-Une variante peut fournir de meilleurs résultats que le groupe de contrôle, mais le test du χ² vérifie si une variante est meilleure que tous les autres. Des [tests de suivi](#recommended-follow-ups) peuvent apporter davantage d’informations.
-
-### Comprendre le niveau de confiance {#understanding-confidence}
-
-Une partie importante de vos résultats est la confiance dans l’exactitude de vos résultats. Par exemple, que se passe-t-il si le groupe de contrôle avait un taux de conversion de 20 % et que la variante A avait un taux de conversion de 25 % ? Cela indique qu’il est préférable d’envoyer la variante A que de n’envoyer aucun message. Avoir une confiance de 95 % signifie que la différence entre les deux taux de conversion est probablement due à une différence réelle dans les réactions des utilisateurs et qu’il n’y a qu’une probabilité de 5 % que la différence se soit produite par hasard.
-
-Braze compare le taux de conversion de chaque variante avec le taux de conversion du groupe de contrôle via une procédure statistique appelée [Test&nbsp;Z](https://en.wikipedia.org/wiki/Z-test). Un résultat de 95 % de confiance ou plus, comme dans l’exemple précédent, indique que la différence est significative sur le plan statistique. Cela est vrai pour toutes les mesures de confiance du tableau de bord de Braze qui décrivent la différence entre deux messages ou populations d’utilisateurs.
-
-En général, une confiance d’au moins 95 % est nécessaire pour montrer que vos résultats reflètent bien les préférences réelles des utilisateurs, et qu’ils ne sont pas simplement dus au hasard. Dans des tests scientifiques rigoureux, le pourcentage de confiance de 95 % (ou autrement appelé la valeur « p », qui est inférieure à 0,05) est la référence utilisée pour déterminer la pertinence statistique. Si vous ne parvenez pas à obtenir une confiance de 95 %, essayez d’augmenter la taille de votre échantillon ou de diminuer le nombre de variantes. 
-
-La confiance ne permet pas de déterminer si une variante est meilleure que les autres. Il s’agit simplement d’une mesure qui évalue à quel point nous sommes sûrs que les deux taux de conversion (ou plus) sont réellement différents les uns des autres. Il s’agit uniquement d’une fonction de la taille de l’échantillon et des différences entre les taux de conversion apparents. Le degré des taux globaux n’affecte pas la fiabilité de la mesure de confiance. Une variante peut avoir un taux de conversion très différent d’une autre sans forcément atteindre une confiance de 95 %. Il est également possible que deux ensembles de variantes aient des taux de conversion ou d’augmentation similaires, mais un niveau de confiance différent.
-
-{% details Statistically insignificant results %}
-
-Un test peut fournir des informations importantes même si son niveau de confiance est inférieur à 95 %. Voici quelques éléments à prendre en compte lorsque les résultats d’un test ne sont pas significatifs sur le plan statistique :
-
-- Il est possible que toutes vos variantes aient eu le même effet. En prenant cela en compte, vous évitez de perdre du temps à effectuer ces changements. Vous pourrez parfois vous rendre compte que les tactiques marketing classiques, comme renvoyer votre appel à l’action, ne fonctionnent pas nécessairement avec votre audience.
-- Bien que vos résultats aient pu être dus au hasard, ils peuvent tout de même vous aider à formuler une hypothèse pour votre prochain test. Si plusieurs variantes semblent avoir plus ou moins les mêmes résultats, testez-les de nouveau en ajoutant de nouvelles variantes pour voir s’il existe une alternative plus efficace. Si une variante obtient de meilleurs résultats, mais pas par une marge considérable, vous pouvez effectuer un autre test en accentuant la différence de cette variante.
-- Continuez à tester des variantes ! Un test dont les résultats ne sont pas probants doit vous amener à vous poser certaines questions. N’y a-t-il eu vraiment aucune différence entre vos variantes ? Auriez-vous dû structurer votre test différemment ? Vous pouvez répondre à ces questions en effectuant des tests de suivi.
-- Bien que les tests soient utiles pour découvrir quel type de message génère la plus forte réaction auprès de votre audience, il est également important de comprendre quels changements dans le message ont eu un effet négligeable.  Cela vous permet soit de poursuivre vos tests pour trouver une alternative plus efficace, soit de gagner du temps que vous auriez passé à choisir entre deux messages alternatifs.
-
-Que votre test ait ou non un grand gagnant, il peut être utile d’effectuer un test de suivi pour confirmer vos résultats ou appliquer ces résultats à un scénario légèrement différent.
-
-{% enddetails %}
-
-### Conseils pour différents canaux {#tips-different-channels}
-
-Vous pouvez tester différents composants de votre message en fonction du canal que vous avez choisi. Essayez de créer des variantes en ayant une idée de ce que vous voulez tester et de ce que vous espérez prouver.
-
-Quels leviers devez-vous utiliser et quels sont les effets souhaités ? Bien qu’il existe des millions d’éléments à étudier à l’aide d’un test A/B ou multivarié, nous avons réuni quelques suggestions pour vous aider à démarrer :
-
-| Canal | Aspects du message que vous pouvez modifier | Résultats à rechercher |
-| ---------------------| --------------- | ------------- |
-| Notification push | Texte <br> Utilisation des images et des émojis <br> Liens profonds <br> Présentation des chiffres (par ex. « triple » contre « augmentation de 200 % ») <br> Présentation de la durée (p. ex. « se termine à minuit » par rapport à « se termine dans 6 heures ») | Ouvertures <br> Taux de conversion |
-| E-mail | Sujet <br> Nom affiché <br> Formule de politesse <br> Corps du message <br> Utilisation des images et des émojis <br> Présentation des chiffres (par ex. « triple » contre « augmentation de 200 % ») <br> Présentation de la durée (p. ex. « se termine à minuit » par rapport à « se termine dans 6 heures ») | Ouvertures <br> Taux de conversion |
-| Notification dans l’application | Aspects listés pour « notifications push » <br> [Format du message][273] | Clics <br> Taux de conversion |
-{: .reset-td-br-1 .reset-td-br-2 .reset-td-br-3}
-
-{% alert tip %}
-Lorsque vous effectuez des tests A/B, n’oubliez pas de générer des [rapports d’entonnoir]({{site.baseurl}}/user_guide/data_and_analytics/reporting/funnel_reports/) afin de comprendre comment chaque variante a affecté votre entonnoir de conversion, surtout si cette « conversion » implique pour vous de prendre plusieurs mesures ou actions.
-{% endalert %}
-
-De plus, la longueur idéale de votre test peut également varier en fonction du canal. Gardez à l’esprit la durée moyenne dont la plupart des utilisateurs peuvent avoir besoin pour interagir avec chaque canal.
-
-Par exemple, si vous testez une notification push, vous pouvez obtenir des résultats probants plus rapidement qu’en testant des e-mails, car les utilisateurs voient immédiatement les notifications push, alors qu’ils peuvent mettre plusieurs jours à voir et ouvrir un e-mail. Si vous testez des messages dans l’application, gardez à l’esprit que les utilisateurs doivent ouvrir l’application pour voir la campagne, il est donc préférable d’attendre plus longtemps avant de recueillir les résultats concernant les personnes qui ouvrent le plus souvent l’application et vos utilisateurs type.
-
-Si vous n’êtes pas sûr de la durée de votre test, la [Sélection intelligente][272] peut vous aider à trouver rapidement une variante gagnante.
-
-### Choisir un segment {#choose-a-segment}
-
-Étant donné que différents segments d’utilisateurs peuvent réagir différemment à votre message, la réussite d’un message donné révèle quelque chose à la fois sur le message lui-même et sur son segment cible. Essayez donc de créer un test en pensant à votre segment cible.
-
-Par exemple, même si les utilisateurs actifs peuvent réagir de la même manière à « Cette offre se termine demain ! » et « Cette offre se termine dans 24 heures ! », les utilisateurs qui n’ont pas ouvert l’application pendant une semaine peuvent être plus réceptifs à la deuxième formulation, car elle crée un plus grand sentiment d’urgence.
-
-Par ailleurs, lorsque vous choisissez un segment à tester, assurez-vous que la taille de ce segment sera suffisamment grande pour votre test. En général, les tests A/B et multivariés qui comportent un plus grand nombre de variantes nécessitent un groupe de test plus grand pour obtenir des résultats probants sur le plan statistique. En effet, plus le nombre de variantes est important, plus le nombre d’utilisateurs voyant chaque variante sera réduit.
-
-{% alert tip %}
-À titre de référence, vous aurez probablement besoin d’environ 15 000 utilisateurs par variante (y compris le groupe de contrôle) pour obtenir une confiance de 95 % dans vos résultats de test. Cependant, le nombre exact d’utilisateurs dont vous aurez besoin pourrait être supérieur ou inférieur en fonction de la situation. Pour obtenir des conseils plus précis sur la taille des échantillons pour les tests de variantes, utilisez le [Calculateur de taille d’échantillon d’Optimizely](https://www.optimizely.com/resources/sample-size-calculator/).
-{% endalert %}
-=======
 ### Effectuez le test sur un grand nombre d’utilisateurs
->>>>>>> 55f608ad
 
 Les échantillons de grande taille garantissent que vos résultats reflèteront les préférences de votre utilisateur moyen et seront moins susceptibles d’être altérés par des valeurs aberrantes. Ces grands échantillons vous permettent également d’identifier les variantes gagnantes qui ont des marges de réussite plus petites.
 
@@ -160,12 +72,6 @@
 
 Ajouter un [groupe de contrôle]({{site.baseurl}}/user_guide/engagement_tools/testing/multivariant_testing/create_multivariate_campaign/#including-a-control-group) à votre test vous permet de savoir si le fait d’envoyer un message aura plus d’impact sur le taux de conversion des utilisateurs que de ne pas envoyer de message.
 
-<<<<<<< HEAD
-**Comparer l’impact à long terme de différentes variantes**<br>
-Si vous menez un test A/B sur des messages de ré-engagement, n’oubliez pas de comparer l’impact à long terme de différentes variantes dans les [Rapports de rétention]({{site.baseurl}}/user_guide/data_and_analytics/reporting/retention_reports/). Vous pouvez utiliser les rapports de rétention pour analyser la façon dont chaque variante a affecté le comportement des utilisateurs sur une période de plusieurs jours ou semaines, ou même un mois après réception du message, et voir s’il y a une augmentation.
-=======
->>>>>>> 55f608ad
-
 [2]: {{site.baseurl}}/user_guide/engagement_tools/campaigns/testing_and_more/conversion_events/#conversion-events
 [70]: #tips-different-channels
 [80]: #choosing-a-segment
