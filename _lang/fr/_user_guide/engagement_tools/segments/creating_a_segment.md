--- conflicted
+++ resolved
@@ -12,11 +12,7 @@
 
 > Cet article vous guidera étape par étape à travers la création d’un segment, le filtrage de votre audience cible, la navigation dans les segments et l’archivage.
 
-<<<<<<< HEAD
-La segmentation vous permet de cibler les utilisateurs en fonction de leurs actions et de leurs caractéristiques démographiques, comportementales, ou techniques. La segmentation et l’envoi de messages automatiques peuvent être utilisés de manière intelligente et créative pour transformer vos prospects en clients à long terme de manière harmonieuse. Les segments sont mis à jour en temps réel en fonction des modifications de données, et vous pouvez créer autant de segments que nécessaire pour remplir vos objectifs de ciblage et de communication.
-=======
 La segmentation vous permet de cibler les utilisateurs en fonction de leurs actions et de leurs caractéristiques démographiques, comportementales, ou techniques. La segmentation et les messages automatiques peuvent être utilisés de manière intelligente et créative pour transformer vos prospects en clients à long terme. Les segments sont mis à jour en temps réel en fonction des modifications de données, et vous pouvez créer autant de segments que nécessaire pour remplir vos objectifs de ciblage et de communication.
->>>>>>> c96cf709
 
 ## Étape 1 : Accédez à la section Segments
 
@@ -58,24 +54,11 @@
 Les segments qui utilisent déjà le filtre Segment Membership (Appartenance à un segment) ne peuvent pas être inclus ou imbriqués dans d’autres segments.
 {% endalert %}
 
-<<<<<<< HEAD
-### Tester des segments
-
-Après avoir ajouté des applications et des filtres à votre segment, vous pouvez tester si votre segment est configuré comme prévu en [recherchant un utilisateur]({{site.baseurl}}/user_guide/engagement_tools/segments/user_lookup/) pour confirmer s’il correspond aux critères du segment.
-
-![]({% image_buster /assets/img_archive/user_lookup.png %})
-
-=======
->>>>>>> c96cf709
 ### Segments mono-utilisateur
 
 Vous pouvez créer des segments comportant un seul utilisateur (ou une poignée d’utilisateurs) en utilisant des attributs uniques qui identifient les utilisateurs, comme un nom d’utilisateur ou un ID utilisateur.
 
-<<<<<<< HEAD
-Cependant, il se peut que cet utilisateur individuel ne soit pas reflété dans les statistiques ou l’aperçu de segmentation, car les statistiques des segments sont calculées sur la base d’un échantillon aléatoire avec un degré de confiance de 95 % que le résultat est compris entre +/- 1 %. Plus votre base d’utilisateurs est grande, plus il est probable que la taille de votre segment soit une estimation approximative. Pour vous assurer que votre segment contient le seul utilisateur que vous souhaitez cibler, cliquez sur **Calculate Exact Statistics (Calculer les statistiques exactes)** sur la page **Informations relatives au segment**. Cela calculera le nombre exact d’utilisateurs dans votre segment, sans arrondi.
-=======
 Cependant, il se peut que cet utilisateur individuel ne soit pas reflété dans les statistiques ou l’aperçu de segmentation, car les statistiques des segments sont calculées sur la base d’un échantillon aléatoire avec un degré de confiance de 95 % que le résultat est compris entre +/- 1 %. Plus votre base d’utilisateurs est grande, plus il est probable que la taille de votre segment soit une estimation approximative. Pour vous assurer que votre segment contient le seul utilisateur que vous souhaitez cibler, cliquez sur **Calculate Exact Statistics (Calculer les statistiques exactes)** sur la page **Segment Details (Informations relatives au segment)**. Cela calculera le nombre exact d’utilisateurs dans votre segment, sans arrondi.
->>>>>>> c96cf709
 
 Braze propose des filtres de test pour cibler des utilisateurs spécifiques en fonction de leur ID utilisateur ou de leur adresse e-mail.
 
@@ -94,17 +77,10 @@
 ![Un tableau affichant un nombre total d’utilisateurs pouvant être atteints de 9 100, 8 899 pouvant être atteints par e-mail, 6 720 par notification push Web, 4 521 par notification push Android et 5 122 par notification push iOS.][4]
 
 Pour qu’un utilisateur soit indiqué comme pouvant être atteint par un canal donné, il doit avoir à la fois :
-<<<<<<< HEAD
-*Une adresse e-mail/jeton de notification push valide associé avec son profil ; et
-* Être abonné ou inscrit à votre application.
-
-Un utilisateur donné peut appartenir à plusieurs groupes d’utilisateurs atteignables. Par exemple, un utilisateur peut disposer d’une adresse e-mail valide et d’un jeton de notification push Android valide et être abonné aux deux, mais ne pas avoir de jeton de notification push associé. La différence entre le nombre total d’utilisateurs pouvant être atteints et la somme des différents canaux est le nombre d’utilisateurs qualifiés pour le segment mais ne pouvant pas être atteints par ces canaux de communication.
-=======
 * Une adresse e-mail/jeton de notification push valide associé avec son profil ; et
 * Être abonné ou inscrit à votre application.
 
 Un utilisateur donné peut appartenir à plusieurs groupes d’utilisateurs atteignables. Par exemple, un utilisateur peut disposer d’une adresse e-mail valide et d’un jeton de notification push Android valide et être abonné aux deux, mais ne pas avoir de jeton de notification push associé. La différence entre le nombre total d’utilisateurs pouvant être atteints et la somme des différents canaux est le nombre d’utilisateurs qualifiés pour le segment, mais ne pouvant pas être atteints par ces canaux de communication.
->>>>>>> c96cf709
 
 ## Archivage des segments
 
