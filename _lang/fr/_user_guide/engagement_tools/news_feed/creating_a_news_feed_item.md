--- conflicted
+++ resolved
@@ -76,7 +76,7 @@
 
 ![Éditeur d’éléments de fil d’actualité qui affiche le nom de la carte, un aperçu de la carte et les détails de personnalisation pour la langue.][6]
 
-## Étape 3 : Définir une planification
+## Étape 3 : Définir un calendrier
 
 Sous l’éditeur de cartes de fil d’actualité, vous trouverez des options pour choisir quand publier cet élément. Vous pouvez choisir de le publier immédiatement après sa création ou de définir une heure pour le publier ultérieurement. Vous pouvez également choisir d’envoyer la carte de fil d’actualité à un moment précis à l’heure locale de vos utilisateurs en cochant la case **Envoyer dans le fuseau horaire des utilisateurs**.
 
@@ -100,11 +100,7 @@
 
 Les campagnes multicanaux génèrent souvent de meilleurs taux de conversion et d’engagement, c’est pourquoi Braze vous permet de créer facilement un lien entre un message in-app et une carte de fil d’actualité spécifique. 
 
-<<<<<<< HEAD
-Après avoir lancé une carte de fil d’actualité, un bouton apparaîtra sur la page des statistiques du fil d’actualité pour vous permettre de créer un message in-app associé au fil. Cliquez sur ce bouton pour accéder à l’éditeur de campagne et créer une nouvelle campagne de communication dans l’application. Pendant que vous saisissez le texte et concevez la mise en page du message in-app, Braze copie automatiquement les règles de livraison et de ciblage de la carte de fil d’actualité associé à votre message afin que les campagnes soient lancées ensemble.
-=======
 Après avoir lancé une carte de fil d’actualité, un bouton apparaîtra sur la page des statistiques du fil d’actualité pour vous permettre de créer un message in-app associé au fil. Cliquez sur ce bouton pour accéder à l’éditeur de campagne et créer une nouvelle campagne de messages in-app. Pendant que vous saisissez le texte et concevez la mise en page du message in-app, Braze copie automatiquement les règles de livraison et de ciblage de la carte de fil d’actualité associé à votre message afin que les campagnes soient lancées ensemble.
->>>>>>> c96cf709
 
 ## Organiser votre fil d’actualité
 
