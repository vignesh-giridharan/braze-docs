--- conflicted
+++ resolved
@@ -24,7 +24,7 @@
 
 Par exemple, Sam peut ouvrir régulièrement vos e-mails le matin, mais elle préfère ouvrir votre application et interagir avec les notifications en soirée. Ceci veut dire que Sam recevrait votre campagne e-mail avec un Timing Intelligent le matin, alors qu’elle recevrait vos campagnes comprenant des notifications push ou des messages in-app en soirée, quand elle a plus de chance d’interagir avec eux.
 
-Si un utilisateur n’a pas assez de données d’engagement pour que Braze calcule l’heure d’envoi optimale, vous pouvez spécifier une [heure de secours](#fallback-time). De plus, les ouvertures automatiques sont exclues de la prise en compte dans le but de calculer un temps optimal.
+Si un utilisateur n’a pas assez de données d’engagement pour que Braze calcule l’heure d’envoi optimale, vous pouvez spécifier une [heure de secours](#fallback-time).
 
 ## Utiliser le Timing Intelligent
 
@@ -39,7 +39,7 @@
 3. Dans les **Options de planification basées sur le temps**, sélectionnez **Timing Intelligent**.
 4. Sélectionnez la date d’envoi. Consultez les [nuances de campagne](#campaign-nuances) pour y trouver des considérations.
 5. Déterminez si vous désirez [envoyer uniquement des messages durant des horaires spécifiques](#sending-within-specific-hours).
-6. Spécifiez l’[heure de secours](#fallback-time). Il s’agit du moment où votre message sera envoyé si un profil utilisateur n’a pas assez de données pour calculer une heure optimale.
+6. Spécifier l’[heure de secours](#fallback-time). Il s’agit du moment où votre message sera envoyé si un profil utilisateur n’a pas assez de données pour calculer une heure optimale.
 
 ![Planifier une campagne avec le timing intelligent][1]
 
@@ -47,7 +47,7 @@
 
 Si vous le désirez, vous pouvez choisir de limiter l’heure optimale dans une plage horaire donnée. Cela est utile si votre campagne concerne un événement, une vente ou une promotion spécifique.
 
-1. Lors de la configuration du Timing Intelligent, sélectionnez **Only send messages within specific hours (N’envoyer des messages que pendant une plage horaire donnée)**.
+1. Lors de la configuration du Timing Intelligent, sélectionnez **N’envoyer des messages que pendant une plage horaire donnée**.
 2. Saisissez l’heure de début et de fin de la fenêtre de livraison.
 
 ![Case à cocher avec « N’envoyer des messages que pendant une plage horaire donnée » sélectionné, pour laquelle la fenêtre horaire est définie entre 8 h et 24 h dans le fuseau horaire de l’utilisateur.][4]
@@ -60,11 +60,7 @@
 
 1. Ajouter des segments ou des filtres dans l’étape d’audience cible.
 2. Dans la section **Prévisualiser les horaires de livraison** (qui apparaît à la fois dans les étapes d’audiences cibles et de livraison planifiée), sélectionnez votre canal.
-<<<<<<< HEAD
-3. Cliquez sur **Refresh Data (Actualiser les données)**.
-=======
 3. Cliquez sur **Actualiser les données**.
->>>>>>> c96cf709
 
 ![][2]
 
@@ -112,9 +108,9 @@
 Dans Canvas Flow, le timing intelligent est défini dans les étapes de message. Pour utiliser le Timing Intelligent dans vos Canvas :
 
 1. Ajoutez une [étape de message]({{site.baseurl}}/user_guide/engagement_tools/canvas/canvas_components/message_step/) à votre Canvas.
-2. Allez dans les **Delivery Settings (Paramètres de livraison)**.
-3. Sélectionnez **Using Intelligent Timing (Utiliser le Timing Intelligent)**.
-4. Spécifiez l’[heure de secours](#fallback-time).
+2. Allez dans les **Paramètres de livraison**.
+3. Sélectionnez **Utiliser le Timing Intelligent**.
+4. Spécifier l’[heure de secours](#fallback-time).
 
 Les messages envoyés dans les 24 heures suivant l’entrée de l’utilisateur dans l’étape de message, la prochaine fois ou leur moment optimal subvient. Les étapes de message ciblant plusieurs canaux peuvent essayer d’envoyer les messages à différents horaires pour divers canaux. Lorsque le premier message dans une étape de message essaie de s’envoyer, tous les utilisateurs progressent automatiquement.
 
@@ -122,8 +118,8 @@
 
 Lorsque vous utilisez le timing intelligent après une [étape de délai]({{site.baseurl}}/user_guide/engagement_tools/canvas/canvas_components/delay_step/), la date de livraison peut être différente selon la manière dont vous calculez votre délai. Ceci ne s’applique que lorsque votre délai est défini sur **Après une durée**, étant donné qu’il existe une différence dans la manière dont sont calculés les « jours » et les « jours civils ».
 
-- **Jours :** 1 jour comprend 24 heures et est calculé à partir du moment où l’utilisateur entre dans l’étape de délai.
-- **Jours civils :** 1 jour civil est la période entre le moment où l’utilisateur entre dans l’étape de délai et minuit dans son fuseau horaire. Ceci signifie qu’un jour civil peut comporter seulement quelques minutes.
+- **Jours :** 1 jour comprend 24 heures et est calculé à partir du moment où l’utilisateur entre dans l’étape de délai.
+- **Jours civils :** 1 jour civil est la période entre le moment où l’utilisateur entre dans l’étape de délai et minuit dans son fuseau horaire. Ceci signifie qu’un jour civil peut comporter seulement quelques minutes.
 
 Lorsque vous utilisez le timing intelligent, nous vous recommandons d’utiliser les jours civils en tant que délais au lieu de journées de 24 heures. La raison en est qu’avec les jours calendaires, le message s’enverra le dernier jour du délai, au moment optimal. Avec une journée de 24 heures, il est possible que le moment optimal de l’utilisateur soit avant son entrée dans l’étape, ce qui veut dire qu’un jour supplémentaire sera ajouté à leur délai.
 
@@ -142,12 +138,12 @@
 Dans le flux de travail Canvas d’origine, le timing intelligent est défini dans la section de délai d’une étape complète. Pour utiliser le Timing Intelligent dans vos Canvas :
 
 1. Ajoutez une étape à votre Canvas.
-2. Ouvrez le **délai** pour votre étape.
-3. Choisissez **Scheduled (Planifié)**.
+2. Ouvrez un **délai** pour votre étape.
+3. Choisissez **Planifié**.
 4. Définissez un délai en utilisant *après*, *dans* ou *au prochain*.
    - Si vous sélectionnez *après*, définissez le délai en jours ou en semaines. Les délais sont calculés automatiquement en jours civils, ce qui veut dire que le message s’envoie le dernier jour du délai au moment optimal pour l’utilisateur. Le timing intelligent n’est pas disponible pour les délais plus courts qu’un jour.
-5. Sélectionnez **Using Intelligent Timing (Utiliser le Timing Intelligent)**.
-6. Spécifiez l’[heure de secours](#fallback-time).
+5. Sélectionnez **Utiliser le Timing Intelligent**.
+6. Spécifier l’[heure de secours](#fallback-time).
 
 {% endtab %}
 {% endtabs %}
@@ -181,7 +177,7 @@
 - Le timing intelligent n’est pas disponible pour les campagnes par événement ou déclenchées par API.
 - Le timing intelligent ne devrait pas être utilisé dans les scénarios suivants :
     - **Heures calmes :** Il est contreproductif d’utiliser à la fois les heures calmes et le timing intelligent étant donné que les heures calmes sont basées sur une hypothèse descendante du comportement des utilisateurs, comme le fait de ne pas envoyer de message à quelqu’un au milieu de la nuit, alors que le timing intelligent est basé sur l’activité de l’utilisateur. Il est possible que Sam consulte beaucoup ses notifications d’application à 3 h. C’est son choix.
-    - **Limitation du taux :** Si une limitation du taux et un timing intelligent sont utilisés, il n’y a aucune garantie quant à la date à laquelle le message sera livré. Les campagnes récurrentes quotidiennes avec Timing Intelligent ne prennent pas en charge avec précision un plafond total d’envoi de messages.
+    - **Limitation du taux :** Si une limitation du taux et un timing intelligent sont utilisés, il n’y a aucune garantie quant à la date à laquelle le message sera livré.
     - **Campagnes de réchauffement d’adresses IP :** Certains comportements de timing intelligent peuvent causer des problèmes pour atteindre les volumes journaliers nécessaires lorsque vous réchauffez pour la première fois vos adresses IP. La raison en est que le timing intelligent évalue deux fois les segments : une fois quand la campagne ou le Canvas est créé et une fois avant de l’envoyer aux utilisateurs pour vérifier s’ils devraient toujours être dans ce segment. Cela peut entraîner des modifications et des changements de segments, entraînant souvent une sortie de certains utilisateurs du segment lors de la deuxième évaluation. Ces utilisateurs ne sont pas remplacés, ce qui a un impact sur la proximité du plafond utilisateur maximal que vous pouvez atteindre.
 
 ## Résolution des problèmes
