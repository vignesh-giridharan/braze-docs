--- conflicted
+++ resolved
@@ -12,7 +12,7 @@
 
 ## États d’abonnement globaux {#subscription-states}
 
-Braze dispose de trois états d’abonnement globaux pour les utilisateurs de courrier électronique (répertoriés dans le tableau suivant), qui sont le contrôleur final entre vos messages et vos utilisateurs. Par exemple, les utilisateurs considérés comme `unsubscribed` ne recevront pas de messages ciblés à l’état d’abonnement global de `subscribed` ou `opted-in`.
+Braze dispose de trois états d’abonnement globaux pour les utilisateurs de courrier électronique (répertoriés dans le tableau suivant), qui sont le contrôleur final entre vos messages et vos utilisateurs. Par exemple, les utilisateurs considérés comme `unsubscribed` (désabonné) ne recevront pas de messages ciblés à l’état d’abonnement global `subscribed` (abonné) ou `opted-in` (accepté).
 
 | État | Définition |
 | ----- | ---------- |
@@ -25,7 +25,7 @@
 Ces états d’abonnement globaux sont différents des [groupes d’abonnement](#subscription-groups), qui agissent comme des filtres qui peuvent affiner davantage votre audience des états d’abonnement globaux.
 {% endalert %}
 
-## Modification des abonnements {#changing-subscriptions}
+## Modifier les abonnements {#changing-subscriptions}
 
 {% alert note %}
 Braze ne compte pas les changements d’état d’abonnement par rapport à vos points de données, globalement, et autour des groupes d’abonnement.
@@ -55,13 +55,9 @@
 
 Les groupes d’abonnement archivés ne peuvent pas être modifiés et n’apparaîtront plus dans les filtres de segments ou dans votre centre de préférences.  Si vous tentez d’archiver un groupe utilisé comme filtre de segment dans un e-mail, une campagne ou Canvas, vous recevrez un message d’erreur qui vous empêchera d’archiver le groupe jusqu’à ce que vous supprimiez toutes les utilisations de celui-ci.
 
-<<<<<<< HEAD
-Vous pouvez archiver votre groupe à partir de la page **Groupes d’abonnement**. Trouvez votre groupe dans la liste, puis cliquez sur l’engrenage et sélectionnez **Archiver** dans le menu déroulant.
-=======
 Vous pouvez archiver votre groupe à partir de la page **Subscription Groups (Groupes d’abonnement)**. Trouvez votre groupe dans la liste, puis cliquez sur l’engrenage et sélectionnez **Archive (Archiver)** dans le menu déroulant.
->>>>>>> e846614c
-
-Braze ne traitera aucun changement d’état pour les utilisateurs des groupes archivés. Par exemple, si vous archivez le « Groupe d’abonnement A », alors que Susie est considérée comme `subscribed`, elle restera « "`subscribed` » à ce groupe, même si elle clique sur un lien de désabonnement (cela ne devrait pas intéresser Susie, le « Groupe d’abonnement A » est archivé et vous ne pouvez envoyer aucun message avec).
+
+Braze ne traitera aucun changement d’état pour les utilisateurs des groupes archivés. Par exemple, si vous archivez le « Groupe d’abonnement A », alors que Susie est considérée comme `subscribed`, elle restera « `abonné` » à ce groupe, même si elle clique sur un lien de désabonnement (cela ne devrait pas intéresser Susie, le « Groupe d’abonnement A » est archivé et vous ne pouvez envoyer aucun message avec).
 
 #### Exporter les modifications d’état d’abonnement utilisateur
 
@@ -81,74 +77,18 @@
 
 ### Centre de préférence des e-mails
 
-<<<<<<< HEAD
-Le centre de préférences des e-mails est un moyen facile de gérer les utilisateurs qui reçoivent certains groupes de bulletins d’information et qui se trouvent dans le tableau de bord sous **Groupes d’abonnement**. Chaque groupe d'abonnement que vous créez est ajouté à la liste du centre de préférences. Cliquez sur le nom du centre de préférences pour avoir un aperçu interactif.
-=======
 Le centre de préférences des e-mails est un moyen facile de gérer les utilisateurs qui reçoivent certains groupes de bulletins d’information et qui se trouvent dans le tableau de bord sous **Subscription Groups (Groupes d’abonnement)**. Chaque groupe d’abonnement que vous créez est ajouté à la liste du centre de préférences. Pour en apprendre plus sur la manière dont ajouter ou personnaliser un centre de préférence, référez-vous au [Centre de préférence]({{site.baseurl}}/user_guide/message_building_by_channel/email/preference_center/preference_center/).
->>>>>>> e846614c
-
-Pour placer un lien vers le centre de préférence dans vos e-mails, utilisez la balise Liquid suivante du centre de préférences et ajoutez-la à l’emplacement souhaité dans votre e-mail, de la même façon que vous insérez des [URL de désabonnement](#custom-footer).
+
+### Modifier des abonnements aux e-mails {#changing-email-subscriptions}
+
+Dans la plupart des cas, vos utilisateurs gèrent leur abonnement aux e-mails via des liens d’abonnement inclus dans les e-mails qu’ils reçoivent.
+
+Vous devez insérer un pied de page légalement conforme avec un lien de désabonnement au bas de chaque e-mail que vous envoyez. Lorsque les utilisateurs cliquent sur l’URL de désabonnement dans votre pied de page, ils doivent être désabonnés et amenés à une page d’accueil qui confirme la modification de leur abonnement.
+
+#### Pieds de page personnalisé {#custom-footer}
 
 {% raw %}
-```
-{{${preference_center_url}}}
-```
-{% endraw %}
-
-{% alert note %}
-Le centre de préférences dispose d’une case à cocher permettant à vos utilisateurs de se désabonner de tous les e-mails. Tenez compte du fait que vous ne pourrez pas sauvegarder ces préférences si elles sont envoyées en tant que message de test.
-{% endalert %}
-
-Le centre de préférences est destiné à être utilisé uniquement dans le canal e-mail lui-même. Les liens du centre de préférences sont dynamiques, basés sur chaque utilisateur et ne peuvent pas être hébergés en externe. Vous pouvez toutefois créer et héberger votre propre centre de préférences personnalisé avec les [endpoints de centre de préférence]({{site.baseurl}}/api/endpoints/preference_center/) et utiliser les [API REST du groupe d’abonnement][25] pour conserver les données en synchronisation avec Braze. Reportez-vous à la section suivante pour plus d’informations.
-
-#### Personnalisez votre centre de préférences
-
-Vous pouvez créer et héberger sur votre serveur Web un centre de préférences HTML entièrement personnalisé et synchroniser avec Braze grâce à notre [API][28]. À ce stade, vous ne pouvez avoir qu’un seul centre de préférences qui répertorie tous vos groupes d’abonnement actuels.
-
-**Option 1 : Lien avec paramètres de requête de chaîne de caractères**
-
-Utilisez les paires champ-valeur de la chaîne de caractères dans le corps de l’URL pour transmettre l’ID d’utilisateur et la catégorie d’e-mail à la page, afin que les utilisateurs n’aient qu’à confirmer leur choix de désabonnement. Cette option est valable pour ceux qui stockent un identifiant utilisateur dans un format haché et n’ont pas déjà de centre d’abonnement.
-
-Pour cette option, chaque catégorie de courrier électronique nécessitera son propre lien de désabonnement :<br>
-`http://mycompany.com/query-string-form-fill?field_id=John&field_category=offers`
-
-{% alert tip %}
-Il est également possible de hacher les `external_id` utilisateur au point d’envoi à l’aide d’un filtre Liquid. Cela convertira le `user_id` à une valeur de hachage md5, par exemple :
-{% raw %}
-```liquid
-{% assign my_string = {{${user_id}}} | md5 %}
-
-My encoded string is: {{my_string}}
-```
-{% endraw %}
-{% endalert %}
-
-**Option 2 : Jeton Web JSON**
-
-Utilisez un [jeton Web JSON](https://auth0.com/learn/json-web-tokens/) pour authentifier les utilisateurs sur une partie de votre serveur Web (par exemple, préférences de compte) qui se trouve normalement derrière une couche d’authentification, comme la connexion par nom d'utilisateur et mot de passe. Cette approche ne nécessite pas de paires de valeur de chaîne de requête incorporées dans l’URL, car elles peuvent être transmises dans la charge utile du jeton Web JSON, par exemple :
-
-```json
-{
-    “user_id”: "1234567890",
-    "name": "John Doe",
-    “category": offre
-}
-```
-
-##### Logo
-
-Vous pouvez modifier le logo de votre centre de préférences. Cliquez sur l’engrenage, puis sur **Modifier** dans le menu qui apparaît.
-
-### Modification des abonnements aux e-mail {#changing-email-subscriptions}
-
-Dans la plupart des cas, vos utilisateurs gèrent leur abonnement aux e-mails via des liens d’abonnement inclus dans les e-mails qu’ils reçoivent.
-
-Vous devez insérer un pied de page légalement conforme avec un lien de désabonnement au bas de chaque e-mail que vous envoyez. Lorsque les utilisateurs cliquent sur l’URL de désabonnement dans votre pied de page, ils doivent être désabonnés et amenés à une page d’accueil qui confirme la modification de leur abonnement.
-
-#### Pieds de page personnalisés {#custom-footer}
-
-{% raw %}
-Braze provides the ability to set an app group-wide custom email footer which you can template into every email using the ``{{${email_footer}}}`` Liquid attribute.
+Braze offre la possibilité de définir un pied de page d’e-mail personnalisé à l’échelle du groupe d’apps que vous pouvez modéliser dans chaque e-mail à l’aide de l’attribut Liquid ``{{${email_footer}}}``.
 {% endraw %}
 
 De cette façon, vous n’avez pas à créer un nouveau pied de page pour chaque modèle de courriel ou de campagne par e-mail que vous utilisez. Les modifications apportées à votre pied de page personnalisé seront reflétées dans toutes les campagnes par e-mail existantes et nouvelles. Rappelez-vous que la conformité avec la [Loi CAN-SPAM de 2003](https://www.ftc.gov/tips-advice/business-center/guidance/can-spam-act-compliance-guide-business) exige que vous incluiez une adresse physique pour votre entreprise et un lien de désabonnement dans vos e-mails. 
@@ -166,55 +106,47 @@
 ![Bouton bascule de pied de page personnalisé activé.][20]
 
 {% raw %}
-You will see the default footer, which uses the ``{{${set_user_to_unsubscribed_url}}}`` attribute and Braze's physical mailing address. To comply with CAN-SPAM regulations, your custom footer must include ``{{${set_user_to_unsubscribed_url}}}``. You won't be able to save a custom footer without this attribute.
-
-If using the default footer, which uses the ``{{${set_user_to_unsubscribed_url}}}`` attribute, be sure to select **&#60;other&#62;** for the **Protocol**.
-
-![Protocol and URL values needed for the custom footer.][24]{: style="max-width:50%;"}
-
-![Example email composed without a footer.][21]
-
-> Be very careful to use a template with the custom footer ``{{${email_footer}}}`` or ``{{${set_user_to_unsubscribed_url}}}``when composing an email campaign. A warning will pop up; however, the ultimate decision of whether to send an email without an unsubscribe link lies with you.
-
-![No-footer campaign composition.][22]
-
-When creating a custom footer, Braze suggests you use attributes for personalization. Here are a few you may find useful:
-
-| Attribute | Tag |
+Vous verrez le pied de page par défaut qui utilise l’attribut ``{{${set_user_to_unsubscribed_url}}}`` et l’adresse physique de Braze. Pour respecter les réglementations CAN-SPAM, votre pied de page personnalisé doit inclure ``{{${set_user_to_unsubscribed_url}}}``. Vous ne pourrez pas enregistrer un pied de page personnalisé sans cet attribut.
+
+Si vous utilisez le pied de page par défaut qui utilise l’attribut ``{{${set_user_to_unsubscribed_url}}}``, assurez-vous de sélectionner **&#60;other&#62;** pour le **Protocole**.
+
+![Valeurs de protocole et d’URL requises pour le pied de page personnalisé.][24]{: style="max-width:50%;"}
+
+![Exemple de courriel composé sans pied de page.][21]
+
+> Veiller à utiliser un modèle avec le pied de page personnalisé ``{{${email_footer}}}`` ou ``{{${set_user_to_unsubscribed_url}}}``lors de la composition d’une campagne par e-mail. Un avertissement s’affichera. Cependant, la décision finale de l’envoi d’un e-mail sans lien de désabonnement vous incombe.
+
+![Composition de campagne sans pied de page.][22]
+
+Lorsque vous créez un pied de page personnalisé, Braze vous suggère d’utiliser des attributs pour la personnalisation. En voici quelques-uns qui pourraient vous être utiles :
+
+| Attribut | Balise |
 | --------- | --- |
-| User's Email Address | `{{${email_address}}}` |
-| User's Custom Unsubscribe URL | `{{${set_user_to_unsubscribed_url}}}` |
-| User's Custom Opt-In URL | `{{${set_user_to_opted_in_url}}}` |
-| User's Custom Subscribe URL | `{{${set_user_to_subscribed_url}}}` |
+| Adresse e-mail de l’utilisateur | `{{${email_address}}}` |
+| URL personnalisée de désabonnement de l’utilisateur | `{{${set_user_to_unsubscribed_url}}}` |
+| URL personnalisée d’abonnement de l’utilisateur | `{{${set_user_to_opted_in_url}}}` |
+| URL personnalisée d’abonnement de l’utilisateur | `{{${set_user_to_subscribed_url}}}` |
 {: .reset-td-br-1 .reset-td-br-2}
 
-Of course, the full set of default and custom attributes are available to you. As a best practice, Braze recommends including both an unsubscribe link (i.e., ``{{${set_user_to_unsubscribed_url}}}``) and an opt-in link (i.e., ``{{${set_user_to_opted_in_url}}}``) in your custom footer. This way, users will be able to both unsubscribe or opt-in, and you can passively collect opt-in data for a portion of your users.
-
-<<<<<<< HEAD
-You can also choose to set a custom footer for plaintext emails from the **Email Settings** tab, which follows the same rules as the custom footer for HTML emails. If you choose not to write a plaintext footer, Braze will automatically build one from the HTML footer. When your custom footers are to your liking, click **Save** at the bottom of the page.
-=======
+Vous avez bien sûr accès à l’ensemble complet des attributs par défaut et des attributs personnalisés. En tant que meilleure pratique, Braze recommande d’avoir un lien de désabonnement (par ex. ``{{${set_user_to_unsubscribed_url}}}``) et un lien d’abonnement (i.e., ``{{${set_user_to_opted_in_url}}}``) dans votre pied de page personnalisé. De cette façon, les utilisateurs pourront s’abonner ou se désabonner, et vous pourrez collecter de façon passive les données d’abonnement pour une partie de vos utilisateurs.
+
 Vous pouvez également choisir de définir un pied de page personnalisé pour les e-mails en texte brut dans l’onglet **Email Settings (Paramètres des e-mails)** qui suit les mêmes règles que le pied de page personnalisé pour les e-mails HTML. Si vous choisissez de ne pas écrire de pied de page en texte brut, Braze créera automatiquement à partir du pied de page HTML. Lorsque vos pieds de page personnalisés vous conviennent, cliquez sur **Save (Enregistrer)** au bas de la page.
->>>>>>> e846614c
-
-![Email with Set Custom Plaintext Footer option selected.][23]{: style="max-width:70%" }
-
-#### Custom unsubscribe landing page
-
-When a user clicks on an unsubscribe URL in an email, they are taken to a default landing page that confirms the change to their subscription.
-
-<<<<<<< HEAD
-Optionally, you may provide HTML for your custom landing page that users will be directed to (instead of the default page) upon unsubscribing. This feature is available on the **Email Settings** page.
-=======
+
+![E-mail avec l’option Définir le pied de page personnalisé en texte brut sélectionnée.][23]{: style="max-width:70%" }
+
+#### Page d’accueil personnalisée de désabonnement
+
+Lorsqu’un utilisateur clique sur une URL de désabonnement dans un e-mail, il est dirigé vers une page d’accueil par défaut qui confirme la modification de son abonnement.
+
 Vous pouvez éventuellement fournir le code HTML de votre page d’accueil personnalisée vers laquelle les utilisateurs seront dirigés (au lieu de la page par défaut) en cas de désabonnement. Cette fonction est disponible sur la page **Email Settings (Paramètres des e-mails)**.
->>>>>>> e846614c
-
-We recommend including a resubscribe link (i.e., `{{${set_user_to_subscribed_url}}}` ) on this page so that users have the option to resubscribe in case they unsubscribed by accident.
-
-![Custom unsubscribe email in the Custom Unsubscribe Page panel.][11]
+
+Nous vous recommandons d’inclure un lien de réabonnement (par ex. `{{${set_user_to_subscribed_url}}}` ) sur cette page afin que les utilisateurs puissent se réabonner au cas où ils seraient désabonnés par accident.
+
+![E-mail de désabonnement personnalisé dans le panneau Page de désabonnement personnalisée.][11]
 
 {% endraw %}
 
-### Modification des abonnements aux notifications push {#changing-push-subscriptions}
+### Modifier les abonnements aux notifications push {#changing-push-subscriptions}
 
 Les SDK de Braze fournissent des méthodes pour modifier l’abonnement aux notifications push d’un utilisateur. Consultez la documentation technique de Braze pour votre plateforme mobile pour des informations sur la configuration de ces méthodes :
 
@@ -222,15 +154,15 @@
 - [Android et FireOS][13]
 - [Windows Universal][14]
 
-### Modification manuelle des abonnements utilisateur {#manually-changing-subscriptions}
-
-Vous pouvez modifier manuellement l’état de l’abonnement pour n’importe quel utilisateur dans son profil utilisateur. Vous pouvez trouver des profils utilisateur individuels en recherchant l’ID ou l’adresse e-mail d’un utilisateur sur la page **Recherche utilisateur**. Sous l’onglet **Engagement** du profil utilisateur, vous trouverez l’état de l’abonnement aux e-mails et aux notifications push des utilisateurs. 
+### Changer manuellement les abonnements des utilisateurs {#manually-changing-subscriptions}
+
+Vous pouvez modifier manuellement l’état de l’abonnement pour n’importe quel utilisateur dans son profil utilisateur. Vous pouvez trouver des profils utilisateur individuels en recherchant l’ID ou l’adresse e-mail d’un utilisateur sur la page **User Search (Recherche utilisateur)**. Sous l’onglet **Engagement** du profil utilisateur, vous trouverez l’état de l’abonnement aux e-mails et aux notifications push des utilisateurs. 
 
 Cliquez sur les boutons **Unsubscribed (Désabonné)**, **Subscribed (Abonné)**, ou **Opted In (Abonné)** pour modifier le statut de l’abonnement de cet utilisateur. Si disponible, le profil utilisateur affiche également un horodatage de la dernière modification de l’abonnement de l’utilisateur.
 
-![Statut d’abonnement d’un profil utilisateur comme abonné aux e-mails et aux notifications push.][16]{: style="max-width:60%" }
-
-## Ciblage des abonnements et des campagnes {#subscriptions-and-campaign-targeting}
+![État d’abonnement d’un profil utilisateur comme abonné aux e-mails et aux notifications push.][16]{: style="max-width:60%" }
+
+## Abonnements et ciblage des campagnes {#subscriptions-and-campaign-targeting}
 
 Les campagnes avec des notifications push ou des e-mails ciblent les utilisateurs qui sont inscrits ou abonnés par défaut. Vous pouvez modifier cette préférence de ciblage lors de la modification d’une campagne en allant à l’étape **Target Users (Utilisateurs cibles)** et en cliquant sur **Advanced Options (Options avancées)**.
 
@@ -246,9 +178,9 @@
 
 ![Exemple de ciblage d’audience pour des utilisateurs qui sont inscrits ou abonnés aux options avancées de l’étape Utilisateurs cibles.][17]
 
-## Segmentation par des abonnements utilisateur {#segmenting by-user-subscriptions}
-
-Les filtres `Email Subscription Status` et `Push Subscription Status` vous permettent de segmenter vos utilisateurs par leur statut d’abonnement.
+## Segmenter par abonnements de l’utilisateur {#segmenting-by-user-subscriptions}
+
+Les filtres `Statut d’abonnement par e-mail` et `Statut d’abonnement par notification push` vous permettent de segmenter vos utilisateurs par leur statut d’abonnement.
 
 Cela peut être utile si vous souhaitez cibler les utilisateurs qui n’ont ni accepté ni refusé l’abonnement et les encouragez à s’abonner explicitement aux e-mails et aux notifications push. Dans ce cas, vous créerez un segment avec un filtre pour « L’état d’abonnement aux e-mails/notifications push est Abonné » et les campagnes de ce segment seront envoyées aux utilisateurs abonnés, mais pas à ceux qui n’ont pas confirmé.
 
