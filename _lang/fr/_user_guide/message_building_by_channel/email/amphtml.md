---
nav_title: AMP pour e-mail
article_title: AMP pour e-mail
alias: /amphtml/
page_order: 9.2
description: "Le présent article de référence fournit un aperçu des AMP pour les e-mails et des cas d’utilisation courants."
channel:
  - e-mail

---

# AMP pour e-mail

<<<<<<< HEAD
Avec [AMP](https://amp.dev/about/email) pour les e-mails, vous pouvez ajouter des éléments interactifs à vos e-mails et améliorer vos communications avec vos clients à un tout autre niveau, en livrant une expérience complète directement dans la boîte de réception de votre utilisateur. AMP le rend possible en utilisant plusieurs composants qui peuvent vous aider à créer des communications par e-mail passionnantes comme des sondages, questionnaires de commentaires, campagnes de vote, critiques, centres d’abonnement et plus encore ! Ces outils vous proposent des opportunités importantes pour augmenter l’engagement et la rétention. 
=======
Avec [AMP pour les e-mails](https://amp.dev/about/email), vous pouvez ajouter des éléments interactifs à vos e-mails et améliorer vos communications avec vos clients à un tout autre niveau, en livrant une expérience complète directement dans la boîte de réception de votre utilisateur. AMP le rend possible en utilisant plusieurs composants qui peuvent vous aider à créer des communications par e-mail passionnantes comme des sondages, questionnaires de commentaires, campagnes de vote, critiques, centres d’abonnement et plus encore ! Ces outils vous proposent des opportunités importantes pour augmenter l’engagement et la rétention. 
>>>>>>> c96cf709

{% alert important %}
AMP pour e-mail est actuellement en accès anticipé. Contactez votre gestionnaire de compte Braze si vous souhaitez participer à l’accès anticipé.
{% endalert %}

## Conditions

Braze n’est en aucun cas responsable de l’inscription d’un client auprès de Google ou de son application des exigences de sécurité nécessaires.

| Condition   | Description |
| --------------| ----------- |
| AMP activé pour les e-mails | AMP est disponible pour tout le monde. Veuillez contacter votre gestionnaire du succès des clients pour qu’il œuvre avec votre équipe produit pour activer cette fonctionnalité pour vous. |
| Activation de compte Gmail | Consultez l’[activation du compte Gmail](#enabling-gmail-account) ci-dessous. |
| Authentification de l’expéditeur Google | Gmail authentifie l’expéditeur d’e-mails AMP avec DKIM, SPF et DMARC. Ceux-ci doivent être paramétrés pour votre compte. Apprenez-en plus [ici](https://developers.google.com/gmail/ampemail/security-requirements#sender_authentication). <br><br>- [E-mail identifié des clés de domaine](https://en.wikipedia.org/wiki/DomainKeys_Identified_Mail) (DKIM) <br>- [Cadre de politique de l’expéditeur](https://en.wikipedia.org/wiki/Sender_Policy_Framework) (SPF)<br>- [Authentification, reporting et conformité des messages basés sur les domaines](https://en.wikipedia.org/wiki/DMARC) (DMARC)
| Éléments d’e-mail AMP | Un e-mail AMP attractif comporte l’utilisation stratégique de plusieurs composants.<br>Découvrez l’onglet Essentials dans la section [Composants](#components) ci-dessous. |
{: .reset-td-br-1 .reset-td-br-2}

### Clients pris en charge

Avant de pouvoir envoyer des e-mails AMP à vos utilisateurs, vous devez vous enregistrer auprès de nos clients. Le processus d’enregistrement implique d’envoyer un e-mail de test AMPHTML pour qu’il soit approuvé. Le délai d’approbation varie entre les clients. Suivez les liens d’enregistrement pour obtenir plus d’informations.

| Client | Lien d’enregistrement |
| ------ | -------- |
| Gmail | [Google](https://developers.google.com/gmail/ampemail/register) |
| FairEmail | [FairEmail](https://email.faircode.eu/) |
| Yahoo | [Yahoo](https://senders.yahooinc.com/amp/) |
| Mail.ru | [Mail.ru](https://postmaster.mail.ru/amp/) |

<<<<<<< HEAD
Pour obtenir la liste complète des plateformes prises en charge, consultez la [documentation AMP](https://amp.dev/support/faq/email-support). 
=======
Pour obtenir la liste complète des plateformes prises en charge, veuillez cliquer [ici](https://developers.google.com/gmail/ampemail/supported-platforms). 
>>>>>>> c96cf709

### Activation d’un compte Gmail

Rendez-vous dans vos paramètres Gmail et, dans Général, cochez la case `Activer la messagerie dynamique`.

![Contenu dynamique][1]

## Utilisation de l’API

Vous pouvez utiliser AMP pour les e-mails à l’aide de notre API. Lorsque vous utilisez un [nos endpoints d’envoi de messages]({{site.baseurl}}/api/endpoints/messaging/) pour envoyer un e-mail, ajoutez `amp_body` comme spécification d’objet, comme indiqué ci-dessous.

### Spécification de l’objet E-mail

```json
{
  "app_id": (required, string) see App Identifier above,
  "subject": (optional, string),
  "from": (required, valid email address in the format "Display Name <email@address.com>"),
  "reply_to": (optional, valid email address in the format "email@address.com" - defaults to your app group's default reply to if not set),
  "plaintext_body": (optional, valid plaintext, defaults to autogenerating plaintext from "body" when this is not set),
  "amp_body": (optional, updates the text-amp-html MIME type) the email body in AMPHTML. The MIME (Multipurpose Internet Mail Extensions) type to be referenced is "text/x-amp-html".
  "body": (required unless email_template_id is given, valid HTML),
  "preheader": (optional*, string) Recommended length 50-100 characters.
  "email_template_id": (optional, string) If provided, we will use the subject/body/should_inline_css values from the given email template UNLESS they are specified here, in which case we will override the provided template,
  "message_variation_id": (optional, string) used when providing a campaign_id to specify which message variation this message should be tracked under,
  "extras": (optional, valid Key-Value Hash), extra hash - for SendGrid customers, this will be passed to SendGrid as Unique Arguments,
  "headers": (optional, valid Key-Value Hash), hash of custom extensions headers. Currently, only supported for SendGrid customers,
  "should_inline_css": (optional, boolean), whether to inline css on the body. If not provided, falls back to the default css inlining value for the App Group,
  "attachments": (optional, array), array of json objects like [{"file_name","url"}] that define the files you need attached. Your file name's extension will be detected automatically from the URL, which should return the appropriate `Content-Type` as a response header,
}
```

## Écrire votre e-mail AMP

Construisez votre e-mail AMP en utilisant les [composants](#components) ci-dessous. Consultez nos [exemples de cas d’utilisation](#example-use-cases) puis utilisez [nos API](#api-usage) pour envoyer votre message ! Veillez à utiliser `amp_body` pour l’HTML de votre AMP ! 

Vous pouvez aussi consulter : 
- Le [tutoriel AMP](https://amp.dev/documentation/guides-and-tutorials/start/create_email?format=email)
- L’[exemple de code](https://gist.github.com/CrystalOnScript/988c3f0a2eb406da27e9d9bf13a8bf73) pour voir comment le produit final devrait s’afficher. 
- [La bibliothèque de composants pour les e-mails complets AMP](https://amp.dev/documentation/components/?format=email/)

<br>
En plus de l’AMPHTML, nous __require__ une version du `body` en HTML ordinaire et suggérons une version `plaintext_body` de votre e-mail AMP. Tous les e-mails AMP sont envoyés en plusieurs parties ce qi signifie que Braze envoie un e-mail qui prend en charge l’HTML, le texte brut et l’AMPHTML. Cela peut s’avérer utile si votre e-mail est envoyé à l’aide d’un fournisseur qui ne prend pas encore en charge AMP pour les e-mails, basculant automatiquement par défaut sur la version appropriée selon l’utilisateur et son appareil.

### Composants

{% tabs %}
  {% tab Essentials %}

Voilà les éléments qui constituent un e-mail AMPHTML... AMP ! Chacun de ces éléments est requis dans le corps de votre e-mail AMP.

| Composant | Son utilité | Exemple |
|---------|--------------|---------|
| Identification <br><br> `⚡4email` ou `amp4email`| Identifie votre e-mail comme un e-mail AMPHTML. | `<!doctype html>` <br> `<html ⚡4email>` <br> `<head>` |
| Chargement de l’exécution AMP <br><br> `<script>` | Allows AMP to fun within your email using JavaScript. | `<script async src="https://cdn.ampproject.org/v0.js"></script>`|
| CSS réutilisable | Masque le contenu jusqu’à ce qu’AMP soit chargé. <br> Les fournisseurs de messagerie qui prennent en charge les e-mails AMP instaurent des contrôles de sécurité renforcés qui permettent uniquement aux scripts AMP vérifiés de fonctionner dans leurs clients| `<style amp4email-boilerplate>body{visibility:hidden}</style>` |
{: .reset-td-br-1 .reset-td-br-2 .reset-td-br-3}

  {% endtab %}
  {% tab Dynamic %}

Vous voulez voir quelque chose de cool ? Oh mais, c’est ton e-mail. Utilisez ces composants pour créer des présentations et comportements dynamiques dans vos e-mails.

| Composant | Son utilité | Script requis |
|---------|--------------|---------|
| [Accordéon](https://amp.dev/documentation/components/amp-accordion?format=email) <br><br> `amp-accordion`| Permet à vos utilisateurs d’afficher la description de contenu et d’accéder à une section spécifique. | `<script async custom-element="amp-accordion" src="https://cdn.ampproject.org/v0/amp-accordion-0.1.js"></script>` |
| [Formulaires](https://amp.dev/documentation/components/amp-form?format=email) <br><br> `amp-form`| Créez des formulaires pour soumettre des champs d’entrée dans un document AMP. | `<script async custom-element="amp-form" src="https://cdn.ampproject.org/v0/amp-form-0.1.js"></script>` |
{: .reset-td-br-1 .reset-td-br-2 .reset-td-br-3}

{% alert note %}
Tout composant nécessitant une authentification doit utiliser les [jetons d’accès Google](https://developers.google.com/gmail/ampemail/authenticating-requests#access_tokens) ou les [jetons d’assertion de proxy](https://developers.google.com/gmail/ampemail/authenticating-requests#proxy_assertion_tokens).
{% endalert %}
  {% endtab %}
  {% tab Creative %}

  Laissez-vous séduire par les composants AMP qui sublimeront votre contenu.

| Composant | Son utilité | Script requis |
|---------|--------------|---------|
| [Image animée](https://amp.dev/documentation/components/amp-anim?format=email) <br><br> `amp-anim`| Afficher une image animée (généralement un GIF) gérée par l’exécution. | `<script async custom-element="amp-anim" src="https://cdn.ampproject.org/v0/amp-anim-0.1.js"></script>` |
| [Carrousel](https://amp.dev/documentation/components/amp-carousel?format=email) <br><br> `amp-carousel`| Afficher plusieurs extraits de contenu similaires le long d’un axe horizontal. | `<script async custom-element="amp-carousel" src="https://cdn.ampproject.org/v0/amp-carousel-0.1.js"></script>` |
| [Image](https://amp.dev/documentation/components/amp-img?format=email) | Un remplacement géré par l’exécution pour la balise HTML `img`. <br>  Vous pouvez également créer une [lightbox pour votre image](https://amp.dev/documentation/components/amp-image-lightbox?format=email). | `<amp-img alt="Une vue de la mer"` <br> `src="images/sea.jpg"` <br> `width="900"` <br>  `height="675"` <br>  `layout="responsive">`  <br> `</amp-img>` |
{: .reset-td-br-1 .reset-td-br-2 .reset-td-br-3}

{% alert note %}
Tout composant nécessitant une authentification doit utiliser les [jetons d’accès Google](https://developers.google.com/gmail/ampemail/authenticating-requests#access_tokens) ou les [jetons d’assertion de proxy](https://developers.google.com/gmail/ampemail/authenticating-requests#proxy_assertion_tokens).
{% endalert %}

  {% endtab %}
  {% tab Other %}

  Il y a plus que ces autres onglets. Voici d’autres composants amusants à consulter.

| Composant | Son utilité |
|---------|--------------|
| [Liaison des données et expressions](https://amp.dev/documentation/components/amp-anim?format=email) <br><br> `amp-bind`| Ajoute une interactivité dynamique personnalisée à vos pages AMP par liaison des données et expressions de type JS. |
{: .reset-td-br-1 .reset-td-br-2}

{% alert note %}
Tout composant nécessitant une authentification doit utiliser les [jetons d’accès Google](https://developers.google.com/gmail/ampemail/authenticating-requests#access_tokens) ou les [jetons d’assertion de proxy](https://developers.google.com/gmail/ampemail/authenticating-requests#proxy_assertion_tokens).
{% endalert %}

{% endtab %}
{% endtabs %}

Consultez la [documentation AMP](https://amp.dev/documentation/components/?format=email) pour obtenir une liste complète des composants AMP.  

### Exemple de cas d’utilisation
Vous trouverez ci-dessous quelques exemples de cas d’utilisation pour les divers composants abordés ci-dessus.

{% tabs local %}
{% tab Interactive Surveys %}
__Interactif Surveys__

Idée : En utilisant le composant `<amp-form>`, vous pouvez créer des sondages interactifs qui peuvent être remplis sans quitter la boîte de réception de l’e-mail. Vous pouvez le réaliser en utilisant `<amp-form>` pour envoyer la réponse au sondage et pour que votre back-end fournisse alors ces données agrégées. 

Quelques exemples :
* E-mail de sondage sur une conférence
* Mettre à jour dynamiquement des objets dans le flux
* E-mail de mise en favori d’un article

En utilisant ce composant, les utilisateurs peuvent soumettre ou effacer les valeurs du champ. En outre, selon le paramétrage de votre e-mail, vous pouvez effectuer des actions comme fournir des demandes supplémentaires aux utilisateurs telles que s’enquérir de la réussite ou non de l’envoi du sondage ou même afficher les réponses du sondage à votre utilisateur si cela est pertinent (c.-à-d. une campagne de vote)

{% endtab %}
{% tab Collapsable Content %}
__Pouvant être réduit Content__

Idée : Étendez vos sections de contenu en utilisant le composant `<amp-accordion>`. Ce composant vous permet d’afficher les sections de contenu pouvant être réduites ou étendues, ce qui permet aux utilisateurs de visualiser rapidement les contours du contenu et de se rendre dans n’importe quelle section. 

Si vous avez tendance à envoyer de longs articles éducatifs ou des recommandations personnalisées, il fournit à vos utilisateurs un moyen de visualiser rapidement les contours du contenu pour passer directement à une section donnée ou à un produit spécifique recommandé pour obtenir plus de détails. Il est également utile pour les appareils mobiles pour lesquels quelques phrases seulement dans une section nécessitent un défilement. Son utilisation efficace réduit le défilement nécessaire sur les appareils mobiles.
{% endtab %}
{% tab Image Heavy Emails %}
__Image lourde Emails__

Idée : Si vous avez tendance à envoyer des e-mails possédant un grand nombre de photos professionnelles, telles que des ventes de marques, vous pouvez utiliser le composant `<amp-image-lightbox>` pour permettre aux utilisateurs d’interagir avec une image qui leur plait. Lorsqu’un utilisateur clique sur l’image, ce composant affiche l’image au centre du message, créant un effet de boîte lumineuse. 

De plus, le composant `<amp-image-lightbox>` permet à l’utilisateur de zoomer, effectuer un panoramique ou afficher une description plus détaillée de l’image. Vous pouvez utiliser le même composant pour plusieurs images. Par exemple, si plusieurs images sont comprises dans votre e-mail, lorsque l’utilisateur clique sur n’importe laquelle d’entre elles, l’image s’affiche dans la boîte lumineuse.
{% endtab %}
{% tab Font Driven Emails %}
__Basé sur la police Emails__

Idée : Pour les e-mails qui reposent principalement sur du texte, le composant `<amp-fit-text>` vous permet de gérer la taille et l’ajustement du texte dans une zone donnée.

Quelques exemples :
  * Le texte se met à l’échelle pour s’ajuster à la zone
  * Le texte se met à l’échelle pour s’ajuster à la zone en utilisant une taille de police de caractères maximale que vous pouvez définir. 
  * Le texte se tronque lorsque le contenu déborde de la zone
{% endtab %}
{% endtabs%}

### Utilisation d’amp-mustache

<<<<<<< HEAD
Comme Liquid, AMP prend en charge un langage de script pour les cas d’utilisation plus avancés.  Ce composant est appelé [amp-mustache](https://amp.dev/documentation/components/amp-mustache/?format=email).  Lorsque vous incluez un langage de balisage Mustache, vous devrez le positionner autour de la balise [raw](https://shopify.github.io/liquid/tags/raw/) de Liquid. Malheureusement Liquid (le langage de balisage utilisé ici chez Braze) et Mustache ont le même style de syntaxe. 
=======
Comme Liquid, AMP prend en charge un langage de script pour les cas d’utilisation plus avancés.  Ce composant est appelé [amp-mustache](https://amp.dev/documentation/components/amp-mustache/?format=email).  Si vous voulez utiliser le langage Mustache, vous devrez le positionner entre les balises [brutes](https://shopify.github.io/liquid/tags/raw/) de Liquid.  Malheureusement, Liquid (le langage des marques utilisé pour Braze) et Mustache partagent la même syntaxe. 
>>>>>>> c96cf709

En configurant votre contenu autour de la balise Raw (brute), le moteur de traitement Braze ignorera correctement tout le contenu situé entre les balises brutes et enverra la variable Mustache dont votre équipe a besoin.

## Indicateurs et analyses

| Indicateur | Détails |
|---|---|
| Nombre total d’ouvertures | Le nombre total d’ouvertures dans les versions HTML et texte brut de votre e-mail AMP. |
| Nombre total de clics | Le nombre total de clics dans les versions HTML et texte brut de votre e-mail AMP. |
| Ouvertures AMP | Nombre total d’ouvertures pour l’e-mail HTML AMP, nombre cumulé de versions HTML, texte brut et AMPHTML de l’e-mail. |
| Clics AMP | Nombre total de clics pour l’e-mail HTML AMP, nombre cumulé de versions HTML, texte brut et AMPHTML de l’e-mail. |
{: .reset-td-br-1 .reset-td-br-2}  

## Tests et résolution des problèmes

Veuillez noter que le nombre total de clics et le nombre de clics uniques ne tiennent pas compte des clics provenant d’un message AMP (HTML et texte brut uniquement). Les clics spécifiques AMP sont attribués à l’indicateur `amp_click`.

Avant d’envoyer votre e-mail AMP, nous vous recommandons d’effectuer un test selon [les directives de Gmail disponibles ici](https://developers.google.com/gmail/ampemail/testing-dynamic-email).

Pour que votre e-mail AMP soit envoyé et reçu sur un compte Gmail, l’e-mail doit répondre aux conditions suivantes :
- Les exigences en matière de sécurité d’AMP pour les e-mails doivent être respectées (voir le tableau ci-dessus).
- La partie MIME AMP doit contenir un document AMP valide.
- L’e-mail doit inclure la partie MIME AMP avant la partie MIME HTML.
- La partie MIME AMP doit être inférieure à 100 Ko.

Si aucune de ces conditions ne génère l’erreur, contactez [l’assistance][support].

### Foire aux questions

{% details Dois-je segmenter avec les e-mails AMP ? %}
Nous vous recommandons de ne pas segmenter pour envoyer à tous les types d’utilisateurs. La raison en est que nous envoyons les messages AMP en plusieurs parties en ayant les différentes versions comprises dans l’e-mail d’origine. Si votre client ne peut pas afficher la version AMP, elle basculera par défaut vers l’HTML. 
{% enddetails %}

{% details Quelques conseils pour créer mes e-mails AMP ? %}
Reposez-vous le plus possible sur vos ingénieurs pour concevoir les éléments AMP. Une fois que les éléments sont définis, nous vous encourageons à inclure toutes les ressources et tous les éléments de conception dont vous disposez pour le peaufiner le plus possible. Présenter certaines des fonctionnalités apportées aux e-mails par AMP peut s’avérer irrésistible pour faire en sorte que votre équipe d’ingénierie en fasse une priorité.
{% enddetails %}

[1]: {% image_buster /assets/img/dynamic-content.png %} "Dynamic Content"
[support]: {{site.baseurl}}/support_contact/<|MERGE_RESOLUTION|>--- conflicted
+++ resolved
@@ -11,11 +11,7 @@
 
 # AMP pour e-mail
 
-<<<<<<< HEAD
-Avec [AMP](https://amp.dev/about/email) pour les e-mails, vous pouvez ajouter des éléments interactifs à vos e-mails et améliorer vos communications avec vos clients à un tout autre niveau, en livrant une expérience complète directement dans la boîte de réception de votre utilisateur. AMP le rend possible en utilisant plusieurs composants qui peuvent vous aider à créer des communications par e-mail passionnantes comme des sondages, questionnaires de commentaires, campagnes de vote, critiques, centres d’abonnement et plus encore ! Ces outils vous proposent des opportunités importantes pour augmenter l’engagement et la rétention. 
-=======
 Avec [AMP pour les e-mails](https://amp.dev/about/email), vous pouvez ajouter des éléments interactifs à vos e-mails et améliorer vos communications avec vos clients à un tout autre niveau, en livrant une expérience complète directement dans la boîte de réception de votre utilisateur. AMP le rend possible en utilisant plusieurs composants qui peuvent vous aider à créer des communications par e-mail passionnantes comme des sondages, questionnaires de commentaires, campagnes de vote, critiques, centres d’abonnement et plus encore ! Ces outils vous proposent des opportunités importantes pour augmenter l’engagement et la rétention. 
->>>>>>> c96cf709
 
 {% alert important %}
 AMP pour e-mail est actuellement en accès anticipé. Contactez votre gestionnaire de compte Braze si vous souhaitez participer à l’accès anticipé.
@@ -39,16 +35,13 @@
 
 | Client | Lien d’enregistrement |
 | ------ | -------- |
-| Gmail | [Google](https://developers.google.com/gmail/ampemail/register) |
-| FairEmail | [FairEmail](https://email.faircode.eu/) |
-| Yahoo | [Yahoo](https://senders.yahooinc.com/amp/) |
-| Mail.ru | [Mail.ru](https://postmaster.mail.ru/amp/) |
-
-<<<<<<< HEAD
-Pour obtenir la liste complète des plateformes prises en charge, consultez la [documentation AMP](https://amp.dev/support/faq/email-support). 
-=======
+| Gmail pour iOS | [Google](https://developers.google.com/gmail/ampemail/register) |
+| Gmail pour Android | [Google](https://developers.google.com/gmail/ampemail/register) |
+| Gmail Desktop | [Google](https://developers.google.com/gmail/ampemail/register) |
+| Outlook sur le Web | [Outlook](https://docs.microsoft.com/en-us/outlook/amphtml/register-outlook)
+| Mail.ru | [Mail.ru](https://postmaster.mail.ru/amp/?lang=en) |
+
 Pour obtenir la liste complète des plateformes prises en charge, veuillez cliquer [ici](https://developers.google.com/gmail/ampemail/supported-platforms). 
->>>>>>> c96cf709
 
 ### Activation d’un compte Gmail
 
@@ -58,9 +51,9 @@
 
 ## Utilisation de l’API
 
-Vous pouvez utiliser AMP pour les e-mails à l’aide de notre API. Lorsque vous utilisez un [nos endpoints d’envoi de messages]({{site.baseurl}}/api/endpoints/messaging/) pour envoyer un e-mail, ajoutez `amp_body` comme spécification d’objet, comme indiqué ci-dessous.
-
-### Spécification de l’objet E-mail
+Vous pouvez utiliser AMP for Email à l’aide de notre API. Lorsque vous utilisez un [nos endpoints d’envoi de messages]({{site.baseurl}}/api/endpoints/messaging/) pour envoyer un e-mail, ajoutez `amp_body` comme spécification d’objet, comme indiqué ci-dessous.
+
+### Spécifier l’objet d’un e-mail
 
 ```json
 {
@@ -156,7 +149,7 @@
 
 Consultez la [documentation AMP](https://amp.dev/documentation/components/?format=email) pour obtenir une liste complète des composants AMP.  
 
-### Exemple de cas d’utilisation
+### Exemples de cas d’utilisation
 Vous trouverez ci-dessous quelques exemples de cas d’utilisation pour les divers composants abordés ci-dessus.
 
 {% tabs local %}
@@ -201,11 +194,7 @@
 
 ### Utilisation d’amp-mustache
 
-<<<<<<< HEAD
-Comme Liquid, AMP prend en charge un langage de script pour les cas d’utilisation plus avancés.  Ce composant est appelé [amp-mustache](https://amp.dev/documentation/components/amp-mustache/?format=email).  Lorsque vous incluez un langage de balisage Mustache, vous devrez le positionner autour de la balise [raw](https://shopify.github.io/liquid/tags/raw/) de Liquid. Malheureusement Liquid (le langage de balisage utilisé ici chez Braze) et Mustache ont le même style de syntaxe. 
-=======
 Comme Liquid, AMP prend en charge un langage de script pour les cas d’utilisation plus avancés.  Ce composant est appelé [amp-mustache](https://amp.dev/documentation/components/amp-mustache/?format=email).  Si vous voulez utiliser le langage Mustache, vous devrez le positionner entre les balises [brutes](https://shopify.github.io/liquid/tags/raw/) de Liquid.  Malheureusement, Liquid (le langage des marques utilisé pour Braze) et Mustache partagent la même syntaxe. 
->>>>>>> c96cf709
 
 En configurant votre contenu autour de la balise Raw (brute), le moteur de traitement Braze ignorera correctement tout le contenu situé entre les balises brutes et enverra la variable Mustache dont votre équipe a besoin.
 
@@ -219,6 +208,7 @@
 | Clics AMP | Nombre total de clics pour l’e-mail HTML AMP, nombre cumulé de versions HTML, texte brut et AMPHTML de l’e-mail. |
 {: .reset-td-br-1 .reset-td-br-2}  
 
+
 ## Tests et résolution des problèmes
 
 Veuillez noter que le nombre total de clics et le nombre de clics uniques ne tiennent pas compte des clics provenant d’un message AMP (HTML et texte brut uniquement). Les clics spécifiques AMP sont attribués à l’indicateur `amp_click`.
