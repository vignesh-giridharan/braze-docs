--- conflicted
+++ resolved
@@ -1,67 +1,65 @@
 ---
-nav_title: Centre de préférences
-article_title: Centre de préférences
-page_order: 5
+nav_title: Overview
+article_title: Overview du centre de préférences
+page_order: 1
 description: "Cet article décrit comment créer et modifier un centre de préférence en utilisant les endpoints du centre de préférence de Braze."
 channel:
-  - E-mail
+  - e-mail
 ---
 
-# Créer un centre de préférence par API
+# Centre de préférence des e-mails
 
-<<<<<<< HEAD
-Définir un centre de préférence fournit un guichet unique pour que vos utilisateurs puissent éditer leurs préférences de notifications pour vos [envois de messages par e-mail]({{site.baseurl}}/user_guide/message_building_by_channel/email/). En utilisant les endpoints de [centre de préférence de Braze]({{site.baseurl}}/api/endpoints/preference_center), vous pouvez modifier directement le code HTML de votre centre de préférence pour l’aligner sur votre marque et comprendre les préférences de vos utilisateurs.
-=======
 Le centre de préférences des e-mails est un moyen facile de gérer les utilisateurs qui reçoivent certains groupes de bulletins d’information et qui se trouvent dans le tableau de bord sous **Subscription Groups (Groupes d’abonnement)**. Chaque groupe d’abonnement que vous créez est ajouté à la liste du centre de préférences. Cliquez sur le nom du centre de préférence pour voir un aperçu interactif.
->>>>>>> e846614c
 
-{% alert important %}
-Les endpoints de Braze utilisés pour créer un centre de préférence sont actuellement en accès anticipé. Contactez votre gestionnaire de compte Braze si vous souhaitez participer à l’accès anticipé.
+Pour placer un lien vers le centre de préférence dans vos e-mails, utilisez la balise Liquid suivante et ajoutez-la à l’emplacement souhaité dans votre e-mail, de la même façon que vous insérez des [URL de désabonnement](#custom-footer).
+
+{% raw %}
+```
+{{${preference_center_url}}}
+```
+{% endraw %}
+
+Ceci affichera la mise en page de base du centre de préférence répertoriant automatiquement tous les groupes d'abonnement.
+
+{% alert note %}
+Le centre de préférences dispose d’une case à cocher permettant à vos utilisateurs de se désabonner de tous les e-mails. Tenez compte du fait que vous ne pourrez pas sauvegarder ces préférences si elles sont envoyées en tant que message de test.
 {% endalert %}
 
-## Conditions préalables
+Le centre de préférences est destiné à être utilisé dans le canal e-mail. Les liens du centre de préférences sont dynamiques, basés sur chaque utilisateur et ne peuvent pas être hébergés en externe.
 
-| Configuration requise | Description |
-|---|---|
-| Activer un centre de préférence | Votre tableau de bord de Braze possède des permissions pour utiliser la fonctionnalité de centre de préférence. |
-| Groupe d’apps valide avec un groupe d’abonnement par e-mail | Un groupe d’apps fonctionnel avec des utilisateurs valides et un groupe d’abonnement par e-mail. |
-| Utilisateur valide | Un utilisateur avec une adresse e-mail et un ID externe. |
-| Clé API générale avec des permissions de centre de préférence | Dans le Tableau de bord de Braze, rendez-vous dans **Developer Console** > **Paramètres API** pour confirmer que vous avez accès à une clé API avec les permissions du centre de préférences. |
-{: .reset-td-br-1 .reset-td-br-2}
+## Personnalisez votre centre de préférences
 
-## Étape 1 : Créer un centre de préférences par API
+Avec les [endpoints de centre de préférence]({{site.baseurl}}/api/endpoints/preference_center/), vous pouvez utiliser du code HTML pour mettre à jour le centre de préférences qui est hébergé par Braze. Vous pouvez créer plusieurs centres de préférence. Braze gère les mises à jour du statut d’abonnement depuis le centre de préférences, ce qui le garde synchronisé. Cependant, vous pouvez également créer et héberger votre propre centre de préférence en utilisant les [API de groupes d’abonnement]({{site.baseurl}}/developer_guide/rest_api/subscription_group_api/) avec les options suivantes.
 
+**Option 1 : Lien avec paramètres de requête de chaîne de caractères**
+
+Utilisez les paires champ-valeur de la chaîne de caractères dans le corps de l’URL pour transmettre l’ID d’utilisateur et la catégorie d’e-mail à la page, afin que les utilisateurs n’aient qu’à confirmer leur choix de désabonnement. Cette option est valable pour ceux qui stockent un identifiant utilisateur dans un format haché et n’ont pas déjà de centre d’abonnement.
+
+Pour cette option, chaque catégorie de courrier électronique nécessitera son propre lien de désabonnement :<br>
+`http://mycompany.com/query-string-form-fill?field_id=John&field_category=offers`
+
+{% alert tip %}
+Il est également possible de hacher les `external_id` utilisateur au point d’envoi à l’aide d’un filtre Liquid. Cela convertira le `user_id` à une valeur de hachage MD5, par exemple :
 {% raw %}
-Commençons à créer un centre de préférence en utilisant l’[endpoint `/preference_center/v1`][1]. Pour paramétrer votre centre de préférences, vous pouvez ajouter du code HTML qui s’aligne sur votre marque pour les champs `preference_center_page_html` et `confirmation_page_html`.
-
-L’[endpoint `/preference_center/v1/{preferenceCenterExternalId}/url/{userId}`][2] vous permet de récupérer l’URL du centre de préférence pour un utilisateur donné en dehors d’un e-mail envoyé par Braze.
-
-## Étape 2 : Inclure dans la campagne par e-mail
-
-Ajoutez ensuite votre centre de préférence dans votre campagne par e-mail en collant un ensemble de code HTML comprenant du Liquid. Vous pouvez par exemple copier ce qui suit en tant qu’URL de lien, soit dans le code HTML, soit dans l’éditeur Drag & Drop.  
-
-```html
-<a href="{{preference_center.${preference_center_name_example}}}">Modifier vos préférences</a>
+```liquid
+{% assign my_string = {{${user_id}}} | md5 %}
+Mon string codé est : {{my_string}}
 ```
-{%endraw%}
-
-{% alert important %}
-La balise Liquid ci-dessus ne marchera que lors du lancement d’une campagne ou d’un Canvas. Envoyer un e-mail de test n’affichera pas un lien valide.
+{% endraw %}
 {% endalert %}
 
-## Modifier un centre de préférence
+**Option 2 : Jeton Web JSON**
 
-Vous pouvez éditer et mettre à jour votre centre de préférence en utilisant l’[endpoint `/preference_center/v1/{preferenceCenterExternalId}`][3]. 
+Utilisez un [jeton Web JSON](https://auth0.com/learn/json-web-tokens/) pour authentifier les utilisateurs sur une partie de votre serveur Web (par ex., préférences de compte) qui se trouve normalement derrière une couche d’authentification, comme la connexion par nom d’utilisateur et mot de passe. Cette approche ne nécessite pas de paires de valeur de chaîne de requête incorporées dans l’URL, car elles peuvent être transmises dans la charge utile du jeton Web JSON, par exemple :
 
-## Identifier les centres de préférences et leurs détails
+```json
+{
+    “user_id”: "1234567890",
+    "name": "John Doe",
+    “category": offers
+}
+```
 
-Pour identifier vos centres de préférence, utilisez l’[endpoint `/preference_center/v1/{preferenceCenterExternalId}`][4] pour renvoyer les informations liées, comme le dernier horodatage mis à jour, l’ID du centre de préférences et plus encore.
+### Logo
 
-<<<<<<< HEAD
-[1]: {{site.baseurl}}/api/endpoints/preference_center/post_create_preference_center/
-[2]: {{site.baseurl}}/api/endpoints/preference_center/get_create_url_preference_center/
-[3]: {{site.baseurl}}/api/endpoints/preference_center/put_update_preference_center/
-[4]: {{site.baseurl}}/api/endpoints/preference_center/get_view_details_preference_center/ 
-=======
-Pour éditer le logo dans votre centre de préférences e-mail, sélectionnez l’icône d’engrenage <i class="fas fa-cog"></i> et cliquez sur **Edit (Éditer)**.
->>>>>>> e846614c
+Pour éditer le logo dans votre centre de préférences e-mail, sélectionnez l’icône d’engrenage <i class="fas fa-cog"></i> et cliquez sur **Edit (Éditer)**.