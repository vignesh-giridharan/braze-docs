--- conflicted
+++ resolved
@@ -26,15 +26,10 @@
 1. Dans la page **Campagnes**, cliquez sur <i class="fas fa-plus"></i>Create Campaign**Créer une campagne**.
 2. Sélectionnez **SMS**, ou, pour les campagnes ciblant plusieurs canaux, sélectionnez **Campagne multicanaux**.
 3. Nommez votre campagne de manière claire et pertinente.
-<<<<<<< HEAD
-4. Ajouter des [équipes]({{site.baseurl}}/user_guide/administrative/manage_your_braze_users/teams/) et des [balises]({{site.baseurl}}/user_guide/administrative/app_settings/manage_app_group/tags/) si nécessaire.
-   * Les balises facilitent la recherche de campagnes et la création de rapports. Par exemple, lorsque vous utilisez le [créateur de rapports]({{site.baseurl}}/user_guide/data_and_analytics/reporting/report_builder/), vous pouvez filtrer des éléments par balises spécifiques.
-5. Ajoutez et nommez autant de variantes que nécessaire pour votre campagne. Vous pouvez le choix de plateformes, de types de messages et de mises en page pour chaque variante ajoutée. Pour plus d’informations sur cette rubrique, consultez [Tests a/b et multivariés]({{site.baseurl}}/user_guide/engagement_tools/testing/multivariant_testing/).
-=======
 4. Si nécessaire, ajoutez des [Équipes]({{site.baseurl}}/user_guide/administrative/manage_your_braze_users/teams/) et des [Tags.]({{site.baseurl}}/user_guide/administrative/app_settings/manage_app_group/tags/)
    * Les tags facilitent la recherche et l’identification des campagnes, et la création de rapports. Par exemple, lorsque vous utilisez le [Créateur de rapports]({{site.baseurl}}/user_guide/data_and_analytics/your_reports/report_builder/), vous pouvez filtrer les éléments en fonction de tags spécifiques.
 5. Ajoutez et nommez autant de variantes que nécessaire pour votre campagne. Vous pouvez choisir différentes plates-formes, types de messages et mises en page pour chacune de vos variantes ajoutées. Pour plus d’informations sur cette rubrique, consultez [Tests a/b et multivariés]({{site.baseurl}}/user_guide/engagement_tools/testing/multivariant_testing/).
->>>>>>> 55f608ad
+
 6. Sélectionnez un [groupe d’abonnement]({{site.baseurl}}/user_guide/message_building_by_channel/sms/sms_subscription_group/) pour vous assurer d’envoyer votre message aux utilisateurs appropriés. Lors de la sélection d’un groupe d’abonnement, Braze ajoute automatiquement un filtre de segmentation, garantissant que seuls les utilisateurs abonnés recevront la campagne. Seuls les codes longs et les codes courts appartenant à ce groupe d’abonnement seront utilisés pour envoyer des SMS aux utilisateurs cibles.
 
 {% alert tip %}
