--- conflicted
+++ resolved
@@ -28,15 +28,9 @@
 1. Sur la page **Campagne**, cliquez sur <i class="fas fa-plus"></i>**Créer une campagne**
 2. Sélectionner **Message In-App**. Notez que les messages In-App ne sont pas disponibles dans les campagnes multicanaux.
 3. Nommez votre campagne de manière claire et pertinente.
-<<<<<<< HEAD
-4. Ajouter des [teams]({{site.baseurl}}/user_guide/administrative/manage_your_braze_users/teams/) et des [balises]({{site.baseurl}}/user_guide/administrative/app_settings/manage_app_group/tags/) si nécessaire.
-   * Les balises facilitent la recherche et la création de rapports. Par exemple, lorsque vous utilisez le [créateur de rapports]({{site.baseurl}}/user_guide/data_and_analytics/reporting/report_builder/), vous pouvez filtrer des éléments par balises spécifiques.
-5. Ajoutez et nommez autant de variantes que nécessaire pour votre campagne. Vous pouvez le choix de plateformes, de types de messages et de mises en page pour chaque variante ajoutée. Pour plus d’informations sur cette rubrique, consultez [Tests A/B et multivariés]({{site.baseurl}}/user_guide/engagement_tools/testing/multivariant_testing/).
-=======
 4. Si nécessaire, ajoutez des [Équipes]({{site.baseurl}}/user_guide/administrative/manage_your_braze_users/teams/) et des [Tags.]({{site.baseurl}}/user_guide/administrative/app_settings/manage_app_group/tags/)
    * Les tags facilitent la recherche et l’identification des campagnes, et la création de rapports. Par exemple, lorsque vous utilisez le [Créateur de rapports]({{site.baseurl}}/user_guide/data_and_analytics/your_reports/report_builder/), vous pouvez filtrer les éléments en fonction de tags spécifiques.
 5. Ajoutez et nommez autant de variantes que nécessaire pour votre campagne. Vous pouvez choisir différentes plates-formes, types de messages et mises en page pour chacune de vos variantes ajoutées. Pour plus d’informations sur ce sujet, consultez les [Tests multivariés et A/B]({{site.baseurl}}/user_guide/engagement_tools/testing/multivariant_testing/).
->>>>>>> 55f608ad
 
 {% alert tip %}
 Si tous les messages de votre campagne vont être similaires ou avoir le même contenu, composez votre message avant d’ajouter des variantes supplémentaires. Vous pouvez ensuite choisir **Copier à partir de la variante** dans le menu déroulant **Ajouter une variante**.
