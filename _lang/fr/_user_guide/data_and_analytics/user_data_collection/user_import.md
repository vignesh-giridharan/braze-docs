---
nav_title: User Import
article_title: User Import
page_order: 4
page_type: reference
<<<<<<< HEAD
description: "Cet article de référence décrit la façon et les bonnes pratiques pour importer des utilisateurs dans votre tableau de bord de Braze en utilisant l’API REST, l’ingestion de données cloud et le CSV."
=======
description: "Cet article de référence décrit la façon et les meilleures pratiques pour importer des utilisateurs dans votre tableau de bord de Braze."
>>>>>>> c96cf709

---
# User Import

Braze propose différentes manières d’importer les données des utilisateurs dans la plate-forme : SDK, API, ingestion de données Cloud, intégrations avec des partenaires technologiques et fichiers CSV.

{% alert important %}
Braze ne « nettoie » pas les données HTML pendant l’ingestion. Cela signifie que les balises de script doivent être supprimées pour toutes les données d’importation destinées à la personnalisation Web. Allez sur la section [Suppression de données HTML](#html-data-stripping) pour en savoir plus.
{% endalert %}

## API REST

Vous pouvez utiliser l’endpoint Suivi Utilisateur de l’API REST de Braze pour enregistrer les événements personnalisés, les attributs d’utilisateur et les achats des utilisateurs. Voir [Endpoint de Suivi Utilisateur][12] pour plus d’informations.

## Ingestion de données Cloud

<<<<<<< HEAD
Vous pouvez utiliser l’ingestion de données cloud de Braze pour importer et maintenir les attributs utilisateurs. Pour plus d’informations, consultez la section [Ingestion de données Cloud][14].

## CSV

Vous pouvez également charger et mettre à jour les profils d’utilisateur via des fichiers CSV sur la page **User Import (Importation d’utilisateurs)**. Cette fonctionnalité prend en charge l’enregistrement et la mise à jour des attributs utilisateur tels que le prénom et l’e-mail, en plus des attributs personnalisés tels que la pointure. Il existe deux manières d’envisager l’importation CSV : importer avec un `external_id` ou avec un alias d’utilisateur.
=======
Vous pouvez utiliser l’ingestion de données cloud de Braze pour importer et maintenir les attributs utilisateurs. Pour plus d’informations, consultez la section [Ingestion de données Cloud][14]

## CSV

Vous pouvez également télécharger et mettre à jour les profils d’utilisateur via des fichiers CSV sur la page **User Import**. Cette fonction prend en charge l’enregistrement et la mise à jour des attributs utilisateur tels que le prénom et l’e-mail, en plus des attributs personnalisés tels que la pointure. Il existe deux manières d’envisager l’importation CSV : importer avec un `external_id` ou avec un alias d’utilisateur.
>>>>>>> c96cf709

{% alert note %}
Si vous chargez un mélange d’utilisateurs ayant un `external_id` et d’autres ne l’ayant pas, vous devez créer un CSV pour chaque importation. Un CSV ne peut pas contenir à la fois des `external_ids` et des alias utilisateur.
{% endalert %}

### Importation avec ID Externe

<<<<<<< HEAD
Lors de l’importation des données client, vous devez spécifier l’identifiant unique de chaque client, également appelé `external_id`. Avant de commencer votre importation CSV, il est important de voir avec votre équipe d’ingénierie comment les utilisateurs seront identifiés dans Braze. Ce sera généralement avec un ID d’une base données interne. Il devra être aligné sur la façon d’identifier les utilisateurs mise en œuvre par le SDK Braze sur mobile et web, pour garantir que chaque client aura un seul profil utilisateur dans Braze pour tous ses appareils. En savoir plus sur le [cycle de vie du profil de l’utilisateur ][13]dans Braze.

Lorsque vous indiquez un `external_id` dans votre importation, Braze mettra à jour un utilisateur existant avec le même `external_id`, ou créera un utilisateur nouvellement identifié avec cet `external_id` défini si Braze ne le trouve pas.
=======
Lors de l’importation des données client, vous devez spécifier l’identifiant unique de chaque client, également appelé `external_id`. Avant de commencer votre importation CSV, il est important de voir avec votre équipe d’ingénierie comment les utilisateurs seront identifiés dans Braze. Ce sera généralement avec un ID d’une base de données interne. Il devra être aligné sur la façon d’identifier les utilisateurs mise en œuvre par le SDK Braze sur mobile et Web, pour garantir que chaque client aura un seul profil utilisateur dans Braze pour tous ses appareils. En savoir plus sur le [cycle de vie du profil de l’utilisateur ][13]dans Braze.

Lorsque vous indiquez un `external_id` dans votre importation, Braze mettra à jour un utilisateur existant avec le même `external_id`, ou créera un utilisateur nouvellement identifié avec ce `external_id` défini si Braze ne le trouve pas.
>>>>>>> c96cf709

<i class="fas fa-file-download"></i> Télécharger : [Modèle d’importation CSV][template]

### Importation avec alias utilisateur

Pour cibler les utilisateurs qui n’ont pas de `external_id`, vous pouvez importer une liste d’utilisateurs avec des alias utilisateurs. Un alias sert d’identifiant unique pour un utilisateur, et peut être utile si vous essayez de vendre à des utilisateurs anonymes qui ne sont pas abonnés ou n’ont pas créé de compte sur votre application.

Si vous téléchargez ou mettez à jour des profils d’utilisateur qui sont alias uniquement, vous devez avoir les deux colonnes suivantes dans votre CSV :

- `user_alias_name` : Un identifiant utilisateur unique ; une alternative au `external_id`.
- `user_alias_label` : un libellé commun pour regrouper les alias d’utilisateurs.

| user_alias_name | user_alias_label | last_name | e-mail | sample_attribute |
| --- | --- | --- | --- | --- |
| 182736485 | my_alt_identifier | Smith | smith@user.com | TRUE |
| 182736486 | my_alt_identifier | Nguyen | nguyen@user.com | FALSE |
{: .reset-td-br-1 .reset-td-br-2 .reset-td-br-3  .reset-td-br-4}

<<<<<<< HEAD
Lorsque votre importation comporte à la fois un `user_alias_name` et un `user_alias_label`, Braze mettra à jour tous les utilisateurs existants avec les mêmes `user_alias_name` et `user_alias_label`. Si un utilisateur est trouvé, Braze va créer un utilisateur nouvellement identifié avec cet `user_alias_name` défini.
=======
Lorsque votre importation comporte à la fois un `user_alias_name` et un `user_alias_label`, Braze mettra à jour tous les utilisateurs existants avec les mêmes `user_alias_name` et `user_alias_label`. Si un utilisateur est trouvé, Braze va créer un utilisateur nouvellement identifié avec ce `user_alias_name` défini.
>>>>>>> c96cf709

{% alert important %}
Vous ne pouvez pas importer un CSV pour mettre à jour un utilisateur existant avec un `user_alias_name` s’il a déjà un `external_id`. Cela créera plutôt un nouveau profil utilisateur avec les `user_alias_name` associés. Pour associer un utilisateur avec alias uniquement à un `external_id`, utilisez l’endpoint [Identifier les Utilisateurs]({{site.baseurl}}/api/endpoints/user_data/post_user_identify/).
{% endalert %}

<i class="fas fa-file-download"></i> Télécharger : [Modèle d’importation d’alias via CSV][template_alias]

### Importation avec ID Braze

Pour mettre à jour les profils utilisateur existants dans Braze en utilisant une valeur d’ID Braze interne au lieu d’un `external_id` ou `user_alias_name` / `user_alias_label` vous pouvez spécifier un `braze_id` en tant qu’en-tête de colonne.

Cela peut être utile si vous avez exporté des données utilisateur segmentées depuis Braze via notre option d’exportation CSV, et que vous souhaitez ajouter un nouvel attribut personnalisé à ces utilisateurs existants.

{% alert important %}
Vous ne pouvez pas importer un CSV pour créer un nouvel utilisateur à l’aide de `braze_id`. Cette méthode ne peut être utilisée que pour mettre à jour les utilisateurs existants sur la plate-forme Braze.
{% endalert %}

{% alert tip %}
La valeur `braze_id` peut être libellée en tant que `ID Appboy` dans les exportations CSV depuis le tableau de bord de Braze. Cet ID sera identique à celui du `braze_id` pour un utilisateur, vous pouvez donc renommer cette colonne en `braze_id` lorsque vous réimportez le CSV.
{% endalert %}

### Construction de votre CSV

Il y a plusieurs types de données dans Braze. Lors de l’importation ou de la mise à jour des profils utilisateur via un CSV, vous pouvez créer ou mettre à jour des attributs par défaut ou des attributs personnalisés pour les utilisateurs.

- Les attributs utilisateur par défaut sont des clés réservées à Braze. Par exemple, `first_name` ou `email`.
- Les attributs personnalisés sont spécifiques à votre entreprise. Par exemple, une application de réservation de voyages peut avoir un attribut personnalisé nommé `last_destination_searched`.

{% alert important %}
Lors de l’importation des données client, l’orthographe et la casse des en-têtes de colonnes que vous utilisez doivent correspondre exactement à celles des attributs d’utilisateur par défaut. Sinon, Braze créera automatiquement un attribut personnalisé sur le profil de cet utilisateur.
{% endalert %}

Braze accepte les données utilisateur au format CSV standard à partir de fichiers dont la taille maximum est de 500 Mo. Reportez-vous aux sections précédentes sur l’importation pour avoir des modèles CSV téléchargeables.

#### Considérations relatives aux points de données

Chaque élément de données client importées via CSV écrasera la valeur existante sur le profil utilisateur et comptera comme point de données, à l’exception des ID externes et des valeurs vides. 

<<<<<<< HEAD
- Les ID externes chargées via CSV ne consomment pas de points de données. Si vous chargez un CSV pour segmenter des utilisateurs de Braze existants en chargeant uniquement des ID externes, cela ne consommera pas de points de données. Si vous deviez ajouter des données supplémentaires telles que l’e-mail ou le numéro de téléphone de l’utilisateur dans votre importation, cela écraserait les données utilisateur existantes, et consommerait vos points de données.
=======
- Les ID externes chargés via CSV ne consomment pas de points de données. Si vous chargez un CSV pour segmenter des utilisateurs de Braze existants en chargeant uniquement des ID externes, cela ne consommera pas de points de données. Si vous deviez ajouter des données supplémentaires telles que l’e-mail ou le numéro de téléphone de l’utilisateur dans votre importation, cela écraserait les données utilisateur existantes, et consommerait vos points de données.
>>>>>>> c96cf709
  - Les importations CSV à des fins de segmentation (importations effectuées avec external_id, braze_id, ou user_alias_name comme seul champ) ne consommeront pas de points de données.
- Les valeurs vides ne remplacent pas les valeurs existantes du profil utilisateur, et vous n’avez pas besoin d’inclure tous les attributs utilisateur existants dans votre fichier CSV.
- Mettre à jour `email_subscribe`, `push_subscribe`, `subscription_group_id`, ou `subscription_state` ne sera pas comptabilisé dans votre consommation de points de données.

{% alert important %}
Définir `language` ou `country` sur un utilisateur via une importation CSV ou une API empêchera Braze de capturer automatiquement ces informations via le SDK.
{% endalert %}

#### En-têtes de colonne par défaut des données utilisateur

| CHAMP PROFIL UTILISATEUR | TYPE DE DONNÉES | INFORMATIONS | REQUIS |
|---|---|---|---|
<<<<<<< HEAD
| `external_id` | String | Un identifiant utilisateur unique pour votre client. | Oui, voir la note suivante |
| `user_alias_name` | String | Identificateur utilisateur unique pour les utilisateurs anonymes. Une alternative à l’`external_id`. | Non, voir la note suivante |
| `user_alias_label` | String | Un libellé commun pour regrouper les alias d’utilisateurs. | Oui si un `user_alias_name` est utilisé |
| `first_name` | String | Le prénom de vos utilisateurs comme ils l’ont indiqué (par ex., `Jane`). | Non |
| `last_name` | String | Le nom de famille de vos utilisateurs comme ils l’ont indiqué (par ex., `Doe`). | Non |
| `email` | String | L’adresse e-mail de vos utilisateurs comme ils l’ont indiqué (par ex., `jane.doe@braze.com`). | Non |
| `country` | String | Les codes pays doivent être transmis à Braze selon la norme ISO-3166-1 alpha-2 (par ex., `GB`). | Non |
| `dob` | String | Doit être transmis au format « AAAA-MM-JJ » (par ex., `1980-12-21`). Cela importe la date de naissance de vos utilisateurs et vous permet de cibler les utilisateurs dont l’anniversaire est « aujourd’hui ». | Non |
| `gender` | String | « H », « F », « A » (autre), « S » (sans objet), « P » (préfère ne pas dire) ou nul (inconnu). | Non |
| `home_city` | String | La ville de vos utilisateurs telle qu’ils l’ont indiqué (par ex., `London`). | Non |
| `language` | String | La langue doit être transmise à Braze selon la norme ISO-639-1 (par ex., `en`). <br>Consultez notre [liste des langues acceptées][1]. | Non |
| `phone` | String | Un numéro de téléphone indiqué par vos utilisateurs, au format `E.164` (par ex., `+442071838750`). <br> Consultez la section [Numéros de téléphone des utilisateurs][2] pour obtenir des conseils de formatage. | Non |
| `email_open_tracking_disabled` | Booléen | vrai ou faux accepté.  Définissez sur True pour désactiver le pixel de suivi d’ouverture dans tous les futurs e-mails envoyés à cet utilisateur.   | Non |
| `email_click_tracking_disabled` | Booléen | vrai ou faux accepté.  Définissez sur True pour désactiver le suivi de clic pour tous les liens dans les futurs e-mails envoyés à cet utilisateur. | Non |
| `email_subscribe` | String | Les valeurs disponibles sont `opted_in` (explicitement consenti à recevoir des e-mails), `unsubscribed` (explicitement refusé de recevoir des e-mails), et `subscribed` (ni accepté, ni refusé). | Non |
| `push_subscribe` | String | Les valeurs disponibles sont `opted_in` (explicitement consenti à recevoir des messages de notification push), `unsubscribed` (explicitement  refusé de recevoir des messages de notification push), et `subscribed` (ni accepté, ni refusé). | Non |
| `time_zone` | String | Le fuseau horaire doit être transmis à Braze au même format que la Base de données des fuseaux horaires de l’IANA (par ex., `America/New_York` ou `Eastern Time (US & Canada)`).  | Non |
| `date_of_first_session` <br><br> `date_of_last_session`| String | Peut être transmis dans l’un des formats ISO 8601 suivants : <br> - « YYYY-MM-DD » <br> - "YYYY-MM-DDTHH:MM:SS+00:00" <br> - « YYYY-MM-DDTHH:MM:SSZ » <br> - « YYYY-MM-DDTHH:MM:SS » (par ex., `2019-11-20T18:38:57`) | Non |
| `subscription_group_id` | String | L’`id` de votre groupe d’abonnement. Cet identifiant se trouve sur la page du groupe d’abonnement de votre tableau de bord. | Non |
| `subscription_state` | String | Le statut d’abonnement du groupe d’abonnement spécifié par `subscription_group_id`. Les valeurs autorisées sont `unsubscribed` (pas dans le groupe d’abonnement) ou `subscribed` (dans le groupe d’abonnement). | Non, mais fortement recommandé si `subscription_group_id` est utilisé |
=======
| `external_id` | Chaîne de caractères | Un identifiant utilisateur unique pour votre client. | Oui, voir la note suivante |
| `user_alias_name` | Chaîne de caractères | Identificateur utilisateur unique pour les utilisateurs anonymes. Une alternative au `external_id`. | Non, voir la note suivante |
| `user_alias_label` | Chaîne de caractères | Un libellé commun pour regrouper les alias d’utilisateurs. | Oui si `user_alias_name` est utilisé |
| `first_name` | Chaîne de caractères | Le prénom de vos utilisateurs comme ils l’ont indiqué (par ex., `Jane`). | Non |
| `last_name` | Chaîne de caractères | Le nom de famille de vos utilisateurs comme ils l’ont indiqué (par ex., `Doe`). | Non |
| `email` | Chaîne de caractères | L’adresse e-mail de vos utilisateurs comme ils l’ont indiqué (par ex., `jane.doe@braze.com`). | Non |
| `country` | Chaîne de caractères | Les codes pays doivent être transmis à Braze selon la norme ISO-3166-1 alpha-2 (par ex., `GB`). | Non |
| `dob` | Chaîne de caractères | Doit être transmis au format « AAAA-MM-JJ » (par ex., `1980-12-21`). Cela importe la date de naissance de vos utilisateurs et vous permet de cibler les utilisateurs dont l’anniversaire est « aujourd’hui ». | Non |
| `gender` | Chaîne de caractères | « H », « F », « A » (autre), « S » (sans objet), « P » (préfère ne pas dire) ou nul (inconnu). | Non |
| `home_city` | Chaîne de caractères | La ville de vos utilisateurs telle qu’ils l’ont indiqué (par ex., `London`). | Non |
| `language` | Chaîne de caractères | La langue doit être transmise à Braze selon la norme ISO-639-1 (par ex., `en`). <br>Consultez notre [liste des langues acceptées][1]. | Non |
| `phone` | Chaîne de caractères | Un numéro de téléphone indiqué par vos utilisateurs, au format `E.164` (par ex., `+442071838750`). <br> Consultez la section [Numéros de téléphone des utilisateurs][2] pour obtenir des conseils de formatage. | Non |
| `email_open_tracking_disabled` | Boolean | vrai ou faux accepté.  Définissez sur True pour désactiver le pixel de suivi d’ouverture dans tous les futurs e-mails envoyés à cet utilisateur.   | Non |
| `email_click_tracking_disabled` | Boolean | vrai ou faux accepté.  Définissez sur True pour désactiver le suivi de clic pour tous les liens dans les futurs e-mails envoyés à cet utilisateur. | Non |
| `email_subscribe` | Chaîne de caractères | Les valeurs disponibles sont `opted_in` (explicitement consenti à recevoir des e-mails), `unsubscribed` (explicitement refusé de recevoir des e-mails), et `subscribed` (ni accepté, ni refusé). | Non |
| `push_subscribe` | Chaîne de caractères | Les valeurs disponibles sont `opted_in` (explicitement consenti à recevoir des messages de notification push), `unsubscribed` (explicitement refusé de recevoir des messages de notification push), et `subscribed` (ni accepté, ni refusé). | Non |
| `time_zone` | Chaîne de caractères | Le fuseau horaire doit être transmis à Braze au même format que la Base de données des fuseaux horaires de l’IANA (par ex., `America/New_York` ou `Eastern Time (US & Canada)`).  | Non |
| `date_of_first_session` <br><br> `date_of_last_session`| Chaîne de caractères | Peut être transmis dans l’un des formats ISO8601 suivants : <br> - « YYYY-MM-DD » <br> - "YYYY-MM-DDTHH:MM:SS+00:00" <br> - « YYYY-MM-DDTHH:MM:SSZ » <br> - « YYYY-MM-DDTHH:MM:SS » (par ex., `2019-11-20T18:38:57`) | Non |
| `subscription_group_id` | Chaîne de caractères | L’`id` de votre groupe d’abonnement. Cet identifiant se trouve sur la page du groupe d’abonnement de votre tableau de bord. | Non |
| `subscription_state` | Chaîne de caractères | Le statut d’abonnement du groupe d’abonnement spécifié par `subscription_group_id`. Les valeurs autorisées sont `unsubscribed` (pas dans le groupe d’abonnement) ou `subscribed` (dans le groupe d’abonnement). | Non, mais fortement recommandé si `subscription_group_id` est utilisé |
>>>>>>> c96cf709
{: .reset-td-br-1 .reset-td-br-2 .reset-td-br-3  .reset-td-br-4}

{% alert note %}
Si l’`external_id` elle-même n’est pas obligatoire, vous **devez** inclure l’un de ces champs :
- `external_id` - Un identifiant utilisateur unique pour votre client <br> - OU -
- `braze_id` - Un identifiant utilisateur unique extrait pour les utilisateurs de Braze existants <br> - OU -
<<<<<<< HEAD
- `user_alias_name` - Un identifiant utilisateur unique pour un utilisateur anonyme
=======
- `user_alias_name` -Un identifiant utilisateur unique pour un utilisateur anonyme
>>>>>>> c96cf709
{% endalert %}

### Importation de données personnalisées

Les en-têtes qui ne correspondent pas exactement aux données utilisateur par défaut créent un attribut personnalisé dans Braze.

Les types de données suivants sont acceptés dans User Import :
- Date/heure (doit être stocké au format [ISO-8601](https://en.wikipedia.org/wiki/ISO_8601))
- Booléen (VRAI/FAUX)
- Nombre (Integer ou Float) sans espaces ou virgules, les floats doivent utiliser un point « . » comme séparateur décimal)
- String (pas de virgule)
- Vide (les valeurs vides ne remplacent pas les valeurs existantes du profil utilisateur, et vous n’avez pas besoin d’inclure dans votre fichier CSV tous les attributs utilisateur existants d.)

{% alert important %}
Les tableaux, les jetons de notification push et les types de données d’événements personnalisés ne sont pas pris en charge dans User Import.
En particulier pour les tableaux, les virgules dans votre fichier CSV seront interprétées comme un séparateur de colonnes, de sorte que les virgules dans les valeurs entraîneront des erreurs d’analyse du fichier.

<<<<<<< HEAD
Pour télécharger ces types de valeurs, utilisez l’[endpoint Suivi Utilisateur]({{site.baseurl}}/developer_guide/rest_api/user_data/#user-track-endpoint).
=======
Pour télécharger ces types de valeurs, utilisez l’endpoint [Suivi Utilisateur]({{site.baseurl}}/developer_guide/rest_api/user_data/#user-track-endpoint).
>>>>>>> c96cf709
{% endalert %}

### Mise à jour du statut du groupe d’abonnement

Vous pouvez ajouter des utilisateurs dans des groupes d’abonnement E-mail ou SMS via User Import. Ceci est particulièrement utile pour les SMS, car un utilisateur doit être inscrit dans un groupe d’abonnement SMS pour recevoir des messages via le canal SMS. Pour plus d’informations, consultez [Groupes d’abonnement SMS]({{site.baseurl}}/user_guide/message_building_by_channel/sms/sms_subscription_group/#subscription-group-mms-enablement).

Si vous mettez à jour le statut du groupe d’abonnement, vous devez avoir les deux colonnes suivantes dans votre CSV :

<<<<<<< HEAD
- `subscription_group_id` : Le `id` du [groupe d’abonnement]({{site.baseurl}}/user_guide/message_building_by_channel/email/managing_user_subscriptions/#subscription-groups).
- `subscription_state` :Les valeurs disponibles sont `unsubscribed` (pas dans le groupe d’abonnement) ou `subscribed` (dans le groupe d’abonnement).
=======
- `subscription_group_id` : Le `id` du [groupe d’abonnement]({{site.baseurl}}/user_guide/message_building_by_channel/email/managing_user_subscriptions/#subscription-groups)
- `subscription_state` : Les valeurs disponibles sont `unsubscribed` `Désabonné` (pas dans le groupe d’abonnement) ou `subscribed` `Abonné` (dans le groupe d’abonnement).
>>>>>>> c96cf709

<style type="text/css">
.tg td{word-break:normal;}
.tg th{word-break:normal;font-size: 14px; font-weight: bold; background-color: #f4f4f7; text-transform: lowercase; color: #212123; font-family: "Sailec W00 Bold",Arial,Helvetica,sans-serif;}
.tg .tg-0pky{border-color:inherit;text-align:left;vertical-align:top;word-break:normal}
</style>
<table class="tg">
<thead>
  <tr>
    <th class="tg-0pky">external_id</th>
    <th class="tg-0pky">first_name</th>
    <th class="tg-0pky">subscription_group_id</th>
    <th class="tg-0pky">subscription_state</th>
  </tr>
</thead>
<tbody>
  <tr>
    <td class="tg-0pky">A8i3mkd99</td>
    <td class="tg-0pky">Colby</td>
    <td class="tg-0pky">6ff593d7-cf69-448b-aca9-abf7d7b8c273</td>
    <td class="tg-0pky">abonné</td>
  </tr>
  <tr>
    <td class="tg-0pky">k2LNhj8KS</td>
    <td class="tg-0pky">Tom</td>
    <td class="tg-0pky">aea02307-a91e-4bc0-abad-1c0bee817dfa</td>
    <td class="tg-0pky">abonné</td>
  </tr>
</tbody>
</table>

{% alert important %}
Un seul `subscription_group_id` peut être défini par ligne pour User Import. Différentes lignes peuvent avoir différentes valeurs `subscription_group_id`. Cependant, si vous devez inscrire les mêmes utilisateurs dans plusieurs groupes d’abonnement, vous devrez effectuer plusieurs importations.
{% endalert %}

### Importation d’un CSV

Pour importer votre fichier CSV, allez sur la page **user Import** dans la section Utilisateurs. Dans le champ texte du bas, **Importations récentes**, un tableau qui répertorie vos importations les plus récentes (20 maximum), avec les noms des fichiers, le nombre de lignes dans le fichier, le nombre de lignes importées avec succès, le nombre de lignes totales dans chaque fichier et l’état de chaque importation.

<<<<<<< HEAD
La section supérieure, **Importer CSV**, affiche les instructions d’importation et a un bouton pour commencer votre importation. Cliquez sur **Sélectionner fichier CSV** et sélectionnez votre fichier, puis cliquez sur **Démarrer le chargement**. Braze chargera votre fichier et vérifiera les en-têtes de colonne ainsi que les types de données de chaque colonne. 
=======
La section supérieure, **Importer CSV**, affiche les instructions d’importation et a un bouton pour commencer votre importation. Cliquez sur **Select CSV File (Sélectionner fichier CSV)** et sélectionnez votre fichier, puis cliquez sur **Start Upload (Démarrer le chargement)**. Braze chargera votre fichier et vérifiera les en-têtes de colonne ainsi que les types de données de chaque colonne. 
>>>>>>> c96cf709

Pour charger un modèle CSV, reportez-vous aux sections [Importer avec ID externe](#import-with-external-id) ou [Importer avec Alias utilisateur](#import-with-user-alias) sur cette page.

{% alert important %}
Les importations CSV sont sensibles à la casse. Cela signifie que les lettres majuscules dans les importations CSV écriront le champ comme un attribut personnalisé plutôt qu’un champ standard. Par exemple, « e-mails » est correct, mais « Email » sera considéré comme un attribut personnalisé.
{% endalert %}

![][3]

Une fois le chargement terminé, un modal s’affiche avec un aperçu du contenu de votre fichier. Toutes les informations de ce tableau sont basées sur les valeurs dans les premières lignes de votre fichier CSV. Pour les en-têtes de colonne, les attributs standards seront écrits en texte normal, tandis que les attributs personnalisés seront en italique et auront leur type noté entre parenthèses. Un bref résumé de votre fichier sera également affiché en haut de la fenêtre contextuelle.

Vous pouvez importer plusieurs CSV en même temps. Les importations CSV s’exécuteront simultanément, et l’ordre des mises à jour n’est pas garanti. Si vous devez importer des CSV les uns après les autres, vous devez attendre qu’un fichier CSV soit terminé avant de commencer à charger le suivant.

Si Braze remarque quelque chose de mal formé dans votre fichier pendant le chargement, ces erreurs seront affichées dans le résumé. Par exemple, si votre fichier comprend une ligne mal formée, cette erreur sera notée dans l’aperçu lorsque vous importerez le fichier. Un fichier peut donc être importé avec des erreurs, mais une importation ne peut pas être interrompue ou annulée une fois lancée. Examinez l’aperçu et, si vous trouvez des erreurs, annulez l’importation et modifiez votre fichier. Il est important d’examiner le fichier CSV complet avant de le charger, car Braze ne scannera pas chaque ligne du fichier d’entrée pour l’aperçu. Cela signifie qu’il peut y avoir des erreurs non capturées par Braze au moment de générer cet aperçu.

<<<<<<< HEAD
Les lignes mal formées et les lignes manquant une ID externe ne seront pas importées. Toutes les autres erreurs peuvent être importées, mais elles risquent d’interférer avec le filtrage lors de la création d’un segment. Pour plus d’informations, consultez la section [Résolution des problèmes](#troubleshooting) .
=======
Les lignes mal formées et les lignes manquant un ID externe ne seront pas importées. Toutes les autres erreurs peuvent être importées, mais elles risquent d’interférer avec le filtrage lors de la création d’un segment. Pour plus d’informations, consultez la section [Résolution des problèmes](#troubleshooting).
>>>>>>> c96cf709

![Téléchargement CSV terminé avec des erreurs de types de données mixtes dans une colonne][4]{: style="max-width:70%"}

{% alert warning %}
<<<<<<< HEAD
Les erreurs sont basées uniquement sur le type de données et la structure de fichier. Par exemple, une adresse e-mail mal formatée serait toujours importée car elle peut toujours être parsée comme une chaîne de caractères.
=======
Les erreurs sont basées uniquement sur le type de données et la structure de fichier. Par exemple, une adresse e-mail mal formatée serait toujours importée, car elle peut toujours être analysée comme une chaîne de caractères.
>>>>>>> c96cf709
{% endalert %}

Lorsque vous êtes satisfait du chargement, démarrez l’importation. La fenêtre contextuelle se ferme et l’importation commence en arrière-plan. Vous pouvez suivre son avancement sur la page **User Import**, qui est actualisée toutes les 5 secondes ou en utilisant le bouton d’actualisation de la section **Importations récentes**.

Sous **Lignes traitées**, vous verrez la progression de l’importation ; l’état passera à Terminé lorsque vous aurez terminé. Vous pouvez toujours utiliser le reste du tableau de bord de Braze pendant l’importation, et vous serez notifié lorsque l’importation commence et se termine.

Si le processus d’importation rencontre une erreur, une icône jaune d’avertissement s’affichera à côté du nombre total de lignes dans le fichier. Vous pouvez survoler l’icône pour voir la cause de l’échec de certaines lignes. Une fois l’importation terminée, toutes les données seront ajoutées aux profils existants, ou de nouveaux profils seront créés.

### Importation CSV d’un utilisateur Lambda

<<<<<<< HEAD
Vous pouvez utiliser notre script d’importation CSV Lambda S3 sans serveur pour charger vos attributs utilisateurs vers la plateforme. Cette solution fonctionne comme un chargeur CSV dans lequel vous mettez votre CSV dans un compartiment S3 et il est chargé avec notre API.
=======
Vous pouvez utiliser notre script d’importation CSV Lambda S3 sans serveur pour charger vos attributs utilisateurs vers la plate-forme. Cette solution fonctionne comme un chargeur CSV dans lequel vous mettez votre CSV dans un compartiment S3 et il est chargé avec notre API.
>>>>>>> c96cf709

Le temps d’exécution estimé pour un fichier ayant 1 million de lignes devrait être d’environ 5 minutes. Consultez la section [Importation CSV d’un attribut utilisateur vers Braze]({{site.baseurl}}/user_csv_lambda/) pour plus d’informations.

## Segmentation

User import crée et met à jour les profils d’utilisateur, et peut également être utilisé pour créer des segments. Pour créer un segment, sélectionnez **Générer automatiquement un segment pour les utilisateurs importés par ce fichier CSV** avant de démarrer l’importation.

Vous pouvez définir le nom du segment ou accepter la valeur par défaut, qui correspond au nom de votre fichier. Les fichiers utilisés pour créer un segment auront un lien vers le segment une fois l’importation terminée.

Le filtre utilisé pour créer le segment sélectionne les utilisateurs qui ont été créés ou mis à jour dans une importation sélectionnée et sont disponibles avec tous les autres filtres sur la page Modifier le Segment.

## Suppression de données HTML

Braze ne « nettoie » pas les données HTML pendant l’ingestion. Lors de l’importation de données dans Braze spécifiquement destinées à la personnalisation dans un navigateur Web, assurez-vous qu’elles ne contiennent pas de balises HTML, JavaScript ou de tout autre script susceptible d’être utilisé à des fins malveillantes dans un navigateur Web.  

Vous pouvez également utiliser les filtres Liquid de Braze (de type HTML) (`strip_html`) pour faire un échappement HTML sur le texte rendu. Par exemple :

{% tabs local %}
{% tab Input %}
{% raw %}
```liquid
{{ "Have <em>you</em> read <strong>Ulysses</strong>?" &#124; strip_html }}
```
{% endraw %}
{% endtab %}
{% tab Output %}
{% raw %}
```liquid
Have you read Ulysses?
```
{% endraw %}
{% endtab %}
{% endtabs %}

## Résolution des problèmes{#troubleshooting}

### Lignes manquantes

Plusieurs raisons peuvent expliquer pourquoi le nombre d’utilisateurs importés ne correspond pas forcément au total de lignes dans votre fichier CSV :

<<<<<<< HEAD
- **ID externes en double :** S’il y a des doublons de colonnes d’ID externes, cela peut entraîner des lignes mal formées ou non importées, même si les lignes sont correctement formatées. Dans certains cas, cela n’indique pas une erreur spécifique. Vérifiez si des ID externes dupliqués sont présents dans votre CSV. Si c’est le cas, retirez les doublons et essayez de les charger à nouveau.
- **Accents :** Votre CSV peut comporter des noms ou des attributs qui contiennent des accents. Assurez-vous que votre fichier est encodé UTF-8 pour éviter tout problème.
=======
- **ID externes en double : ** S’il y a des doublons de colonnes d’ID externes, cela peut entraîner des lignes mal formées ou non importées, même si les lignes sont correctement formatées. Dans certains cas, cela n’indique pas une erreur spécifique. Vérifiez si des ID externes dupliqués sont présents dans votre CSV. Si c’est le cas, retirez les doublons et essayez de les charger à nouveau.
- **Accents : ** Votre CSV peut comporter des noms ou des attributs qui contiennent des accents. Assurez-vous que votre fichier est encodé UTF-8 pour éviter tout problème.
>>>>>>> c96cf709

### Ligne mal formée

Pour importer correctement les données, il doit y avoir une ligne d’en-tête. Chaque ligne doit avoir le même nombre de cellules que la ligne d’en-tête. Les lignes qui ont plus, ou moins, de valeurs que la ligne d’en-tête seront exclues de l’importation. Les virgules dans une valeur seront interprétées comme un séparateur et peuvent générer cette erreur. De plus, toutes les données doivent être encodées en UTF-8.

Si votre fichier CSV contient des lignes vides et importe moins de lignes que le nombre total de lignes du fichier CSV, cela n’indique pas forcément un problème puisque les lignes vides n’ont pas besoin d’être importées. Vérifiez le nombre de lignes correctement importées et assurez-vous qu’elles correspondent au nombre d’utilisateurs que vous essayez d’importer.

### Plusieurs types de données

Braze s’attend à ce que toutes les valeurs d’une colonne soient du même type de données. Les valeurs qui ne correspondent pas au type de données de leur attribut provoqueront des erreurs de segmentation.

### Dates incorrectement formatées

<<<<<<< HEAD
Les Dates qui ne sont pas au format [ISO-8601](https://en.wikipedia.org/wiki/ISO_8601) ne seront pas lus comme des dates lors de l’importation.

### Quote de chaîne de caractères
=======
Les Dates qui ne sont pas au format [ISO-8601](https://en.wikipedia.org/wiki/ISO_8601) ne seront pas lues comme des dates lors de l’importation.

### Analyse des chaînes de caractères
>>>>>>> c96cf709

Les valeurs encapsulées dans des guillemets simples (‘’) ou doubles (“”) seront lues comme des chaînes de caractères lors de l’importation.

### Données importées comme attribut personnalisé

Si vous voyez un élément de données utilisateur par défaut (par ex., `email` ou `first_name`) importé en tant qu’attribut personnalisé, vérifiez la casse et l’espacement de votre fichier CSV. Par exemple, `First_name` serait importé comme attribut personnalisé, alors que `first_name` serait correctement importé dans le champ « prénom » sur le profil d’un utilisateur.

{% alert important %}
Braze interdit ou bloque les utilisateurs avec plus de 5 millions de sessions (« utilisateurs factices ») et cesse d’ingérer leurs événements SDK. Pour plus d’informations, consultez [Blocage des courriers indésirables]({{site.baseurl}}/user_guide/data_and_analytics/user_data_collection/user_archival/#spam-blocking).
{% endalert %}

[1]: {{site.baseurl}}/user_guide/data_and_analytics/user_data_collection/language_codes/
[2]: {{site.baseurl}}/user_guide/message_building_by_channel/sms/phone_numbers/user_phone_numbers/
[3]: {% image_buster /assets/img/importcsv.png %}
[4]: {% image_buster /assets/img/importcsv2.png %}
[7]: {% image_buster /assets/img/segment-imported-users.png %}
[8]: {% image_buster /assets/img_archive/user_alias_import_1.png %}
[9]: {% image_buster /assets/img/subscription_group_import.png %}
[12]: {{site.baseurl}}/developer_guide/rest_api/user_data/#user-track-endpoint
[13]: {{site.baseurl}}/user_guide/data_and_analytics/user_data_collection/user_profile_lifecycle/
[14]: {{site.baseurl}}/user_guide/data_and_analytics/user_data_collection/cloud_ingestion/
[errors]:#common-errors
[template]: {% image_buster /assets/download_file/braze-user-import-template-csv.xlsx %}
[template_alias]: {% image_buster /assets/download_file/braze-user-import-alias-template-csv.xlsx %}<|MERGE_RESOLUTION|>--- conflicted
+++ resolved
@@ -3,11 +3,7 @@
 article_title: User Import
 page_order: 4
 page_type: reference
-<<<<<<< HEAD
-description: "Cet article de référence décrit la façon et les bonnes pratiques pour importer des utilisateurs dans votre tableau de bord de Braze en utilisant l’API REST, l’ingestion de données cloud et le CSV."
-=======
 description: "Cet article de référence décrit la façon et les meilleures pratiques pour importer des utilisateurs dans votre tableau de bord de Braze."
->>>>>>> c96cf709
 
 ---
 # User Import
@@ -24,19 +20,11 @@
 
 ## Ingestion de données Cloud
 
-<<<<<<< HEAD
-Vous pouvez utiliser l’ingestion de données cloud de Braze pour importer et maintenir les attributs utilisateurs. Pour plus d’informations, consultez la section [Ingestion de données Cloud][14].
+Vous pouvez utiliser l’ingestion de données cloud de Braze pour importer et maintenir les attributs utilisateurs. Pour plus d’informations, consultez la section [Ingestion de données Cloud][14]
 
 ## CSV
 
-Vous pouvez également charger et mettre à jour les profils d’utilisateur via des fichiers CSV sur la page **User Import (Importation d’utilisateurs)**. Cette fonctionnalité prend en charge l’enregistrement et la mise à jour des attributs utilisateur tels que le prénom et l’e-mail, en plus des attributs personnalisés tels que la pointure. Il existe deux manières d’envisager l’importation CSV : importer avec un `external_id` ou avec un alias d’utilisateur.
-=======
-Vous pouvez utiliser l’ingestion de données cloud de Braze pour importer et maintenir les attributs utilisateurs. Pour plus d’informations, consultez la section [Ingestion de données Cloud][14]
-
-## CSV
-
 Vous pouvez également télécharger et mettre à jour les profils d’utilisateur via des fichiers CSV sur la page **User Import**. Cette fonction prend en charge l’enregistrement et la mise à jour des attributs utilisateur tels que le prénom et l’e-mail, en plus des attributs personnalisés tels que la pointure. Il existe deux manières d’envisager l’importation CSV : importer avec un `external_id` ou avec un alias d’utilisateur.
->>>>>>> c96cf709
 
 {% alert note %}
 Si vous chargez un mélange d’utilisateurs ayant un `external_id` et d’autres ne l’ayant pas, vous devez créer un CSV pour chaque importation. Un CSV ne peut pas contenir à la fois des `external_ids` et des alias utilisateur.
@@ -44,15 +32,9 @@
 
 ### Importation avec ID Externe
 
-<<<<<<< HEAD
-Lors de l’importation des données client, vous devez spécifier l’identifiant unique de chaque client, également appelé `external_id`. Avant de commencer votre importation CSV, il est important de voir avec votre équipe d’ingénierie comment les utilisateurs seront identifiés dans Braze. Ce sera généralement avec un ID d’une base données interne. Il devra être aligné sur la façon d’identifier les utilisateurs mise en œuvre par le SDK Braze sur mobile et web, pour garantir que chaque client aura un seul profil utilisateur dans Braze pour tous ses appareils. En savoir plus sur le [cycle de vie du profil de l’utilisateur ][13]dans Braze.
-
-Lorsque vous indiquez un `external_id` dans votre importation, Braze mettra à jour un utilisateur existant avec le même `external_id`, ou créera un utilisateur nouvellement identifié avec cet `external_id` défini si Braze ne le trouve pas.
-=======
 Lors de l’importation des données client, vous devez spécifier l’identifiant unique de chaque client, également appelé `external_id`. Avant de commencer votre importation CSV, il est important de voir avec votre équipe d’ingénierie comment les utilisateurs seront identifiés dans Braze. Ce sera généralement avec un ID d’une base de données interne. Il devra être aligné sur la façon d’identifier les utilisateurs mise en œuvre par le SDK Braze sur mobile et Web, pour garantir que chaque client aura un seul profil utilisateur dans Braze pour tous ses appareils. En savoir plus sur le [cycle de vie du profil de l’utilisateur ][13]dans Braze.
 
 Lorsque vous indiquez un `external_id` dans votre importation, Braze mettra à jour un utilisateur existant avec le même `external_id`, ou créera un utilisateur nouvellement identifié avec ce `external_id` défini si Braze ne le trouve pas.
->>>>>>> c96cf709
 
 <i class="fas fa-file-download"></i> Télécharger : [Modèle d’importation CSV][template]
 
@@ -71,11 +53,7 @@
 | 182736486 | my_alt_identifier | Nguyen | nguyen@user.com | FALSE |
 {: .reset-td-br-1 .reset-td-br-2 .reset-td-br-3  .reset-td-br-4}
 
-<<<<<<< HEAD
-Lorsque votre importation comporte à la fois un `user_alias_name` et un `user_alias_label`, Braze mettra à jour tous les utilisateurs existants avec les mêmes `user_alias_name` et `user_alias_label`. Si un utilisateur est trouvé, Braze va créer un utilisateur nouvellement identifié avec cet `user_alias_name` défini.
-=======
 Lorsque votre importation comporte à la fois un `user_alias_name` et un `user_alias_label`, Braze mettra à jour tous les utilisateurs existants avec les mêmes `user_alias_name` et `user_alias_label`. Si un utilisateur est trouvé, Braze va créer un utilisateur nouvellement identifié avec ce `user_alias_name` défini.
->>>>>>> c96cf709
 
 {% alert important %}
 Vous ne pouvez pas importer un CSV pour mettre à jour un utilisateur existant avec un `user_alias_name` s’il a déjà un `external_id`. Cela créera plutôt un nouveau profil utilisateur avec les `user_alias_name` associés. Pour associer un utilisateur avec alias uniquement à un `external_id`, utilisez l’endpoint [Identifier les Utilisateurs]({{site.baseurl}}/api/endpoints/user_data/post_user_identify/).
@@ -114,11 +92,7 @@
 
 Chaque élément de données client importées via CSV écrasera la valeur existante sur le profil utilisateur et comptera comme point de données, à l’exception des ID externes et des valeurs vides. 
 
-<<<<<<< HEAD
-- Les ID externes chargées via CSV ne consomment pas de points de données. Si vous chargez un CSV pour segmenter des utilisateurs de Braze existants en chargeant uniquement des ID externes, cela ne consommera pas de points de données. Si vous deviez ajouter des données supplémentaires telles que l’e-mail ou le numéro de téléphone de l’utilisateur dans votre importation, cela écraserait les données utilisateur existantes, et consommerait vos points de données.
-=======
 - Les ID externes chargés via CSV ne consomment pas de points de données. Si vous chargez un CSV pour segmenter des utilisateurs de Braze existants en chargeant uniquement des ID externes, cela ne consommera pas de points de données. Si vous deviez ajouter des données supplémentaires telles que l’e-mail ou le numéro de téléphone de l’utilisateur dans votre importation, cela écraserait les données utilisateur existantes, et consommerait vos points de données.
->>>>>>> c96cf709
   - Les importations CSV à des fins de segmentation (importations effectuées avec external_id, braze_id, ou user_alias_name comme seul champ) ne consommeront pas de points de données.
 - Les valeurs vides ne remplacent pas les valeurs existantes du profil utilisateur, et vous n’avez pas besoin d’inclure tous les attributs utilisateur existants dans votre fichier CSV.
 - Mettre à jour `email_subscribe`, `push_subscribe`, `subscription_group_id`, ou `subscription_state` ne sera pas comptabilisé dans votre consommation de points de données.
@@ -131,28 +105,6 @@
 
 | CHAMP PROFIL UTILISATEUR | TYPE DE DONNÉES | INFORMATIONS | REQUIS |
 |---|---|---|---|
-<<<<<<< HEAD
-| `external_id` | String | Un identifiant utilisateur unique pour votre client. | Oui, voir la note suivante |
-| `user_alias_name` | String | Identificateur utilisateur unique pour les utilisateurs anonymes. Une alternative à l’`external_id`. | Non, voir la note suivante |
-| `user_alias_label` | String | Un libellé commun pour regrouper les alias d’utilisateurs. | Oui si un `user_alias_name` est utilisé |
-| `first_name` | String | Le prénom de vos utilisateurs comme ils l’ont indiqué (par ex., `Jane`). | Non |
-| `last_name` | String | Le nom de famille de vos utilisateurs comme ils l’ont indiqué (par ex., `Doe`). | Non |
-| `email` | String | L’adresse e-mail de vos utilisateurs comme ils l’ont indiqué (par ex., `jane.doe@braze.com`). | Non |
-| `country` | String | Les codes pays doivent être transmis à Braze selon la norme ISO-3166-1 alpha-2 (par ex., `GB`). | Non |
-| `dob` | String | Doit être transmis au format « AAAA-MM-JJ » (par ex., `1980-12-21`). Cela importe la date de naissance de vos utilisateurs et vous permet de cibler les utilisateurs dont l’anniversaire est « aujourd’hui ». | Non |
-| `gender` | String | « H », « F », « A » (autre), « S » (sans objet), « P » (préfère ne pas dire) ou nul (inconnu). | Non |
-| `home_city` | String | La ville de vos utilisateurs telle qu’ils l’ont indiqué (par ex., `London`). | Non |
-| `language` | String | La langue doit être transmise à Braze selon la norme ISO-639-1 (par ex., `en`). <br>Consultez notre [liste des langues acceptées][1]. | Non |
-| `phone` | String | Un numéro de téléphone indiqué par vos utilisateurs, au format `E.164` (par ex., `+442071838750`). <br> Consultez la section [Numéros de téléphone des utilisateurs][2] pour obtenir des conseils de formatage. | Non |
-| `email_open_tracking_disabled` | Booléen | vrai ou faux accepté.  Définissez sur True pour désactiver le pixel de suivi d’ouverture dans tous les futurs e-mails envoyés à cet utilisateur.   | Non |
-| `email_click_tracking_disabled` | Booléen | vrai ou faux accepté.  Définissez sur True pour désactiver le suivi de clic pour tous les liens dans les futurs e-mails envoyés à cet utilisateur. | Non |
-| `email_subscribe` | String | Les valeurs disponibles sont `opted_in` (explicitement consenti à recevoir des e-mails), `unsubscribed` (explicitement refusé de recevoir des e-mails), et `subscribed` (ni accepté, ni refusé). | Non |
-| `push_subscribe` | String | Les valeurs disponibles sont `opted_in` (explicitement consenti à recevoir des messages de notification push), `unsubscribed` (explicitement  refusé de recevoir des messages de notification push), et `subscribed` (ni accepté, ni refusé). | Non |
-| `time_zone` | String | Le fuseau horaire doit être transmis à Braze au même format que la Base de données des fuseaux horaires de l’IANA (par ex., `America/New_York` ou `Eastern Time (US & Canada)`).  | Non |
-| `date_of_first_session` <br><br> `date_of_last_session`| String | Peut être transmis dans l’un des formats ISO 8601 suivants : <br> - « YYYY-MM-DD » <br> - "YYYY-MM-DDTHH:MM:SS+00:00" <br> - « YYYY-MM-DDTHH:MM:SSZ » <br> - « YYYY-MM-DDTHH:MM:SS » (par ex., `2019-11-20T18:38:57`) | Non |
-| `subscription_group_id` | String | L’`id` de votre groupe d’abonnement. Cet identifiant se trouve sur la page du groupe d’abonnement de votre tableau de bord. | Non |
-| `subscription_state` | String | Le statut d’abonnement du groupe d’abonnement spécifié par `subscription_group_id`. Les valeurs autorisées sont `unsubscribed` (pas dans le groupe d’abonnement) ou `subscribed` (dans le groupe d’abonnement). | Non, mais fortement recommandé si `subscription_group_id` est utilisé |
-=======
 | `external_id` | Chaîne de caractères | Un identifiant utilisateur unique pour votre client. | Oui, voir la note suivante |
 | `user_alias_name` | Chaîne de caractères | Identificateur utilisateur unique pour les utilisateurs anonymes. Une alternative au `external_id`. | Non, voir la note suivante |
 | `user_alias_label` | Chaîne de caractères | Un libellé commun pour regrouper les alias d’utilisateurs. | Oui si `user_alias_name` est utilisé |
@@ -173,18 +125,13 @@
 | `date_of_first_session` <br><br> `date_of_last_session`| Chaîne de caractères | Peut être transmis dans l’un des formats ISO8601 suivants : <br> - « YYYY-MM-DD » <br> - "YYYY-MM-DDTHH:MM:SS+00:00" <br> - « YYYY-MM-DDTHH:MM:SSZ » <br> - « YYYY-MM-DDTHH:MM:SS » (par ex., `2019-11-20T18:38:57`) | Non |
 | `subscription_group_id` | Chaîne de caractères | L’`id` de votre groupe d’abonnement. Cet identifiant se trouve sur la page du groupe d’abonnement de votre tableau de bord. | Non |
 | `subscription_state` | Chaîne de caractères | Le statut d’abonnement du groupe d’abonnement spécifié par `subscription_group_id`. Les valeurs autorisées sont `unsubscribed` (pas dans le groupe d’abonnement) ou `subscribed` (dans le groupe d’abonnement). | Non, mais fortement recommandé si `subscription_group_id` est utilisé |
->>>>>>> c96cf709
 {: .reset-td-br-1 .reset-td-br-2 .reset-td-br-3  .reset-td-br-4}
 
 {% alert note %}
 Si l’`external_id` elle-même n’est pas obligatoire, vous **devez** inclure l’un de ces champs :
 - `external_id` - Un identifiant utilisateur unique pour votre client <br> - OU -
 - `braze_id` - Un identifiant utilisateur unique extrait pour les utilisateurs de Braze existants <br> - OU -
-<<<<<<< HEAD
-- `user_alias_name` - Un identifiant utilisateur unique pour un utilisateur anonyme
-=======
 - `user_alias_name` -Un identifiant utilisateur unique pour un utilisateur anonyme
->>>>>>> c96cf709
 {% endalert %}
 
 ### Importation de données personnalisées
@@ -202,11 +149,7 @@
 Les tableaux, les jetons de notification push et les types de données d’événements personnalisés ne sont pas pris en charge dans User Import.
 En particulier pour les tableaux, les virgules dans votre fichier CSV seront interprétées comme un séparateur de colonnes, de sorte que les virgules dans les valeurs entraîneront des erreurs d’analyse du fichier.
 
-<<<<<<< HEAD
-Pour télécharger ces types de valeurs, utilisez l’[endpoint Suivi Utilisateur]({{site.baseurl}}/developer_guide/rest_api/user_data/#user-track-endpoint).
-=======
 Pour télécharger ces types de valeurs, utilisez l’endpoint [Suivi Utilisateur]({{site.baseurl}}/developer_guide/rest_api/user_data/#user-track-endpoint).
->>>>>>> c96cf709
 {% endalert %}
 
 ### Mise à jour du statut du groupe d’abonnement
@@ -215,13 +158,8 @@
 
 Si vous mettez à jour le statut du groupe d’abonnement, vous devez avoir les deux colonnes suivantes dans votre CSV :
 
-<<<<<<< HEAD
-- `subscription_group_id` : Le `id` du [groupe d’abonnement]({{site.baseurl}}/user_guide/message_building_by_channel/email/managing_user_subscriptions/#subscription-groups).
-- `subscription_state` :Les valeurs disponibles sont `unsubscribed` (pas dans le groupe d’abonnement) ou `subscribed` (dans le groupe d’abonnement).
-=======
 - `subscription_group_id` : Le `id` du [groupe d’abonnement]({{site.baseurl}}/user_guide/message_building_by_channel/email/managing_user_subscriptions/#subscription-groups)
 - `subscription_state` : Les valeurs disponibles sont `unsubscribed` `Désabonné` (pas dans le groupe d’abonnement) ou `subscribed` `Abonné` (dans le groupe d’abonnement).
->>>>>>> c96cf709
 
 <style type="text/css">
 .tg td{word-break:normal;}
@@ -261,11 +199,7 @@
 
 Pour importer votre fichier CSV, allez sur la page **user Import** dans la section Utilisateurs. Dans le champ texte du bas, **Importations récentes**, un tableau qui répertorie vos importations les plus récentes (20 maximum), avec les noms des fichiers, le nombre de lignes dans le fichier, le nombre de lignes importées avec succès, le nombre de lignes totales dans chaque fichier et l’état de chaque importation.
 
-<<<<<<< HEAD
-La section supérieure, **Importer CSV**, affiche les instructions d’importation et a un bouton pour commencer votre importation. Cliquez sur **Sélectionner fichier CSV** et sélectionnez votre fichier, puis cliquez sur **Démarrer le chargement**. Braze chargera votre fichier et vérifiera les en-têtes de colonne ainsi que les types de données de chaque colonne. 
-=======
 La section supérieure, **Importer CSV**, affiche les instructions d’importation et a un bouton pour commencer votre importation. Cliquez sur **Select CSV File (Sélectionner fichier CSV)** et sélectionnez votre fichier, puis cliquez sur **Start Upload (Démarrer le chargement)**. Braze chargera votre fichier et vérifiera les en-têtes de colonne ainsi que les types de données de chaque colonne. 
->>>>>>> c96cf709
 
 Pour charger un modèle CSV, reportez-vous aux sections [Importer avec ID externe](#import-with-external-id) ou [Importer avec Alias utilisateur](#import-with-user-alias) sur cette page.
 
@@ -281,20 +215,12 @@
 
 Si Braze remarque quelque chose de mal formé dans votre fichier pendant le chargement, ces erreurs seront affichées dans le résumé. Par exemple, si votre fichier comprend une ligne mal formée, cette erreur sera notée dans l’aperçu lorsque vous importerez le fichier. Un fichier peut donc être importé avec des erreurs, mais une importation ne peut pas être interrompue ou annulée une fois lancée. Examinez l’aperçu et, si vous trouvez des erreurs, annulez l’importation et modifiez votre fichier. Il est important d’examiner le fichier CSV complet avant de le charger, car Braze ne scannera pas chaque ligne du fichier d’entrée pour l’aperçu. Cela signifie qu’il peut y avoir des erreurs non capturées par Braze au moment de générer cet aperçu.
 
-<<<<<<< HEAD
-Les lignes mal formées et les lignes manquant une ID externe ne seront pas importées. Toutes les autres erreurs peuvent être importées, mais elles risquent d’interférer avec le filtrage lors de la création d’un segment. Pour plus d’informations, consultez la section [Résolution des problèmes](#troubleshooting) .
-=======
 Les lignes mal formées et les lignes manquant un ID externe ne seront pas importées. Toutes les autres erreurs peuvent être importées, mais elles risquent d’interférer avec le filtrage lors de la création d’un segment. Pour plus d’informations, consultez la section [Résolution des problèmes](#troubleshooting).
->>>>>>> c96cf709
 
 ![Téléchargement CSV terminé avec des erreurs de types de données mixtes dans une colonne][4]{: style="max-width:70%"}
 
 {% alert warning %}
-<<<<<<< HEAD
-Les erreurs sont basées uniquement sur le type de données et la structure de fichier. Par exemple, une adresse e-mail mal formatée serait toujours importée car elle peut toujours être parsée comme une chaîne de caractères.
-=======
 Les erreurs sont basées uniquement sur le type de données et la structure de fichier. Par exemple, une adresse e-mail mal formatée serait toujours importée, car elle peut toujours être analysée comme une chaîne de caractères.
->>>>>>> c96cf709
 {% endalert %}
 
 Lorsque vous êtes satisfait du chargement, démarrez l’importation. La fenêtre contextuelle se ferme et l’importation commence en arrière-plan. Vous pouvez suivre son avancement sur la page **User Import**, qui est actualisée toutes les 5 secondes ou en utilisant le bouton d’actualisation de la section **Importations récentes**.
@@ -305,11 +231,7 @@
 
 ### Importation CSV d’un utilisateur Lambda
 
-<<<<<<< HEAD
-Vous pouvez utiliser notre script d’importation CSV Lambda S3 sans serveur pour charger vos attributs utilisateurs vers la plateforme. Cette solution fonctionne comme un chargeur CSV dans lequel vous mettez votre CSV dans un compartiment S3 et il est chargé avec notre API.
-=======
 Vous pouvez utiliser notre script d’importation CSV Lambda S3 sans serveur pour charger vos attributs utilisateurs vers la plate-forme. Cette solution fonctionne comme un chargeur CSV dans lequel vous mettez votre CSV dans un compartiment S3 et il est chargé avec notre API.
->>>>>>> c96cf709
 
 Le temps d’exécution estimé pour un fichier ayant 1 million de lignes devrait être d’environ 5 minutes. Consultez la section [Importation CSV d’un attribut utilisateur vers Braze]({{site.baseurl}}/user_csv_lambda/) pour plus d’informations.
 
@@ -350,13 +272,8 @@
 
 Plusieurs raisons peuvent expliquer pourquoi le nombre d’utilisateurs importés ne correspond pas forcément au total de lignes dans votre fichier CSV :
 
-<<<<<<< HEAD
-- **ID externes en double :** S’il y a des doublons de colonnes d’ID externes, cela peut entraîner des lignes mal formées ou non importées, même si les lignes sont correctement formatées. Dans certains cas, cela n’indique pas une erreur spécifique. Vérifiez si des ID externes dupliqués sont présents dans votre CSV. Si c’est le cas, retirez les doublons et essayez de les charger à nouveau.
-- **Accents :** Votre CSV peut comporter des noms ou des attributs qui contiennent des accents. Assurez-vous que votre fichier est encodé UTF-8 pour éviter tout problème.
-=======
 - **ID externes en double : ** S’il y a des doublons de colonnes d’ID externes, cela peut entraîner des lignes mal formées ou non importées, même si les lignes sont correctement formatées. Dans certains cas, cela n’indique pas une erreur spécifique. Vérifiez si des ID externes dupliqués sont présents dans votre CSV. Si c’est le cas, retirez les doublons et essayez de les charger à nouveau.
 - **Accents : ** Votre CSV peut comporter des noms ou des attributs qui contiennent des accents. Assurez-vous que votre fichier est encodé UTF-8 pour éviter tout problème.
->>>>>>> c96cf709
 
 ### Ligne mal formée
 
@@ -370,15 +287,9 @@
 
 ### Dates incorrectement formatées
 
-<<<<<<< HEAD
-Les Dates qui ne sont pas au format [ISO-8601](https://en.wikipedia.org/wiki/ISO_8601) ne seront pas lus comme des dates lors de l’importation.
-
-### Quote de chaîne de caractères
-=======
 Les Dates qui ne sont pas au format [ISO-8601](https://en.wikipedia.org/wiki/ISO_8601) ne seront pas lues comme des dates lors de l’importation.
 
 ### Analyse des chaînes de caractères
->>>>>>> c96cf709
 
 Les valeurs encapsulées dans des guillemets simples (‘’) ou doubles (“”) seront lues comme des chaînes de caractères lors de l’importation.
 
