---
nav_title: Suivi de désinstallation
article_title: Suivi de désinstallation
page_order: 6
page_type: reference
<<<<<<< HEAD
description: "Cet article de référence couvre la mise en œuvre du suivi des désinstallations pour les statistiques au niveau de la campagne et de l’application."
=======
description: "Cet article de référence explique comment suivre les désinstallations."
>>>>>>> c96cf709
tool: Rapports

---
# Suivi des désinstallations

Le suivi des désinstallations par Braze fournit les détails suivants :

1. Statistiques de désinstallation quotidiennes au niveau Application dans un graphique de séries temporelles sur la page **Overview**.
2. Statistiques de désinstallation quotidiennes au niveau de la Campagne dans un graphique de séries temporelles sur la page **Campaign Details (Détails de la campagne)** d’une campagne spécifique. Cette statistique spécifie le nombre de destinataires de campagne qui désinstallent chaque jour.

L’affichage des désinstallations globales au fil du temps peut vous aider à visualiser les tendances et les anomalies pour vous permettre de suivre facilement les désinstallations de votre application. De même, le suivi des désinstallations de la campagne peut révéler si une campagne spécifique encourage ou limite les désinstallations de l’application.

Braze collecte automatiquement des informations basiques sur la désinstallation dans le cadre de vos campagnes de notification push. Cependant, étant donné que la fréquence des campagnes de notifications push peut varier en fonction des utilisateurs, Braze permet le Suivi des désinstallations pour fournir un instantané plus précis des désinstallations chez vos utilisateurs.

{% alert note %} Vous devez vous abonner pour suivre les désinstallations sur le tableau de bord. Cette fonctionnalité est actuellement disponible pour les applications iOS, Android et FireOS. {% endalert %}

## Mise en œuvre

<<<<<<< HEAD
Vous pouvez activer le suivi de désinstallation dans l’onglet **Settings (Paramètres)** de la page **Manage Settings (Gérer les paramètres)** pour chaque application que vous souhaitez suivre.
=======
Vous pouvez activer le suivi de désinstallation dans l’onglet **Paramètres** onglet de la page **Manage Settings (Gérer les paramètres)** pour chaque application que vous souhaitez suivre.
>>>>>>> c96cf709

Lorsque le suivi de désinstallation est activé pour une application, les messages de notification push en background (arrière-plan) seront envoyés chaque soir aux utilisateurs qui n’ont pas enregistré de session ou reçu une notification push depuis 24 heures. 

Si vous souhaitez filtrer les notifications push de Braze en arrière plan sur iOS, vous pouvez utiliser une [méthode utilitaire][iOS docs]. Sur Android, vous pouvez utiliser [`BrazeNotificationUtils.isUninstallTrackingPush()`][8] pour détecter les notifications push de désinstallation. Lorsque Braze détecte une désinstallation, que ce soit depuis le suivi des désinstallations ou lors de l’envoi de campagnes de notification push normales, nous enregistrerons la meilleure estimation de la date de désinstallation pour l’utilisateur. Cette heure est stockée dans le profil utilisateur en tant qu’attribut standard.

Cette fois-ci, vous pouvez définir un segment d’utilisateurs pour des campagnes de reconquête. En utilisant le filtre « Désinstallé » sur la page **Segments**, vous pouvez sélectionner les utilisateurs qui ont désinstallé votre application dans une période donnée. Comme la détermination de la date exacte d’une désinstallation est difficile, nous recommandons que les filtres de désinstallation aient des plages de temps plus étendues pour s’assurer que ceux qui désinstallent soient dans le segment à un moment ou à un autre.

![Désinstallation du segment][5]

## Analyse au niveau de l’application

<<<<<<< HEAD
Les statistiques quotidiennes sur les désinstallations sont sur la page **Overview (Aperçu)**. La visualisation peut être ventilée par segment, comme pour les autres statistiques fournies par Braze. Définissez **Afficher les statistiques pour** sur « Analyse de l’utilisation », puis sélectionnez « Désinstallations » » dans la liste déroulante pour afficher le graphique.
=======
Les statistiques quotidiennes sur les désinstallations sont sur la page **Présentation générale**. La visualisation peut être ventilée par segment, comme pour les autres statistiques fournies par Braze. Définissez **Afficher les statistiques pour** sur « Analyse de l’utilisation », puis sélectionnez « Désinstallations » » dans la liste déroulante pour afficher le graphique.
>>>>>>> c96cf709

Le graphique peut ensuite être ventilé par segment et applis grâce aux menus déroulants.

{% alert note %}
Les applications sans Suivi de Désinstallation activé montreront les désinstallations d’un sous-ensemble des utilisateurs (ceux qui ont été ciblés avec des notifications push), et le nombre total de désinstallations quotidiennes peut donc être plus élevé que celui qui est affiché.
{% endalert %}

![Sélection du graphique sur la désinstallation][2]

![Graphique de désinstallation][3]

## Suivi des désinstallations pour les campagnes

Le suivi de désinstallation de campagne vous permet de voir le nombre d’utilisateurs ayant reçu une campagne spécifique et qui a ensuite désinstallé votre application dans la plage de temps sélectionnée. Cet outil donne aux marketeurs une idée de la manière dont les campagnes peuvent encourager les comportements négatifs non souhaités des utilisateurs, et il aide à mesurer l’efficacité globale de la campagne.

<<<<<<< HEAD
Braze suit les désinstallations en observant lorsque les messages de notification push envoyés aux appareils des utilisateurs renvoient un signal provenant soit de Firebase Cloud Messaging (FCM) soit d’Apple Push Notification Service (APN) indiquant que l’application n’est plus installée. Si le suivi global des désinstallations est activé pour une application particulière, Braze envoie un message de notification push silencieux quotidien aux utilisateurs pour détecter si ils l’ont désinstallé. Cette notification push « silencieuse » est envoyée à tous les utilisateurs (sauf si l’utilisateur a désactivé les notifications push silencieuses dans les paramètres de son application), mais elle n’est pas visible pour les utilisateurs. Si Braze détecte qu’un utilisateur a désinstallé, la plate-forme :
=======
Braze suit les désinstallations en observant lorsque les messages de notification push envoyés aux appareils des utilisateurs renvoient un signal provenant soit de Firebase Cloud Messaging (FCM) soit d’Apple Push Notification Service (APN) indiquant que l’application n’est plus installée. Si le suivi global de désinstallation est activé pour une application particulière, Braze envoie un message de notification push silencieux quotidien aux utilisateurs pour détecter s’ils l’ont désinstallé. Cette notification push « silencieuse » est envoyée à tous les utilisateurs (sauf si l’utilisateur a désactivé les push silencieux dans les paramètres de son application), mais il n’est pas visible pour les utilisateurs. Si Braze détecte si un utilisateur a désinstallé, la plate-forme :
>>>>>>> c96cf709

* Incrémente de 1 le nombre total de désinstallations de l’application.
* Incrémente de 1 le nombre de désinstallations pour chaque campagne que l’utilisateur a reçue avec succès au cours des dernières 24 heures.
* Si un utilisateur reçoit 3 campagnes sur une période de 24 heures, puis désinstalle, nous incrémenterons le nombre de « désinstallations » pour les 3 campagnes.

Le suivi des désinstallations est soumis aux restrictions imposées par les FCM et les APN. Braze comptabilise la désinstallation lorsque FCM ou APN nous indique qu’un utilisateur a désinstallé, mais ces systèmes tiers se réservent le droit de nous notifier des désinstallations quand bon leur semble. Par conséquent, le suivi des désinstallations doit être utilisé pour détecter les tendances plutôt que pour obtenir des statistiques précises.

Pour plus d’informations sur le suivi des désinstallations, allez sur [ce blog][7].

Les statistiques de désinstallation des campagnes sont sur la page Détails de la campagne. Pour les campagnes multicanaux et multivariées, les désinstallations peuvent être ventilées par canal et variante, respectivement.

![Niveau de Désinstallation de la Campagne][6]

## Résolution des problèmes

### Pourquoi est-ce que je constate un pic soudain de désinstallations ?

Si vous constatez un pic de désinstallations de l’application, la raison peut être la révocation des anciens jetons à une fréquence différente par Firebase Cloud Messaging (FCM) et Apple Push Notification Service (APNS). 

[1]: {% image_buster /assets/img_archive/Uninstall_Tracking2.png %} "Uninstall Tracking Checkbox"
[2]: {% image_buster /assets/img_archive/Uninstall_Tracking_App2.png %} "Uninstall Graph Selection"
[3]: {% image_buster /assets/img_archive/Uninstall_232.png %} "Uninstall Graph"
[4]: {% image_buster /assets/img_archive/User_Profile.png %} "Uninstall Attribute"
[5]: {% image_buster /assets/img_archive/Uninstall_Segment.png %} "Uninstall Segment"
[6]: {% image_buster /assets/img_archive/campaign_level_uninstall_tracking.png %}
[7]: https://www.braze.com/blog/uninstall-tracking-an-industry-look-at-its-strengths-and-limitations/
[iOS docs]: {{site.baseurl}}/developer_guide/platform_integration_guides/ios/analytics/uninstall_tracking/
[8]: https://appboy.github.io/appboy-android-sdk/kdoc/braze-android-sdk/com.braze.push/-braze-notification-utils/is-uninstall-tracking-push.html<|MERGE_RESOLUTION|>--- conflicted
+++ resolved
@@ -3,11 +3,7 @@
 article_title: Suivi de désinstallation
 page_order: 6
 page_type: reference
-<<<<<<< HEAD
-description: "Cet article de référence couvre la mise en œuvre du suivi des désinstallations pour les statistiques au niveau de la campagne et de l’application."
-=======
 description: "Cet article de référence explique comment suivre les désinstallations."
->>>>>>> c96cf709
 tool: Rapports
 
 ---
@@ -16,37 +12,29 @@
 Le suivi des désinstallations par Braze fournit les détails suivants :
 
 1. Statistiques de désinstallation quotidiennes au niveau Application dans un graphique de séries temporelles sur la page **Overview**.
-2. Statistiques de désinstallation quotidiennes au niveau de la Campagne dans un graphique de séries temporelles sur la page **Campaign Details (Détails de la campagne)** d’une campagne spécifique. Cette statistique spécifie le nombre de destinataires de campagne qui désinstallent chaque jour.
+2. Statistiques de désinstallation quotidiennes au niveau Campagne dans un graphique de séries temporelles sur la page **Détails de la campagne** d’une campagne spécifique. Cette statistique spécifie le nombre de destinataires de campagne qui désinstallent chaque jour.
 
-L’affichage des désinstallations globales au fil du temps peut vous aider à visualiser les tendances et les anomalies pour vous permettre de suivre facilement les désinstallations de votre application. De même, le suivi des désinstallations de la campagne peut révéler si une campagne spécifique encourage ou limite les désinstallations de l’application.
+L’affichage des désinstallations globales au fil du temps peut vous aider à visualiser les tendances et les anomalies pour vous permettre de suivre facilement les désinstallations de votre appli. De même, le suivi des désinstallations de la campagne peut révéler si une campagne spécifique encourage ou limite les désinstallations de l’application.
 
-Braze collecte automatiquement des informations basiques sur la désinstallation dans le cadre de vos campagnes de notification push. Cependant, étant donné que la fréquence des campagnes de notifications push peut varier en fonction des utilisateurs, Braze permet le Suivi des désinstallations pour fournir un instantané plus précis des désinstallations chez vos utilisateurs.
+Braze collecte automatiquement des informations basiques sur la désinstallation dans le cadre de vos campagnes de notification push. Cependant, étant donné que la fréquence des notifications push peut varier en fonction des utilisateurs, Braze permet le Suivi des désinstallations pour fournir un instantané plus précis des désinstallations chez vos utilisateurs.
 
-{% alert note %} Vous devez vous abonner pour suivre les désinstallations sur le tableau de bord. Cette fonctionnalité est actuellement disponible pour les applications iOS, Android et FireOS. {% endalert %}
+{% alert note %} Vous devez vous abonner pour suivre les désinstallations sur le tableau de bord. Cette fonctionnalité est actuellement disponible pour les applications iOS, Android et Fire OS. {% endalert %}
 
 ## Mise en œuvre
 
-<<<<<<< HEAD
-Vous pouvez activer le suivi de désinstallation dans l’onglet **Settings (Paramètres)** de la page **Manage Settings (Gérer les paramètres)** pour chaque application que vous souhaitez suivre.
-=======
 Vous pouvez activer le suivi de désinstallation dans l’onglet **Paramètres** onglet de la page **Manage Settings (Gérer les paramètres)** pour chaque application que vous souhaitez suivre.
->>>>>>> c96cf709
 
 Lorsque le suivi de désinstallation est activé pour une application, les messages de notification push en background (arrière-plan) seront envoyés chaque soir aux utilisateurs qui n’ont pas enregistré de session ou reçu une notification push depuis 24 heures. 
 
-Si vous souhaitez filtrer les notifications push de Braze en arrière plan sur iOS, vous pouvez utiliser une [méthode utilitaire][iOS docs]. Sur Android, vous pouvez utiliser [`BrazeNotificationUtils.isUninstallTrackingPush()`][8] pour détecter les notifications push de désinstallation. Lorsque Braze détecte une désinstallation, que ce soit depuis le suivi des désinstallations ou lors de l’envoi de campagnes de notification push normales, nous enregistrerons la meilleure estimation de la date de désinstallation pour l’utilisateur. Cette heure est stockée dans le profil utilisateur en tant qu’attribut standard.
+Si vous souhaitez filtrer les notifications push de Braze en arrière-plan sur iOS, vous pouvez utiliser une [méthode utilitaire][iOS docs]. Sur Android, vous pouvez utiliser [`BrazeNotificationUtils.isUninstallTrackingPush()`][8] pour détecter les notifications push de désinstallation. Lorsque Braze détecte une désinstallation, que ce soit depuis le suivi de désinstallation ou lors de l’envoi de campagnes de notification push normales, nous enregistrerons la meilleure estimation de la date de désinstallation pour l’utilisateur. Cette heure est stockée dans le profil utilisateur en tant qu’attribut standard.
 
-Cette fois-ci, vous pouvez définir un segment d’utilisateurs pour des campagnes de reconquête. En utilisant le filtre « Désinstallé » sur la page **Segments**, vous pouvez sélectionner les utilisateurs qui ont désinstallé votre application dans une période donnée. Comme la détermination de la date exacte d’une désinstallation est difficile, nous recommandons que les filtres de désinstallation aient des plages de temps plus étendues pour s’assurer que ceux qui désinstallent soient dans le segment à un moment ou à un autre.
+Cette fois-ci, vous pouvez définir un segment d’utilisateurs pour des campagnes de « win-back » (réactivation). En utilisant le filtre « Désinstallé » sur la page **Segments** page, vous pouvez sélectionner les utilisateurs qui ont désinstallé votre application dans une période donnée. Comme la détermination de la date exacte d’une désinstallation est difficile, nous recommandons que les filtres de désinstallation aient des plages de temps plus étendues pour s’assurer que ceux qui désinstallent soient dans le segment à un moment ou à un autre.
 
-![Désinstallation du segment][5]
+![Segment Désinstallation][5]
 
 ## Analyse au niveau de l’application
 
-<<<<<<< HEAD
-Les statistiques quotidiennes sur les désinstallations sont sur la page **Overview (Aperçu)**. La visualisation peut être ventilée par segment, comme pour les autres statistiques fournies par Braze. Définissez **Afficher les statistiques pour** sur « Analyse de l’utilisation », puis sélectionnez « Désinstallations » » dans la liste déroulante pour afficher le graphique.
-=======
 Les statistiques quotidiennes sur les désinstallations sont sur la page **Présentation générale**. La visualisation peut être ventilée par segment, comme pour les autres statistiques fournies par Braze. Définissez **Afficher les statistiques pour** sur « Analyse de l’utilisation », puis sélectionnez « Désinstallations » » dans la liste déroulante pour afficher le graphique.
->>>>>>> c96cf709
 
 Le graphique peut ensuite être ventilé par segment et applis grâce aux menus déroulants.
 
@@ -62,17 +50,13 @@
 
 Le suivi de désinstallation de campagne vous permet de voir le nombre d’utilisateurs ayant reçu une campagne spécifique et qui a ensuite désinstallé votre application dans la plage de temps sélectionnée. Cet outil donne aux marketeurs une idée de la manière dont les campagnes peuvent encourager les comportements négatifs non souhaités des utilisateurs, et il aide à mesurer l’efficacité globale de la campagne.
 
-<<<<<<< HEAD
-Braze suit les désinstallations en observant lorsque les messages de notification push envoyés aux appareils des utilisateurs renvoient un signal provenant soit de Firebase Cloud Messaging (FCM) soit d’Apple Push Notification Service (APN) indiquant que l’application n’est plus installée. Si le suivi global des désinstallations est activé pour une application particulière, Braze envoie un message de notification push silencieux quotidien aux utilisateurs pour détecter si ils l’ont désinstallé. Cette notification push « silencieuse » est envoyée à tous les utilisateurs (sauf si l’utilisateur a désactivé les notifications push silencieuses dans les paramètres de son application), mais elle n’est pas visible pour les utilisateurs. Si Braze détecte qu’un utilisateur a désinstallé, la plate-forme :
-=======
 Braze suit les désinstallations en observant lorsque les messages de notification push envoyés aux appareils des utilisateurs renvoient un signal provenant soit de Firebase Cloud Messaging (FCM) soit d’Apple Push Notification Service (APN) indiquant que l’application n’est plus installée. Si le suivi global de désinstallation est activé pour une application particulière, Braze envoie un message de notification push silencieux quotidien aux utilisateurs pour détecter s’ils l’ont désinstallé. Cette notification push « silencieuse » est envoyée à tous les utilisateurs (sauf si l’utilisateur a désactivé les push silencieux dans les paramètres de son application), mais il n’est pas visible pour les utilisateurs. Si Braze détecte si un utilisateur a désinstallé, la plate-forme :
->>>>>>> c96cf709
 
 * Incrémente de 1 le nombre total de désinstallations de l’application.
 * Incrémente de 1 le nombre de désinstallations pour chaque campagne que l’utilisateur a reçue avec succès au cours des dernières 24 heures.
 * Si un utilisateur reçoit 3 campagnes sur une période de 24 heures, puis désinstalle, nous incrémenterons le nombre de « désinstallations » pour les 3 campagnes.
 
-Le suivi des désinstallations est soumis aux restrictions imposées par les FCM et les APN. Braze comptabilise la désinstallation lorsque FCM ou APN nous indique qu’un utilisateur a désinstallé, mais ces systèmes tiers se réservent le droit de nous notifier des désinstallations quand bon leur semble. Par conséquent, le suivi des désinstallations doit être utilisé pour détecter les tendances plutôt que pour obtenir des statistiques précises.
+Le suivi des désinstallations est soumis aux restrictions imposées par les FCM et les APN. Braze comptabilise la désinstallation lorsque FCM ou APN nous indique qu’un utilisateur a désinstallé, mais ces systèmes tiers se réservent le droit de nous notifier des désinstallations quand bon leur semble. Par conséquent, le suivi de désinstallation doit être utilisé pour détecter les tendances plutôt que pour obtenir des statistiques précises.
 
 Pour plus d’informations sur le suivi des désinstallations, allez sur [ce blog][7].
 
