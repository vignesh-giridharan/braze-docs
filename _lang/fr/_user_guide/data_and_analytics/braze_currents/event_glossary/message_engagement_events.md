---
nav_title: Événements d’engagement sur les messages
layout: message_engagement_events_glossary
page_order: 5
excerpt_separator: ""
page_type: glossary
description: "Ce glossaire répertorie les différents comportements client et événements utilisateur que Braze peut suivre et envoyer via Currents à des entrepôts de données désignés."
tool: Currents
search_rank: 6
---

Contactez votre gestionnaire de compte ou ouvrez un [cas d’assistance]({{site.baseurl}}/braze_support/) si vous avez besoin d’accéder à des droits d’événement supplémentaires. Si vous ne trouvez pas ce dont vous avez besoin dans cet article, consultez notre [Bibliothèque des événements de comportement client]({{site.baseurl}}/user_guide/data_and_analytics/braze_currents/customer_behavior_events/) ou nos [Exemples d’échantillons de données Currents](https://github.com/Appboy/currents-examples/tree/master/sample-data).

<<<<<<< HEAD
{% details Explication de la structure d’événement d’engagement par message et des valeuars de la plateforme %}

### Structure d’événement

Cette ventilation des événements montre le type d’information généralement inclus dans un événement d’engagement de message. Avec une bonne compréhension de ses composants, vos développeurs et votre équipe BI peuvent utiliser les données d’événements Currents entrants pour créer des rapports et des graphiques axés sur les données, et tirer parti des indicateurs de données fournies.
=======
{% details Explication de la structure d’événement d’engagement par message et des valeurs de la plateforme %}

### Structure d’événement

Cette ventilation des événements montre le type d’information généralement inclus dans un événement d’engagement de message. Avec une bonne compréhension de ses composants, vos développeurs et votre équipe BI peuvent utiliser les données d’événements Currents entrants pour créer des rapports et des graphiques axés sur les données, et tirer parti des métriques de données fournies.
>>>>>>> c96cf709

![Ventilation d’un événement d’engagement de messages montrant un événement de désabonnement par e-mail avec les propriétés répertoriées groupées par propriétés spécifiques à l’utilisateur, par campagne ou par Canvas, et propriétés spécifiques à l’événement]({% image_buster /assets/img/message_engagement_event.png %})

Les événements d’engagement sur les messages sont composés de propriétés **spécifiques à l’utilisateur**, de propriétés de **suivi de campagne/Canvas**, et de propriétés **spécifiques à l’événement**.

### Valeurs de la plateforme

<<<<<<< HEAD
Certains événements renvoient une valeur`platform` qui spécifie la plate-forme de l’appareil de l’utilisateur. 
=======
Certains événements renvoient une valeur`platform` qui spécifie la plateforme de l’appareil de l’utilisateur. 
>>>>>>> c96cf709
<br>Le tableau suivant détaille les valeurs retournées possibles :

| Appareil de l’utilisateur | Valeur de la plateforme |
| --- | --- |
| iOS | `ios` |
| Android | `android` |
| FireTV | `kindle` |
| Kindle | `kindle` |
| Web | `web` |
| tvOS | `tvos` |
| Roku | `roku` |
{: .reset-td-br-1 .reset-td-br-2}

{% enddetails %}

{% alert important %}
Ces schémas ne s’appliquent qu’aux données d’événements de fichiers plats que nous envoyons aux partenaires d’entrepôt de données (Google Cloud Storage, Amazon S3 et Microsoft Azure Blob Storage). Pour les schémas qui s’appliquent aux autres partenaires, consultez notre liste de [partenaires disponibles]({{site.baseurl}}/user_guide/data_and_analytics/braze_currents/available_partners/) et allez sur leurs pages respectives.<br><br>De plus, notez que Currents ignorera les événements avec des charges utiles excessivement importantes de plus de 900 Ko.
{% endalert %}

{% api %}

## Événements de message d’abandon de campagne

{% apitags %}
Campagnes, abandon
{% endapitags %}

Cet événement se produit si un message de campagne a été abandonné en raison d’abandons de Liquid.

```json
// Campaign Message Abort :users_campaigns_abort

{
  "id": (string) globally unique ID of this event,
  "user_id": (string) BSON id of the user that performed this event, 
  "external_user_id": (string) External user ID of the user,
  "app_group_id": (string) BSON id of the app group this user belongs to,
  "app_group_api_id": (string) API ID of the app group this user belongs to,
  "time": (int) unix timestamp at which the event happened,
  "gender": (sting) gender of the user,
  "device_id": (string) id of the device on which the event occurred,
  "abort_type": (string) type of abort, one of: "liquid_abort_message", "quiet_hours", "rate_limit",
  "abort_log": (string) log message describing abort details (MAX: 128 CHARS),
  "dispatch_id" (string) ID of the dispatch this message belongs to,
  "send_id": (string) message send ID this message belongs to,
  "campaign_id": (string) internal-use Braze ID of the campaign this event belongs to,
  "campaign_api_id": (string) API ID of the campaign this event belongs to,
  "message_variation_api_id": (string) API ID of the message variation this user received,
  "channel": (string) channel this event belongs to
}
```
{% endapi %}

{% api %}

## Canvas abandonne les événements de message

{% apitags %}
Canvas, abandon
{% endapitags %}

Cet événement se produit si un message Canvas a été abandonné en raison d’heures calmes, de la limitation de débit, d’une limite de fréquence ou d’abandons Liquid.

```json
// Canvas Message Abort :users_canvas_abort

{
  "id": (string) globally unique ID of this event,
  "user_id": (string) BSON id of the user that performed this event, 
  "external_user_id": (string) External user ID of the user,
  "app_group_id": (string) BSON id of the app group this user belongs to,
  "app_group_api_id": (string) API ID of the app group this user belongs to,
  "time": (int) unix timestamp at which the event happened,  
  "gender": (sting) gender of the user,
  "device_id": (string) id of the device on which the event occurred,
  "abort_type": (string) type of abort, one of: "liquid_abort_message", "quiet_hours", "rate_limit",
  "abort_log": (string) log message describing abort details (MAX: 128 CHARS),
  "canvas_id": (string) id of the Canvas if from a Canvas,
  "canvas_api_id": (string) BSON id of the experiment step this event belongs to,
  "canvas_variation_api_id": (string) API id of the canvas variation this event belongs to,
  "canvas_step_api_id": (string) API id of the canvas step this event belongs to,
  "canvas_step_message_variation_api_id": (string) API id of the canvas step message variation this user received,
  "channel": (string) channel this event belongs to

}
```
{% endapi %}

{% api %}

## Événements de message d’abandon de carte de contenu

{% apitags %}
<<<<<<< HEAD
Abandon, Cartes de contenu
=======
À propos des cartes de contenu
>>>>>>> c96cf709
{% endapitags %}

Cet événement se produit si un message Carte de contenu a été abandonné en raison d’heures calmes, de la limitation de débit, d’une limite de fréquence ou d’abandons Liquid.

```json
// Content Card Abort :users_messages_contentcard_abort

{
  "id": (string) globally unique ID of this event,
  "user_id": (string) BSON id of the user that performed this event, 
  "external_user_id": (string) External user ID of the user,
  "app_group_id": (string) BSON id of the app group this user belongs to,
  "app_group_api_id": (string) API ID of the app group this user belongs to,
  "time": (int) unix timestamp at which the event happened,
  "gender": (sting) gender of the user,
  "device_id": (string) id of the device on which the event occurred,
  "abort_type": (string) type of abort, one of: "liquid_abort_message", "quiet_hours", "rate_limit",
  "abort_log": (string) log message describing abort details (MAX: 128 CHARS),
  "dispatch_id" (string) ID of the dispatch this message belongs to,
  "send_id": (string) message send ID this message belongs to,
  "campaign_id": (string) internal-use Braze ID of the campaign this event belongs to,
  "campaign_api_id": (string) API ID of the campaign this event belongs to,
  "message_variation_api_id": (string) API ID of the message variation this user received,
  "canvas_id": (string) id of the Canvas if from a Canvas,
  "canvas_api_id": (string) BSON id of the experiment step this event belongs to,
  "canvas_variation_api_id": (string) API id of the canvas variation this event belongs to,
  "canvas_step_api_id": (string) API id of the canvas step this event belongs to,
  "canvas_step_message_variation_api_id": (string) API id of the canvas step message variation this user received,
  "content_card_id": (string) id of the card that generated this event
}
```
{% endapi %}

{% api %}

## Événements de message d’abandon d’e-mail

{% apitags %}
Abandon, e-mail
{% endapitags %}

Cet événement se produit si un message e-mail a été abandonné en raison d’heures calmes, de la limitation de débit, d’une limite de fréquence ou d’abandons Liquid.

```json
// Email Abort :users_messages_email_abort

{
  "id": (string) globally unique ID of this event,
  "user_id": (string) BSON id of the user that performed this event, 
  "external_user_id": (string) External user ID of the user,
  "app_group_id": (string) BSON id of the app group this user belongs to,
  "app_group_api_id": (string) API ID of the app group this user belongs to,
  "time": (int) unix timestamp at which the event happened,
  "gender": (sting) gender of the user,
  "device_id": (string) id of the device on which the event occurred,
  "abort_type": (string) type of abort, one of: "liquid_abort_message", "quiet_hours", "rate_limit",
  "abort_log": (string) log message describing abort details (MAX: 128 CHARS),
  "dispatch_id" (string) ID of the dispatch this message belongs to,
  "send_id": (string) message send ID this message belongs to,
  "campaign_id": (string) internal-use Braze ID of the campaign this event belongs to,
  "campaign_api_id": (string) API ID of the campaign this event belongs to,
  "message_variation_api_id": (string) API ID of the message variation this user received,
  "canvas_id": (string) id of the Canvas if from a Canvas,
  "canvas_api_id": (string) BSON id of the experiment step this event belongs to,
  "canvas_variation_api_id": (string) API id of the canvas variation this event belongs to,
  "canvas_step_api_id": (string) API id of the canvas step this event belongs to,
  "canvas_step_message_variation_api_id": (string) API id of the canvas step message variation this user received,
  "email_address" (string) email address of the user,
  "ip_pool": (string) IP Pool from which the email send was made
}
```
{% endapi %}

{% api %}

## Événements d’abandon de messages in-app

{% apitags %}
Abandon, messages In-App
{% endapitags %}

Cet événement se produit si un message in-app a été abandonné en raison d’heures calmes, de la limitation de débit, d’une limite de fréquence ou d’abandons Liquid.

```json
// In-App Message Abort :users_messages_inappmessage_abort

{
  "id": (string) globally unique ID of this event,
  "user_id": (string) BSON id of the user that performed this event, 
  "external_user_id": (string) External user ID of the user,
  "app_group_id": (string) BSON id of the app group this user belongs to,
  "app_group_api_id": (string) API ID of the app group this user belongs to,
  "time": (int) unix timestamp at which the event happened,
  "app_api_id": (string) API ID of the app on which this event occurred,
  "card_id": (string) BSON id of the card this in app message comes from,
  "card_api_id": (string) API ID of the card,
  "gender": (sting) gender of the user,
  "device_id": (string) id of the device on which the event occurred,
  "sdk_version": (string) version of the Braze SDK in use during the event,
  "platform": (string) platform of the device,
  "os_version": (string) version of the operating system of the device,
  "device_model" (string) model of the device,
  "resolution": (string) resolution of the device,
  "carrier:" (string) carrier of the device,
  "browser": (string) browser of the device,
  "abort_type": (string) type of abort, one of: "liquid_abort_message", "quiet_hours", "rate_limit",
  "abort_log": (string) log message describing abort details (MAX: 128 CHARS),
  "dispatch_id" (string) ID of the dispatch this message belongs to,
  "send_id": (string) message send ID this message belongs to,
  "campaign_id": (string) internal-use Braze ID of the campaign this event belongs to,
  "campaign_api_id": (string) API ID of the campaign this event belongs to,
  "message_variation_api_id": (string) API ID of the message variation this user received,
  "canvas_id": (string) id of the Canvas if from a Canvas,
  "canvas_api_id": (string) BSON id of the experiment step this event belongs to,
  "canvas_variation_api_id": (string) API id of the canvas variation this event belongs to,
  "canvas_step_api_id": (string) API id of the canvas step this event belongs to,
  "canvas_step_message_variation_api_id": (string) API id of the canvas step message variation this user received,
  "version": (string) which version of in app message, legacy or triggered,
  "ad_id": (string) advertising identifier,
  "ad_id_type": (string) one of 'ios_idfa', 'google_ad_id', OR 'roku_ad_id',
  "ad_tracking_enabled": (string) Whether advertising tracking is enabled for the device
}
```
{% endapi %}

{% api %}

## Événements d’abandon de carte de fil d’actualité

{% apitags %}
Abandon, fil d’actualité
{% endapitags %}

Cet événement se produit si un message de Carte de fil d’actualité a été abandonné en raison d’heures calmes, de la limitation de débit, d’une limite de fréquence ou d’abandons Liquid.

```json
// News Feed Card Abort :users_messages_newsfeedcard_abort

{
  "id": (string) globally unique ID of this event,
  "user_id": (string) BSON id of the user that performed this event, 
  "external_user_id": (string) External user ID of the user,
  "app_group_id": (string) BSON id of the app group this user belongs to,
  "app_group_api_id": (string) API ID of the app group this user belongs to,
  "time": (int) unix timestamp at which the event happened,
  "app_api_id": (string) API ID of the app on which this event occurred,
  "card_id": (string) BSON id of the card this in app message comes from,
  "card_api_id": (string) API ID of the card,
  "gender": (sting) gender of the user,
  "device_id": (string) id of the device on which the event occurred,
  "sdk_version": (string) version of the Braze SDK in use during the event,
  "platform": (string) platform of the device,
  "os_version": (string) version of the operating system of the device,
  "device_model" (string) model of the device,
  "resolution": (string) resolution of the device,
  "carrier:" (string) carrier of the device,
  "browser": (string) browser of the device,
  "abort_type": (string) type of abort, one of: "liquid_abort_message", "quiet_hours", "rate_limit",
  "abort_log": (string) log message describing abort details (MAX: 128 CHARS),

}
```
{% endapi %}

{% api %}

## Événements d’abandon de notification push

{% apitags %}
Abandon, notifications push
{% endapitags %}

Cet événement se produit si un message de notification push a été abandonné en raison d’heures calmes, de la limitation de débit, d’une limite de fréquence ou d’abandons Liquid.

```json
// Push Notification Abort :users_messages_pushnotification_abort

{
  "id": (string) globally unique ID of this event,
  "user_id": (string) BSON id of the user that performed this event, 
  "external_user_id": (string) External user ID of the user,
  "app_group_id": (string) BSON id of the app group this user belongs to,
  "app_group_api_id": (string) API ID of the app group this user belongs to,
  "time": (int) unix timestamp at which the event happened,
  "app_api_id": (string) API ID of the app on which this event occurred,
  "gender": (sting) gender of the user,
  "device_id": (string) id of the device on which the event occurred,
  "platform": (string) platform of the device,
  "abort_type": (string) type of abort, one of: "liquid_abort_message", "quiet_hours", "rate_limit",
  "abort_log": (string) log message describing abort details (MAX: 128 CHARS),
  "dispatch_id" (string) ID of the dispatch this message belongs to,
  "send_id": (string) message send ID this message belongs to,
  "campaign_id": (string) internal-use Braze ID of the campaign this event belongs to,
  "campaign_api_id": (string) API ID of the campaign this event belongs to,
  "message_variation_api_id": (string) API ID of the message variation this user received,
  "canvas_id": (string) id of the Canvas if from a Canvas,
  "canvas_api_id": (string) BSON id of the experiment step this event belongs to,
  "canvas_variation_api_id": (string) API id of the canvas variation this event belongs to,
  "canvas_step_api_id": (string) API id of the canvas step this event belongs to,
  "canvas_step_message_variation_api_id": (string) API id of the canvas step message variation this user received
}
```
{% endapi %}

{% api %}

## Événements d’abandon de message SMS

{% apitags %}
Abandon, SMS
{% endapitags %}

Cet événement se produit si un message SMS a été abandonné en raison d’heures calmes, de la limitation de débit, d’une limite de fréquence ou d’abandons Liquid.

```json
// SMS Abort :users_messages_sms_abort

{
  "id": (string) globally unique ID of this event,
  "user_id": (string) BSON id of the user that performed this event, 
  "external_user_id": (string) External user ID of the user,
  "app_group_id": (string) BSON id of the app group this user belongs to,
  "app_group_api_id": (string) API ID of the app group this user belongs to,
  "time": (int) unix timestamp at which the event happened,
  "abort_type": (string) type of abort, one of: "liquid_abort_message", "quiet_hours", "rate_limit",
  "abort_log": (string) log message describing abort details (MAX: 128 CHARS),
  "campaign_id": (string) internal-use Braze ID of the campaign this event belongs to,
  "campaign_api_id": (string) API ID of the campaign this event belongs to,
  "message_variation_api_id": (string) API ID of the message variation this user received,
  "canvas_id": (string) id of the Canvas if from a Canvas,
  "canvas_api_id": (string) BSON id of the experiment step this event belongs to,
  "canvas_variation_api_id": (string) API id of the canvas variation this event belongs to,
  "canvas_step_api_id": (string) API id of the canvas step this event belongs to,
  "canvas_step_message_variation_api_id": (string) API id of the canvas step message variation this user received,
  "subscription_group_api_id": (string) external ID of the subscription group
}
```
{% endapi %}

{% api %}

## Événements d’abandon de message Webhook

{% apitags %}
Abandon, Webhooks
{% endapitags %}

Cet événement se produit si un message Webhook a été abandonné en raison d’heures calmes, de la limitation de débit, d’une limite de fréquence ou d’abandons Liquid.

```json
// Webhook Abort :users_messages_webhook_abort

{
  "id": (string) globally unique ID of this event,
  "user_id": (string) BSON id of the user that performed this event, 
  "external_user_id": (string) External user ID of the user,
  "app_group_id": (string) BSON id of the app group this user belongs to,
  "app_group_api_id": (string) API ID of the app group this user belongs to,
  "time": (int) unix timestamp at which the event happened,
  "gender": (sting) gender of the user,
  "country": (string) country of the user,
  "timezone": (string) timezone of the user,
  "language": (string) language of the user,
  "device_id": (string) id of the device on which the event occurred,
  "abort_type": (string) type of abort, one of: "liquid_abort_message", "quiet_hours", "rate_limit",
  "abort_log": (string) log message describing abort details (MAX: 128 CHARS),
  "dispatch_id" (string) ID of the dispatch this message belongs to,
  "send_id": (string) message send ID this message belongs to,
  "campaign_id": (string) internal-use Braze ID of the campaign this event belongs to,
  "campaign_api_id": (string) API ID of the campaign this event belongs to,
  "message_variation_api_id": (string) API ID of the message variation this user received,
  "canvas_id": (string) id of the Canvas if from a Canvas,
  "canvas_api_id": (string) BSON id of the experiment step this event belongs to,
  "canvas_variation_api_id": (string) API id of the canvas variation this event belongs to,
  "canvas_step_api_id": (string) API id of the canvas step this event belongs to,
  "canvas_step_message_variation_api_id": (string) API id of the canvas step message variation this user received,
}
```
{% endapi %}


{% api %}

## Événements de sortie du Canvas ayant effectué un événement

{% apitags %}
Sortie, Canvas
{% endapitags %}

<<<<<<< HEAD
Cet événement ce produit lorsqu’un utilisateur quitte un Canvas en effectuant un événement.
=======
Cet événement se produit lorsqu’un utilisateur quitte un Canvas en effectuant un événement.
>>>>>>> c96cf709

```json
// Canvas Exit Performed Event: users.canvas.exit.PerformedEvent
// Canvas Exit Performed Event Details: users_canvas_exit_PerformedEvent_Details

{
  "id": (string) globally unique ID of this event,
  "user_id": (string) Braze user id of the user, 
  "external_user_id": (string) External user ID of the user,
  "app_group_id": (string) BSON id of the app group this user belongs to,
  "app_group_api_id": (string) API ID of the app group this user belongs to,
  "time": (int) unix timestamp at which the event happened,
  "canvas_id": (string) id of the Canvas if from a Canvas,
  "canvas_api_id": (string) BSON id of the experiment step this event belongs to,
  "canvas_variation_api_id": (string) API id of the canvas variation this event belongs to,
  "canvas_step_api_id": (string) API id of the canvas step this event belongs to,
}
```
{% endapi %}

{% api %}

## Événements de sortie du Canvas par correspondance à une audience

{% apitags %}
Sortie, Canvas
{% endapitags %}

<<<<<<< HEAD
Cet événement ce produit lorsqu’un utilisateur quitte un Canvas en correspondant à une audience.
=======
Cet événement se produit lorsqu’un utilisateur quitte un Canvas en correspondant à une audience.
>>>>>>> c96cf709

```json
// Canvas Exit Matched Audience: users_canvas_exit_MatchedAudience
// Canvas Exit Matched Audience Details :users_canvas_exit_MatchedAudience_Details

{
  "id": (string) globally unique ID of this event,
  "user_id": (string) Braze user id of the user, 
  "external_user_id": (string) External user ID of the user,
  "app_group_id": (string) BSON id of the app group this user belongs to,
  "app_group_api_id": (string) API ID of the app group this user belongs to,
  "time": (int) unix timestamp at which the event happened,
  "canvas_id": (string) id of the Canvas if from a Canvas,
  "canvas_api_id": (string) BSON id of the experiment step this event belongs to,
  "canvas_variation_api_id": (string) API id of the canvas variation this event belongs to,
  "canvas_step_api_id": (string) API id of the canvas step this event belongs to,
}
```
{% endapi %}
{% api %}
## Événements d’entrée fractionnée Experiment

{% apitags %}
Étape Experiment Canvas
{% endapitags %}

Cet événement se produit quand un utilisateur entre dans une étape Canvas Experiment.

```json
// Experiment Step Split Path Entry: users.canvas.experimentstep.SplitEntry

{
  "id": (string) globally unique ID of this event,
  "user_id": (string) Braze user id of the user, 
  "external_user_id": (string) External user ID of the user,
  "time": (int) unix timestamp at which the event happened,
  "canvas_api_id": (string) BSON id of the experiment step this event belongs to,
  "canvas_variation_api_id": (string) API id of the Canvas variation this event belongs to,
  "canvas_id": (string) id of the Canvas if from a Canvas,
  "canvas_name": (string) name of the Canvas,
  "canvas_variation_id": (string) id of the Canvas variation the user is in if from a Canvas,
  "canvas_variation_name": (string) name of the Canvas variation the user is in if from a Canvas,
  "experiment_step_api_id" (string) API id of the experiment step this event belongs to,
  "experiment_step_id": (string) BSON ID of the experiment step this event belongs to,
  "canvas_step_id": (string) id of the step for this message if from a Canvas,
  "canvas_step_api_id" (string) API id of the step if from a Canvas,   
  "canvas_step_name": (string) name of the step for this message if from a Canvas,
  "experiment_split_id": (string) BSON ID of the experiment split the user enrolled in,
  "experiment_split_api_id" (string) API id of the experiment split the user was enrolled in,
  "experiment_split_name": (string) name of the experiment split the user enrolled in,
  "in_control_group": (boolean) whether the user was enrolled in the control group
}
```
{% endapi %}

{% api %}

## Événements de conversion Experiment

{% apitags %}
Étape Experiment Canvas
{% endapitags %}

Cet événement se produit lorsqu’un utilisateur effectue une conversion pour une étape Canvas Experiment.

```json
// Experiment Step Conversion: users.canvas.experimentstep.Conversion

{
  "id": (string) globally unique ID of this event,
  "user_id": (string) Braze user id of the user, 
  "external_user_id": (string) External user ID of the user,
  "app_id": (string) BSON id of the app this user belongs to,
  "time": (int) unix timestamp at which the event happened,
  "canvas_id": (string) id of the Canvas if from a Canvas,
  "canvas_name": (string) name of the Canvas,
  "canvas_variation_id": (string) id of the Canvas variation the user is in if from a Canvas,
  "canvas_variation_name": (string) name of the Canvas variation the user is in if from a Canvas,
  "canvas_step_name": (string) name of the step for this message if from a Canvas,
  "experiment_step_id": (string) BSON ID of the experiment step this event belongs to,
  "experiment_split_id": (string) BSON ID of the experiment split variation this user received,
  "experiment_split_name": (string) name of the experiment split the user enrolled in,
  "conversion_behavior_index": (int) index of the conversion behavior,
  "conversion_behavior": (string): conversion behavior
}
```
{% endapi %}
{% api %}

## Événements d’envoi de notification push

{% apitags %}
Notification push, envois
{% endapitags %}

Cet événement survient lorsque Braze traite un message de notification push pour un utilisateur, en le communiquant au service de notification push d’Apple ou Fire Cloud Messaging. Cela ne signifie pas que la notification push a été livrée sur l’appareil, cela indique juste qu’un message a été envoyé.

```json
// Push Notification Send: users.messages.pushnotification.Send
{
  "id": (string) unique id of this event,
  "user_id": (string) Braze user id of the user,
  "external_user_id": (string) External ID of the user,
  "time": (int) 10-digit UTC time of the event in seconds since the epoch,
  "timezone": (string) IANA time zone of the user at the time of the event,
  "app_id": (string) id for the app on which the user action occurred,
  "campaign_id": (string) id of the campaign if from a campaign,
  "campaign_name": (string) name of the campaign,
  "message_variation_id": (string) id of the message variation if from a campaign,
  "message_variation_name": (string) the name of the message variation if from a campaign,
  "canvas_id": (string) id of the Canvas if from a Canvas,
  "canvas_name": (string) name of the Canvas,
  "canvas_variation_id": (string) id of the Canvas variation the user is in if from a Canvas,
  "canvas_variation_name": (string) name of the Canvas variation the user is in if from a Canvas,
  "canvas_step_id": (string) id of the step for this message if from a Canvas,
  "canvas_step_name": (string) name of the step for this message if from a Canvas,
  "platform": (string) platform of the device (one of 'ios', 'android', 'web', 'kindle', 'tvos', OR 'roku'),
  "device_id": (string) id of the device that we made a delivery attempt to,
  "send_id": (string) id of the message if specified for the campaign (See Send Identifier under API Identifier Types),
  "dispatch_id": (string) id of the message dispatch (unique id for each 'transmission' sent from the Braze platform). Users who are sent a schedule message get the same dispatch_id. Action-based or API-triggered messages get a unique dispatch_id per user.,
  "ad_id": (string) advertising identifier,
  "ad_id_type": (string) One of 'ios_idfa', 'google_ad_id', OR 'roku_ad_id',
  "ad_tracking_enabled": (boolean) whether advertising tracking is enabled for the device
}
```
#### Détails de la propriété
<<<<<<< HEAD
- Pour `ad_id`, `ad_id_type` et `ad_tracking_enabled`, vous devrez collecter explicitement les IDFA iOS et les ADID Android Google via les SDK natifs. Pour en savoir plus cliquez ici : [iOS]({{site.baseurl}}/developer_guide/platform_integration_guides/ios/initial_sdk_setup/optional_idfa_collection/#optional-idfa-collection/), [Android]({{site.baseurl}}/developer_guide/platform_integration_guides/android/initial_sdk_setup/optional_gaid_collection/#optional-google-advertising-id).
- Si vous utilisez Kafka pour ingérer des données [Currents]({{site.baseurl}}/user_guide/data_and_analytics/braze_currents/), contactez votre gestionnaire du succès des clients ou votre gestionnaire de compte pour activer la fonctionnalité de bascule Oui/Non pour l’envoi`ad_id`.
=======
- Pour `ad_id`, `ad_id_type` et `ad_tracking_enabled`, vous devrez collecter explicitement les IDFA iOS et les ADID Android Google via les SDK natifs. Pour en savoir plus, cliquez ici : [iOS]({{site.baseurl}}/developer_guide/platform_integration_guides/ios/initial_sdk_setup/optional_idfa_collection/#optional-idfa-collection/), [Android]({{site.baseurl}}/developer_guide/platform_integration_guides/android/initial_sdk_setup/optional_gaid_collection/#optional-google-advertising-id).
- Si vous utilisez Kafka pour ingérer des données [Currents]({{site.baseurl}}/user_guide/data_and_analytics/braze_currents/), contactez votre gestionnaire du succès des clients ou votre gestionnaire de compte pour activer la bascule Oui/Non pour l’envoi`ad_id`.
>>>>>>> c96cf709
{% endapi %}
{% api %}

## Événements d’ouvertures de notification push

{% apitags %}
Notification push, Ouvertures
{% endapitags %}

<<<<<<< HEAD
Cet événement se produit lorsqu’un utilisateur clique directement sur la notification push pour ouvrir l’application. Actuellement, les événements d’ouverture de notification push se rapportent spécifiquement aux « Ouvertures directes » plutôt qu’au « total des ouvertures». Cela n’inclut pas les statistiques affichées au niveau des « ouvertures influencées » de la campagne car elles ne sont pas attribuées au niveau de l’utilisateur.
=======
Cet événement se produit lorsqu’un utilisateur clique directement sur la notification push pour ouvrir l’application. Actuellement, les événements d’ouverture de notification push se rapportent spécifiquement aux « Ouvertures directes » plutôt qu’au « total des ouvertures ». Cela n’inclut pas les statistiques affichées au niveau des « ouvertures influencées » de la campagne, car elles ne sont pas attribuées au niveau de l’utilisateur.
>>>>>>> c96cf709

```json
// Push Notification Open: users.messages.pushnotification.Open
{
  "id": (string) unique id of this event,
  "user_id": (string) Braze user id of the user,
  "external_user_id": (string) External ID of the user,
  "time": (int) 10-digit UTC time of the event in seconds since the epoch,
  "timezone": (string) IANA time zone of the user at the time of the event,
  "app_id": (string) id for the app on which the user action occurred,
  "campaign_id": (string) id of the campaign if from a campaign,
  "campaign_name": (string) name of the campaign,
  "message_variation_id": (string) id of the message variation if from a campaign,
  "message_variation_name": (string) the name of the message variation if from a campaign,
  "canvas_id": (string) id of the Canvas if from a Canvas,
  "canvas_name": (string) name of the Canvas,
  "canvas_variation_id": (string) id of the Canvas variation the user is in if from a Canvas,
  "canvas_variation_name": (string) name of the Canvas variation the user is in if from a Canvas,
  "canvas_step_id": (string) id of the step for this message if from a Canvas,
  "canvas_step_name": (string) name of the step for this message if from a Canvas,
  "canvas_step_message_variation_id": (string) API id of the Canvas step message variation this user received,
  "platform": (string) platform of the device (one of 'ios', 'android', 'web', 'kindle', 'tvos', OR 'roku'),
  "os_version": (string) os version of device used for the action,
  "device_model": (string) hardware model of the device,
  "device_id": (string) id of the device that we made a delivery attempt to,
  "button_action_type": (string) Action type of the push notification,
  button. One of [URI, DEEP_LINK, NONE, CLOSE, SHARE]. null if not
  from a button click,
  "button_string": (string) identifier (button_string) of the push notification button clicked. null if not from a button click,
  "send_id": (string) id of the message if specified for the campaign (See Send Identifier under API Identifier Types),
  "dispatch_id": (string) id of the message dispatch (unique id for each 'transmission' sent from the Braze platform). Users who are sent a schedule message get the same dispatch_id. Action-based or API-triggered messages get a unique dispatch_id per user.,
  "ad_id": (string) advertising identifier,
  "ad_id_type": (string) One of 'ios_idfa', 'google_ad_id', OR 'roku_ad_id',
  "ad_tracking_enabled": (boolean) whether advertising tracking is enabled for the device
}
```
#### Détails de la propriété
<<<<<<< HEAD
- Pour `ad_id`, `ad_id_type` et `ad_tracking_enabled`, vous devrez collecter explicitement les IDFA iOS et les ADID Android Google via les SDK natifs. Pour en savoir plus cliquez ici : [iOS]({{site.baseurl}}/developer_guide/platform_integration_guides/ios/initial_sdk_setup/optional_idfa_collection/#optional-idfa-collection/), [Android]({{site.baseurl}}/developer_guide/platform_integration_guides/android/initial_sdk_setup/optional_gaid_collection/#optional-google-advertising-id).
- Si vous utilisez Kafka pour ingérer des données [Currents]({{site.baseurl}}/user_guide/data_and_analytics/braze_currents/), contactez votre gestionnaire du succès des clients ou votre gestionnaire de compte pour activer la fonctionnalité de bascule Oui/Non pour l’envoi`ad_id`.
=======
- Pour `ad_id`, `ad_id_type` et `ad_tracking_enabled`, vous devrez collecter explicitement les IDFA iOS et les ADID Android Google via les SDK natifs. Pour en savoir plus, cliquez ici : [iOS]({{site.baseurl}}/developer_guide/platform_integration_guides/ios/initial_sdk_setup/optional_idfa_collection/#optional-idfa-collection/), [Android]({{site.baseurl}}/developer_guide/platform_integration_guides/android/initial_sdk_setup/optional_gaid_collection/#optional-google-advertising-id).
- Si vous utilisez Kafka pour ingérer des données [Currents]({{site.baseurl}}/user_guide/data_and_analytics/braze_currents/), contactez votre gestionnaire du succès des clients ou votre gestionnaire de compte pour activer la bascule Oui/Non pour l’envoi`ad_id`.
>>>>>>> c96cf709
{% endapi %}
{% api %}

## Notifications push dans les événements de foreground (premier plan) iOS

{% apitags %}
<<<<<<< HEAD
Notification push, iOS, Envois
=======
Push, iOS, Envois
>>>>>>> c96cf709
{% endapitags %}

Veuillez noter que cet événement n’est pas supporté par notre [SDK Swift](https://github.com/braze-inc/braze-swift-sdk).

Cet événement est maintenant déprécié sur notre [SDK Obj-C](https://github.com/Appboy/appboy-ios-sdk).

```json
// Push Notification iOS Foreground: users.messages.pushnotification.IosForeground
{
  "id": (string) unique id of this event,
  "user_id": (string) Braze user id of the user,
  "external_user_id": (string) External ID of the user,
  "time": (int) 10-digit UTC time of the event in seconds since the epoch,
  "timezone": (string) IANA time zone of the user at the time of the event,
  "app_id": (string) id for the app on which the user action occurred,
  "campaign_id": (string) id of the campaign if from a campaign,
  "campaign_name": (string) name of the campaign,
  "message_variation_id": (string) id of the message variation if from a campaign,
  "message_variation_name": (string) the name of the message variation if from a campaign,
  "canvas_id": (string) id of the Canvas if from a Canvas,
  "canvas_name": (string) name of the Canvas,
  "canvas_variation_id": (string) id of the Canvas variation the user is in if from a Canvas,
  "canvas_variation_name": (string) name of the Canvas variation the user is in if from a Canvas,
  "canvas_step_id": (string) id of the step for this message if from a Canvas,
  "canvas_step_name": (string) name of the step for this message if from a Canvas,
  "platform": (string) platform of the device (one of 'ios', 'android', 'web', 'kindle', 'tvos', OR 'roku'),
  "device_id": (string) id of the device that we made a delivery attempt to,
  "send_id": (string) id of the message if specified for the campaign (See Send Identifier under API Identifier Types),
  "dispatch_id": (string) id of the message dispatch (unique id for each 'transmission' sent from the Braze platform). Users who are sent a schedule message get the same dispatch_id. Action-based or API-triggered messages get a unique dispatch_id per user.,
  "ad_id": (string) advertising identifier,
  "ad_id_type": (string) One of 'ios_idfa', 'google_ad_id', OR 'roku_ad_id',
  "ad_tracking_enabled": (boolean) whether advertising tracking is enabled for the device
}
```
#### Détails de la propriété
<<<<<<< HEAD
- Pour `ad_id`, `ad_id_type` et `ad_tracking_enabled`, vous devrez collecter explicitement les IDFA iOS et les ADID Android Google via les SDK natifs. Pour en savoir plus cliquez ici : [iOS]({{site.baseurl}}/developer_guide/platform_integration_guides/ios/initial_sdk_setup/optional_idfa_collection/#optional-idfa-collection/), [Android]({{site.baseurl}}/developer_guide/platform_integration_guides/android/initial_sdk_setup/optional_gaid_collection/#optional-google-advertising-id).
- Si vous utilisez Kafka pour ingérer des données [Currents]({{site.baseurl}}/user_guide/data_and_analytics/braze_currents/), contactez votre gestionnaire du succès des clients ou votre gestionnaire de compte pour activer la fonctionnalité de bascule Oui/Non pour l’envoi`ad_id`.
=======
- Pour `ad_id`, `ad_id_type` et `ad_tracking_enabled`, vous devrez collecter explicitement les IDFA iOS et les ADID Android Google via les SDK natifs. Pour en savoir plus, cliquez ici : [iOS]({{site.baseurl}}/developer_guide/platform_integration_guides/ios/initial_sdk_setup/optional_idfa_collection/#optional-idfa-collection/), [Android]({{site.baseurl}}/developer_guide/platform_integration_guides/android/initial_sdk_setup/optional_gaid_collection/#optional-google-advertising-id).
- Si vous utilisez Kafka pour ingérer des données [Currents]({{site.baseurl}}/user_guide/data_and_analytics/braze_currents/), contactez votre gestionnaire du succès des clients ou votre gestionnaire de compte pour activer la bascule Oui/Non pour l’envoi`ad_id`.
>>>>>>> c96cf709
{% endapi %}
{% api %}

## Rebond (bounce) de notifications Push

{% apitags %}
Notification push, Envois, Rebonds
{% endapitags %}

Cet événement survient lorsqu’une erreur est reçue du service de notification Push d’Apple ou de Fire Cloud Messaging. Cela signifie que le message de notification push a « rebondi » et n’est donc pas arrivé sur l’appareil de l’utilisateur.

```json
// Push Notification Bounce: users.messages.pushnotification.Bounce
{
  "id": (string) unique id of this event,
  "user_id": (string) Braze user id of the user,
  "external_user_id": (string) External ID of the user,
  "time": (int) 10-digit UTC time of the event in seconds since the epoch,
  "timezone": (string) IANA time zone of the user at the time of the event,
  "app_id": (string) id for the app on which the bounce occurred,
  "campaign_id": (string) id of the campaign if from a campaign,
  "campaign_name": (string) name of the campaign,
  "message_variation_id": (string) id of the message variation if from a campaign,
  "message_variation_name": (string) the name of the message variation if from a campaign,
  "canvas_id": (string) id of the Canvas if from a Canvas,
  "canvas_name": (string) name of the Canvas,
  "canvas_variation_id": (string) id of the Canvas variation the user is in if from a Canvas,
  "canvas_variation_name": (string) name of the Canvas variation the user is in if from a Canvas,
  "canvas_step_id": (string) id of the step for this message if from a Canvas,
  "canvas_step_name": (string) name of the step for this message if from a Canvas,
  "platform": (string) platform of the device (one of 'ios', 'android', 'web', 'kindle', 'tvos', OR 'roku'),
  "device_id": (string) id of the device that we made a delivery attempt to,
  "send_id": (string) id of the message if specified for the campaign (See Send Identifier under API Identifier Types),
  "dispatch_id": (string) id of the message dispatch (unique id for each 'transmission' sent from the Braze platform). Users who are sent a schedule message get the same dispatch_id. Action-based or API-triggered messages get a unique dispatch_id per user.,
  "ad_id": (string) advertising identifier,
  "ad_id_type": (string) One of 'ios_idfa', 'google_ad_id', OR 'roku_ad_id',
  "ad_tracking_enabled": (boolean) whether advertising tracking is enabled for the device
}
```
#### Détails de la propriété
<<<<<<< HEAD
- Si vous utilisez Kafka pour ingérer des données [Currents]({{site.baseurl}}/user_guide/data_and_analytics/braze_currents/), contactez votre gestionnaire du succès des clients ou votre gestionnaire de compte pour activer la fonctionnalité de bascule Oui/Non pour l’envoi`ad_id`.
=======
- Si vous utilisez Kafka pour ingérer des données [Currents]({{site.baseurl}}/user_guide/data_and_analytics/braze_currents/), contactez votre gestionnaire du succès des clients ou votre gestionnaire de compte pour activer la bascule Oui/Non pour l’envoi`ad_id`.
>>>>>>> c96cf709
{% endapi %}
{% api %}

## Événements d’envoi d’e-mail

{% apitags %}
E-mail, envoi
{% endapitags %}

<<<<<<< HEAD
Cet événement se produit lorsqu’une demande d’envoi d’e-mail a été transmise avec succès entre Braze et SendGrid. Mais cela ne signifie pas que l’e-mail est arrivé dans la boîte de réception de l’utilisateur final.
=======
Cet événement se produit lorsqu’une demande d’envoi d’e-mail a été transmise avec succès entre Braze et Sendgrid. Mais cela ne signifie pas que l’e-mail est arrivé dans la boîte de réception de l’utilisateur final.
>>>>>>> c96cf709

```json
// Email Send: users.messages.email.Send
{
  // User Specific Properties
  "id": (string) unique id of this event,
  "user_id": (string) Braze user id of the user,
  "external_user_id": (string) External ID of the user,
  "time": (int) 10-digit UTC time of the event in seconds since the epoch,
  "timezone": (string) IANA time zone of the user at the time of the event,
  // Campaign/Canvas Tracking Properties
  "campaign_id": (string) id of the campaign if from a campaign,
  "campaign_name": (string) name of the campaign,
  "message_variation_id": (string) id of the message variation if from a campaign,
  "message_variation_name": (string) the name of the message variation if from a campaign,
  "canvas_id": (string) id of the Canvas if from a Canvas,
  "canvas_name": (string) name of the Canvas,
  "canvas_variation_id": (string) id of the Canvas variation the user is in if from a Canvas,
  "canvas_variation_name": (string) name of the Canvas variation the user is in if from a Canvas,
  "canvas_step_id": (string) id of the step for this message if from a Canvas,
  "canvas_step_name": (string) name of the step for this message if from a Canvas,
  // Event Specific Properties
  "send_id": (string) id of the message if specified for the campaign (See Send Identifier under API Identifier Types),
  "dispatch_id": (string) id of the message dispatch (unique id for each 'transmission' sent from the Braze platform). Users who are sent a schedule message get the same dispatch_id. Action-based or API-triggered messages get a unique dispatch_id per user,
  "email_address": (string) email address for this event,
  "ip_pool": (string) IP pool used for message sending
}
```
#### Détails de la propriété
<<<<<<< HEAD
- Le comportement pour `dispatch_id` diffère entre Canvas et les campagnes, car Braze traite les étapes Canvas (à l’exception des étapes d’entrée, qui peuvent être planifiés) comme des événements déclenchés, même lorsqu’ils sont « planifiés ». En savoir plus sur [comportement de dispatch ID]({{site.baseurl}}/help/help_articles/data/dispatch_id/).
=======
- Le comportement pour `dispatch_id` diffère entre Canvas et les campagnes, car Braze traite les étapes Canvas (à l’exception des étapes d’entrée, qui peuvent être programmées) comme des événements déclenchés, même lorsqu’ils sont « programmés ». En savoir plus sur [comportement de dispatch ID]({{site.baseurl}}/help/help_articles/data/dispatch_id/).
>>>>>>> c96cf709
{% endapi %}


{% api %}

## Événements de livraison d’e-mail

{% apitags %}
E-mail, livraison
{% endapitags %}

Cet événement se produit lorsqu’un e-mail envoyé est arrivé dans la boîte de réception des utilisateurs finaux.

```json
// Email Delivery: users.messages.email.Delivery
{
  "id": (string) unique id of this event,
  "user_id": (string) Braze user id of the user,
  "external_user_id": (string) External ID of the user,
  "time": (int) 10-digit UTC time of the event in seconds since the epoch,
  "timezone": (string) IANA time zone of the user at the time of the event,
  "campaign_id": (string) id of the campaign if from a campaign,
  "campaign_name": (string) name of the campaign,
  "message_variation_id": (string) id of the message variation if from a campaign,
  "message_variation_name": (string) the name of the message variation if from a campaign,
  "canvas_id": (string) id of the Canvas if from a Canvas,
  "canvas_name": (string) name of the Canvas,
  "canvas_variation_id": (string) id of the Canvas variation the user is in if from a Canvas,
  "canvas_variation_name": (string) name of the Canvas variation the user is in if from a Canvas,
  "canvas_step_id": (string) id of the step for this message if from a Canvas,
  "canvas_step_name": (string) name of the step for this message if from a Canvas,
  "send_id": (string) id of the message if specified for the campaign (See Send Identifier under API Identifier Types),
  "dispatch_id": (string) id of the message dispatch (unique id for each 'transmission' sent from the Braze platform). Users who are sent a schedule message get the same dispatch_id. Action-based or API-triggered messages get a unique dispatch_id per user.,
  "email_address": (string) email address for this event,
  "sending_ip": (string) the IP address from which the message was sent (Email Delivery, Bounce, and SoftBounce events only. Will only be shown on events if the message was actually attempted for delivery. For certain other bounces, the information could be lost if the recipient server has already accepted the mail and only later after the connection is closed decided it could not deliver the mail),
  "ip_pool": (string) IP pool used for message sending,
  "esp": (string) ESP related to the event (SparkPost or SendGrid),
  "from_domain": (string) sending domain for the email
}
```
#### Détails de la propriété
<<<<<<< HEAD
- Le comportement pour `dispatch_id` diffère entre Canvas et les campagnes, car Braze traite les étapes Canvas (à l’exception des étapes d’entrée, qui peuvent être planifiés) comme des événements déclenchés, même lorsqu’ils sont « planifiés ». En savoir plus sur [comportement de dispatch ID]({{site.baseurl}}/help/help_articles/data/dispatch_id/).
=======
- Le comportement pour `dispatch_id` diffère entre Canvas et les campagnes, car Braze traite les étapes Canvas (à l’exception des étapes d’entrée, qui peuvent être programmées) comme des événements déclenchés, même lorsqu’ils sont « programmés ». En savoir plus sur [comportement de dispatch ID]({{site.baseurl}}/help/help_articles/data/dispatch_id/).
>>>>>>> c96cf709
{% endapi %}


{% api %}

## Événements d’ouverture d’e-mail

{% apitags %}
E-mail, ouverture
{% endapitags %}

Cet événement se produit lorsqu’un utilisateur ouvre un e-mail. Plusieurs événements peuvent être générés pour une même campagne si un utilisateur ouvre l’e-mail plusieurs fois.

```json
// Email Open: users.messages.email.Open
{
  "id": (string) unique id of this event,
  "user_id": (string) Braze user id of the user,
  "external_user_id": (string) External ID of the user,
  "time": (int) 10-digit UTC time of the event in seconds since the epoch,
  "timezone": (string) IANA time zone of the user at the time of the event,
  "campaign_id": (string) id of the campaign if from a campaign,
  "campaign_name": (string) name of the campaign,
  "message_variation_id": (string) id of the message variation if from a campaign,
  "message_variation_name": (string) the name of the message variation if from a campaign,
  "canvas_id": (string) id of the Canvas if from a Canvas,
  "canvas_name": (string) name of the Canvas,
  "canvas_variation_id": (string) id of the Canvas variation the user is in if from a Canvas,
  "canvas_variation_name": (string) name of the Canvas variation the user is in if from a Canvas,
  "canvas_step_id": (string) id of the step for this message if from a Canvas,
  "canvas_step_name": (string) name of the step for this message if from a Canvas,
  "send_id": (string) id of the message if specified for the campaign (See Send Identifier under API Identifier Types),
  "dispatch_id": (string) id of the message dispatch (unique id for each 'transmission' sent from the Braze platform). Users who are sent a schedule message get the same dispatch_id. Action-based or API-triggered messages get a unique dispatch_id per user.,
  "email_address": (string) email address for this event,
  "ip_pool": (string) IP pool used for message sending,
  "user_agent": (string) description of the user's system and browser for the event,
  "machine_open": (string) Indicator of whether the e-mail was opened by an automated process, such as Apple or Google mail pre-fetching. Currently "true" or null, but additional granularity (e.g., "Apple" or "Google" to indicate which process made the fetch) may be added in the future.,
  "esp": (string) ESP related to the event (SparkPost or SendGrid),
  "from_domain": (string) sending domain for the email,
  "is_amp": (boolean) indicates that this is an AMP event
}
```
#### Détails de la propriété
<<<<<<< HEAD
- Le comportement pour `dispatch_id` diffère entre Canvas et les campagnes, car Braze traite les étapes Canvas (à l’exception des étapes d’entrée, qui peuvent être planifiés) comme des événements déclenchés, même lorsqu’ils sont « planifiés ». En savoir plus sur [comportement de dispatch ID]({{site.baseurl}}/help/help_articles/data/dispatch_id/).
=======
- Le comportement pour `dispatch_id` diffère entre Canvas et les campagnes, car Braze traite les étapes Canvas (à l’exception des étapes d’entrée, qui peuvent être programmées) comme des événements déclenchés, même lorsqu’ils sont « programmés ». En savoir plus sur [comportement de dispatch ID]({{site.baseurl}}/help/help_articles/data/dispatch_id/).
>>>>>>> c96cf709
{% endapi %}



{% api %}

## Événements de clic sur un e-mail

{% apitags %}
E-mail, clics
{% endapitags %}

Cet événement se produit lorsqu’un utilisateur clique sur un e-mail. Plusieurs événements peuvent être générés pour une même campagne si un utilisateur clique plusieurs fois sur un lien ou clique sur plusieurs liens dans l’e-mail.

```json
// Email Click: users.messages.email.Click
{
  "id": (string) unique id of this event,
  "user_id": (string) Braze user id of the user,
  "external_user_id": (string) External ID of the user,
  "time": (int) 10-digit UTC time of the event in seconds since the epoch,
  "timezone": (string) IANA time zone of the user at the time of the event,
  "campaign_id": (string) id of the campaign if from a campaign,
  "campaign_name": (string) name of the campaign,
  "message_variation_id": (string) id of the message variation if from a campaign,
  "message_variation_name": (string) the name of the message variation if from a campaign,
  "canvas_id": (string) id of the Canvas if from a Canvas,
  "canvas_name": (string) name of the Canvas,
  "canvas_variation_id": (string) id of the Canvas variation the user is in if from a Canvas,
  "canvas_variation_name": (string) name of the Canvas variation the user is in if from a Canvas,
  "canvas_step_id": (string) id of the step for this message if from a Canvas,
  "canvas_step_name": (string) name of the step for this message if from a Canvas,
  "send_id": (string) id of the message if specified for the campaign (See Send Identifier under API Identifier Types),
  "dispatch_id": (string) id of the message dispatch (unique id for each 'transmission' sent from the Braze platform). Only included when campaign_id is present. Users who are sent a schedule message get the same dispatch_id. Action-based or API-triggered messages get a unique dispatch_id per user.,
  "email_address": (string) email address for this event,
  "url": (string) the URL that was clicked,
  "ip_pool": (string) IP pool used for message sending,
  "user_agent": (string) description of the user's system and browser for the event,
  "link_id": (string) unique value generated by Braze for the URL - null unless link aliasing is enabled,
  "link_alias": (string) alias name set when the message was sent - null unless link aliasing is enabled,
  "esp": (string) ESP related to the event (SparkPost or SendGrid),
  "from_domain": (string) sending domain for the email,
  "is_amp": (boolean) indicates that this is an AMP event
}
```
#### Détails de la propriété
<<<<<<< HEAD
- Le comportement pour `dispatch_id` diffère entre Canvas et les campagnes, car Braze traite les étapes Canvas (à l’exception des étapes d’entrée, qui peuvent être planifiés) comme des événements déclenchés, même lorsqu’ils sont « planifiés ». En savoir plus sur [comportement de dispatch ID]({{site.baseurl}}/help/help_articles/data/dispatch_id/).
=======
- Le comportement pour `dispatch_id` diffère entre Canvas et les campagnes, car Braze traite les étapes Canvas (à l’exception des étapes d’entrée, qui peuvent être programmées) comme des événements déclenchés, même lorsqu’ils sont « programmés ». En savoir plus sur [comportement de dispatch ID]({{site.baseurl}}/help/help_articles/data/dispatch_id/).
>>>>>>> c96cf709
{% endapi %}

{% api %}

## Événement de rebond d’e-mail

{% apitags %}
E-mail, bounce
{% endapitags %}

Cet événement survient lorsqu’un fournisseur de services Internet renvoie un hard bounce. Un hard bounce signifie un échec permanent de la délivrabilité.

```json
// Email Bounce: users.messages.email.Bounce
{
  "id": (string) unique id of this event,
  "user_id": (string) Braze user id of the user,
  "external_user_id": (string) External ID of the user,
  "time": (int) 10-digit UTC time of the event in seconds since the epoch,
  "timezone": (string) IANA time zone of the user at the time of the event,
  "campaign_id": (string) id of the campaign if from a campaign,
  "campaign_name": (string) name of the campaign,
  "message_variation_id": (string) id of the message variation if from a campaign,
  "message_variation_name": (string) the name of the message variation if from a campaign,
  "canvas_id": (string) id of the Canvas if from a Canvas,
  "canvas_name": (string) name of the Canvas,
  "canvas_variation_id": (string) id of the Canvas variation the user is in if from a Canvas,
  "canvas_variation_name": (string) name of the Canvas variation the user is in if from a Canvas,
  "canvas_step_id": (string) id of the step for this message if from a Canvas,
  "canvas_step_name": (string) name of the step for this message if from a Canvas,
  "send_id": (string) id of the message if specified for the campaign (See Send Identifier under API Identifier Types),
  "dispatch_id": (string) id of the message dispatch (unique id for each 'transmission' sent from the Braze platform). Users who are sent a schedule message get the same dispatch_id. Action-based or API-triggered messages get a unique dispatch_id per user.,
  "email_address": (string) email address for this event,
  "sending_ip": (string) the IP address from which the message was sent (Email Delivery, Bounce, and SoftBounce events only. Will only be shown on events if the message was actually attempted for delivery. For certain other bounces, the information could be lost if the recipient server has already accepted the mail and only later after the connection is closed decided it could not deliver the mail),
  "ip_pool": (string) IP pool used for message sending (for certain bounce cases, IP pool will not be provided) ,
  "bounce_reason": (string) reason for bounce provided by server,
  "esp": (string) ESP related to the event (SparkPost or SendGrid),
  "from_domain": (string) sending domain for the email,
  "is_drop": (boolean) indicates that this event counts as a drop event
}
```
#### Détails de la propriété
<<<<<<< HEAD
- Le comportement pour `dispatch_id` diffère entre Canvas et les campagnes, car Braze traite les étapes Canvas (à l’exception des étapes d’entrée, qui peuvent être planifiés) comme des événements déclenchés, même lorsqu’ils sont « planifiés ». En savoir plus sur [comportement de dispatch ID]({{site.baseurl}}/help/help_articles/data/dispatch_id/).
=======
- Le comportement pour `dispatch_id` diffère entre Canvas et les campagnes, car Braze traite les étapes Canvas (à l’exception des étapes d’entrée, qui peuvent être programmées) comme des événements déclenchés, même lorsqu’ils sont « programmés ». En savoir plus sur [comportement de dispatch ID]({{site.baseurl}}/help/help_articles/data/dispatch_id/).
>>>>>>> c96cf709
{% endapi %}

{% api %}

## Événement de « soft bounce » d’e-mail

{% apitags %}
E-mail, bounce
{% endapitags %}

Cet événement se produit lorsqu’un fournisseur de services Internet renvoie un soft bounce. Un soft bounce signifie qu’un e-mail n’a pas pu être livré en raison d’une défaillance temporaire de la délivrabilité.

```json
// Email Soft Bounce: users.messages.email.SoftBounce
{
  "id": (string) unique id of this event,
  "user_id": (string) Braze user id of the user,
  "external_user_id": (string) External ID of the user,
  "time": (int) 10-digit UTC time of the event in seconds since the epoch,
  "timezone": (string) IANA time zone of the user at the time of the event,
  "campaign_id": (string) id of the campaign if from a campaign,
  "campaign_name": (string) name of the campaign,
  "message_variation_id": (string) id of the message variation if from a campaign,
  "message_variation_name": (string) the name of the message variation if from a campaign,
  "canvas_id": (string) id of the Canvas if from a Canvas,
  "canvas_name": (string) name of the Canvas,
  "canvas_variation_id": (string) id of the Canvas variation the user is in if from a Canvas,
  "canvas_variation_name": (string) name of the Canvas variation the user is in if from a Canvas,
  "canvas_step_id": (string) id of the step for this message if from a Canvas,
  "canvas_step_name": (string) name of the step for this message if from a Canvas,
  "send_id": (string) id of the message if specified for the campaign (See Send Identifier under API Identifier Types),
  "dispatch_id": (string) id of the message dispatch (unique id for each 'transmission' sent from the Braze platform). Users who are sent a schedule message get the same dispatch_id. Action-based or API-triggered messages get a unique dispatch_id per user.,
  "email_address": (string) email address for this event,
  "sending_ip": (string) the IP address from which the message was sent (Email Delivery, Bounce, and SoftBounce events only. Will only be shown on events if the message was actually attempted for delivery. For certain other bounces, the information could be lost if the recipient server has already accepted the mail and only later after the connection is closed decided it could not deliver the mail),
  "ip_pool": (string) IP pool used for message sending(for certain bounce cases, IP pool will not be provided),
  "bounce_reason": (string) reason for bounce provided by server,
  "esp": (string) ESP related to the event (SparkPost or SendGrid),
  "from_domain": (string) sending domain for the email
}
```
#### Détails de la propriété
<<<<<<< HEAD
- Le comportement pour `dispatch_id` diffère entre Canvas et les campagnes, car Braze traite les étapes Canvas (à l’exception des étapes d’entrée, qui peuvent être planifiés) comme des événements déclenchés, même lorsqu’ils sont « planifiés ». En savoir plus sur [comportement de dispatch ID]({{site.baseurl}}/help/help_articles/data/dispatch_id/).
=======
- Le comportement pour `dispatch_id` diffère entre Canvas et les campagnes, car Braze traite les étapes Canvas (à l’exception des étapes d’entrée, qui peuvent être programmées) comme des événements déclenchés, même lorsqu’ils sont « programmés ». En savoir plus sur [comportement de dispatch ID]({{site.baseurl}}/help/help_articles/data/dispatch_id/).
>>>>>>> c96cf709
{% endapi %}

{% api %}

## Événements de spam pour un e-mail

{% apitags %}
E-mail, Spam
{% endapitags %}

Cet événement se produit lorsque l’utilisateur final clique sur le bouton « spam » sur l’e-mail. Notez que cela ne représente pas le fait que l’e-mail soit allé dans le dossier Spam, car Braze ne suit pas ça.

```json
// Email Mark As Spam: users.messages.email.MarkAsSpam
{
  "id": (string) unique id of this event,
  "user_id": (string) Braze user id of the user,
  "external_user_id": (string) External ID of the user,
  "time": (int) 10-digit UTC time of the event in seconds since the epoch,
  "timezone": (string) IANA time zone of the user at the time of the event,
  "campaign_id": (string) id of the campaign if from a campaign,
  "campaign_name": (string) name of the campaign,
  "message_variation_id": (string) id of the message variation if from a campaign,
  "message_variation_name": (string) the name of the message variation if from a campaign,
  "canvas_id": (string) id of the Canvas if from a Canvas,
  "canvas_name": (string) name of the Canvas,
  "canvas_variation_id": (string) id of the Canvas variation the user is in if from a Canvas,
  "canvas_variation_name": (string) name of the Canvas variation the user is in if from a Canvas,
  "canvas_step_id": (string) id of the step for this message if from a Canvas,
  "canvas_step_name": (string) name of the step for this message if from a Canvas,
  "send_id": (string) id of the message if specified for the campaign (See Send Identifier under API Identifier Types),
  "dispatch_id": (string) id of the message dispatch (unique id for each 'transmission' sent from the Braze platform). Users who are sent a schedule message get the same dispatch_id. Action-based or API-triggered messages get a unique dispatch_id per user.,
  "email_address": (string) email address for this event,
  "ip_pool": (string) IP pool used for message sending,
  "user_agent": (string) This field is no longer used in any destination for this event and will always be empty,
  "esp": (string) ESP related to the event (SparkPost or SendGrid),
  "from_domain": (string) sending domain for the email
}
```
#### Détails de la propriété

<<<<<<< HEAD
Le comportement pour `dispatch_id` diffère entre Canvas et les campagnes, car Braze traite les étapes Canvas (à l’exception des étapes d’entrée, qui peuvent être planifiés) comme des événements déclenchés, même lorsqu’ils sont « planifiés ». En savoir plus sur [comportement de dispatch ID]({{site.baseurl}}/help/help_articles/data/dispatch_id/).
=======
Le comportement pour `dispatch_id` diffère entre Canvas et les campagnes, car Braze traite les étapes Canvas (à l’exception des étapes d’entrée, qui peuvent être programmées) comme des événements déclenchés, même lorsqu’ils sont « programmés ». En savoir plus sur [comportement de dispatch ID]({{site.baseurl}}/help/help_articles/data/dispatch_id/).
>>>>>>> c96cf709
{% endapi %}


{% api %}

<<<<<<< HEAD
## E-mail événements de désabonnement
=======
## E-mail, événements de désabonnement
>>>>>>> c96cf709

{% apitags %}
E-mail, abonnement
{% endapitags %}

Cet événement se produit lorsque l’utilisateur final a cliqué sur « Se désabonner » dans l’e-mail.

{% alert important %}
<<<<<<< HEAD
L’événement `Unsubscribe` est en fait un événement de clic spécialisé qui se lance quand votre utilisateur clique sur le lien de désabonnement de l’e-mail (qu’il s’agisse d’un lien de désinscription normal au sein du corps ou du pied de page de l’e-mail ou en utilisant l’[en-tête de désinscription de la liste]({{site.baseurl}}/user_guide/administrative/app_settings/manage_app_group/email_settings#include-a-list-unsubscribe-header)), pas le moment où l’état de l’utilisateur passe à « désabonné ». Si le changement de statut d’abonnement est envoyé via l’API, il ne déclenchera pas d’événement sur Currents.
=======
L’événement `Unsubscribe` est en fait un événement de clic spécialisé qui se lance quand votre utilisateur clique sur le lien de désabonnement de l’e-mail (qu’il s’agisse d’un lien de désinscription au sein de corps ou du pied de page de l’e-mail ou en utilisant l’[en-tête de désinscription de la liste]({{site.baseurl}}/user_guide/administrative/app_settings/manage_app_group/email_settings#include-a-list-unsubscribe-header)), pas le moment où l’état de l’utilisateur passe à « désabonné ». Si le changement de statut d’abonnement est envoyé via l’API, il ne déclenchera pas d’événement sur Currents.
>>>>>>> c96cf709
{% endalert %}

```json
// Email Unsubscribe: users.messages.email.Unsubscribe
{
  "id": (string) unique id of this event,
  "user_id": (string) Braze user id of the user,
  "external_user_id": (string) External ID of the user,
  "time": (int) 10-digit UTC time of the event in seconds since the epoch,
  "timezone": (string) IANA time zone of the user at the time of the event,
  "campaign_id": (string) id of the campaign if from a campaign,
  "campaign_name": (string) name of the campaign,
  "message_variation_id": (string) id of the message variation if from a campaign,
  "message_variation_name": (string) the name of the message variation if from a campaign,
  "canvas_id": (string) id of the Canvas if from a Canvas,
  "canvas_name": (string) name of the Canvas,
  "canvas_variation_id": (string) id of the Canvas variation the user is in if from a Canvas,
  "canvas_variation_name": (string) name of the Canvas variation the user is in if from a Canvas,
  "canvas_step_id": (string) id of the step for this message if from a Canvas,
  "canvas_step_name": (string) name of the step for this message if from a Canvas,
  "send_id": (string) id of the message if specified for the campaign (See Send Identifier under API Identifier Types),
  "dispatch_id": (string) id of the message dispatch (unique id for each 'transmission' sent from the Braze platform). Users who are sent a schedule message get the same dispatch_id. Action-based or API-triggered messages get a unique dispatch_id per user.,
  "email_address": (string) email address for this event,
  "ip_pool": (string) IP pool used for message sending
}
```
#### Détails de la propriété

<<<<<<< HEAD
Le comportement pour `dispatch_id` diffère entre Canvas et les campagnes, car Braze traite les étapes Canvas (à l’exception des étapes d’entrée, qui peuvent être planifiés) comme des événements déclenchés, même lorsqu’ils sont « planifiés ». En savoir plus sur [comportement de dispatch ID]({{site.baseurl}}/help/help_articles/data/dispatch_id/).
=======
Le comportement pour `dispatch_id` diffère entre Canvas et les campagnes, car Braze traite les étapes Canvas (à l’exception des étapes d’entrée, qui peuvent être programmées) comme des événements déclenchés, même lorsqu’ils sont « programmés ». En savoir plus sur [comportement de dispatch ID]({{site.baseurl}}/help/help_articles/data/dispatch_id/).
>>>>>>> c96cf709
{% endapi %}

{% api %}

## Événements d’abonnement

{% apitags %}
Abonnement, e-mail, SMS
{% endapitags %}

Cet événement se produit lorsque le statut d’abonnement d’un utilisateur dans un groupe d’abonnement change.

{% alert important %}
Les groupes d’abonnement sont disponibles uniquement pour les canaux e-mail et SMS.
{% endalert %}

```json
// Subscription Group State Change: users.behaviors.subscriptiongroup.StateChange
{
  "id": (string) unique id of this event,
  "user_id": (string) Braze user id of the user,
  "external_user_id": (string) External ID of the user,
  "state_change_source  ": (string) Source of the state change, e.g: REST, SDK, Dashboard, Preference Center etc.,
  "channel": (string) either 'sms', 'email', or 'whats_app',
  "time": (int) 10-digit UTC time of the event in seconds since the epoch,
  "timezone": (string) IANA time zone of the user at the time of the event,
  "app_id": (string) id for the app on which the user action occurred,
  "campaign_id": (string) id of the campaign if from a campaign,
  "campaign_name": (string) name of the campaign,
  "message_variation_id": (string) id of the message variation if from a campaign,
  "message_variation_name": (string) the name of the message variation if from a campaign,
  "canvas_id": (string) id of the Canvas if from a canvas,
  "canvas_name": (string) name of the Canvas,
  "canvas_variation_id": (string) id of the Canvas variation the user is in if from a Canvas,
  "canvas_variation_name": (string) name of the Canvas variation the user is in if from a Canvas,
  "canvas_step_id": (string) id of the step for this message if from a Canvas,
  "canvas_step_name": (string) name of the step for this message if from a Canvas,
  "send_id": (string) id of the message if specified for the campaign (See Send Identifier under API Identifier Types),
  "email_address": (string) email address for this user,
  "phone_number": (string) phone number of the user (presented in e.164 format),
  "subscription_group_id": (string) id of the subscription group,
  "subscription_status": (string) status of the subscription after the change: 'Subscribed' or 'Unsubscribed'
}
```
{% endapi %}


{% api %}

## Événements d’impression de messages in-app

{% apitags %}
Messages in-app, Impressions
{% endapitags %}

Cet événement se produit lorsqu’un utilisateur visualise un message in-app.

```json
// In-App Message Impression: users.messages.inappmessage.Impression
{
  "id": (string) unique id of this event,
  "user_id": (string) Braze user id of the user,
  "external_user_id": (string) External ID of the user,
  "time": (int) 10-digit UTC time of the event in seconds since the epoch,
  "timezone": (string) IANA time zone of the user at the time of the event,
  "campaign_id": (string) id of the campaign if from a campaign,
  "campaign_name": (string) name of the campaign,
  "message_variation_id": (string) id of the message variation if from a campaign,
  "message_variation_name": (string) the name of the message variation if from a campaign,
  "canvas_id": (string) id of the Canvas if from a Canvas,
  "canvas_name": (string) name of the Canvas,
  "canvas_variation_id": (string) id of the Canvas variation the user is in if from a Canvas,
  "canvas_variation_name": (string) name of the Canvas variation the user is in if from a Canvas,
  "canvas_step_id": (string) id of the step for this message if from a Canvas,
  "canvas_step_name": (string) name of the step for this message if from a Canvas,
  "send_id": (string) id of the message if specified for the campaign (See Send Identifier under API Identifier Types),
  "app_id": (string) id for the app on which the user action occurred,
  "platform": (string) platform of the device (one of 'ios', 'android', 'web', 'kindle', 'tvos', OR 'roku'),
  "os_version": (string) os version of device used for the action,
  "device_model": (string) hardware model of the device,
  "device_id": (string) id of the device on which the event occurred,
  "ad_id": (string) advertising identifier,
  "ad_id_type": (string) One of 'ios_idfa', 'google_ad_id', OR 'roku_ad_id',
  "ad_tracking_enabled": (boolean) whether advertising tracking is enabled for the device
}
```
#### Détails de la propriété
<<<<<<< HEAD
- Pour `ad_id`, `ad_id_type` et `ad_tracking_enabled`, vous devrez collecter explicitement les IDFA iOS et les ADID Android Google via les SDK natifs. Pour en savoir plus cliquez ici : [iOS]({{site.baseurl}}/developer_guide/platform_integration_guides/ios/initial_sdk_setup/optional_idfa_collection/#optional-idfa-collection/), [Android]({{site.baseurl}}/developer_guide/platform_integration_guides/android/initial_sdk_setup/optional_gaid_collection/#optional-google-advertising-id).
- Si vous utilisez Kafka pour ingérer des données [Currents]({{site.baseurl}}/user_guide/data_and_analytics/braze_currents/), contactez votre gestionnaire du succès des clients ou votre gestionnaire de compte pour activer la fonctionnalité de bascule Oui/Non pour l’envoi`ad_id`.
=======
- Pour `ad_id`, `ad_id_type` et `ad_tracking_enabled`, vous devrez collecter explicitement les IDFA iOS et les ADID Android Google via les SDK natifs. Pour en savoir plus, cliquez ici : [iOS]({{site.baseurl}}/developer_guide/platform_integration_guides/ios/initial_sdk_setup/optional_idfa_collection/#optional-idfa-collection/), [Android]({{site.baseurl}}/developer_guide/platform_integration_guides/android/initial_sdk_setup/optional_gaid_collection/#optional-google-advertising-id).
- Si vous utilisez Kafka pour ingérer des données [Currents]({{site.baseurl}}/user_guide/data_and_analytics/braze_currents/), contactez votre gestionnaire du succès des clients ou votre gestionnaire de compte pour activer la bascule Oui/Non pour l’envoi`ad_id`.
>>>>>>> c96cf709
{% endapi %}

{% api %}

## Événements de clics sur un message in-app

{% apitags %}
Messages in-app, clics
{% endapitags %}

Cet événement se produit lorsqu’un utilisateur clique sur un message in-app.

```json
// In-App Message Click: users.messages.inappmessage.Click
{
  "id": (string) unique id of this event,
  "user_id": (string) Braze user id of the user,
  "external_user_id": (string) External ID of the user,
  "time": (int) 10-digit UTC time of the event in seconds since the epoch,
  "timezone": (string) IANA time zone of the user at the time of the event,
  "button_id": (string) index of the button clicked if it was a button that was clicked, tracking ID of the click if the event came from an appboyBridge.logClick invocation, or choice_id if the in app-message type is a simple survey,
  "campaign_id": (string) id of the campaign if from a campaign,
  "campaign_name": (string) name of the campaign,
  "message_variation_id": (string) id of the message variation if from a campaign,
  "message_variation_name": (string) the name of the message variation if from a campaign,
  "canvas_id": (string) id of the Canvas if from a Canvas,
  "canvas_name": (string) name of the Canvas,
  "canvas_variation_id": (string) id of the Canvas variation the user is in if from a Canvas,
  "canvas_variation_name": (string) name of the Canvas variation the user is in if from a Canvas,
  "canvas_step_id": (string) id of the step for this message if from a Canvas,
  "canvas_step_name": (string) name of the step for this message if from a Canvas,
  "send_id": (string) id of the message if specified for the campaign (See Send Identifier under API Identifier Types),
  "app_id": (string) id for the app on which the user action occurred,
  "platform": (string) platform of the device (one of 'ios', 'android', 'web', 'kindle', 'tvos', OR 'roku'),
  "os_version": (string) os version of device used for the action,
  "device_model": (string) hardware model of the device,
  "device_id": (string) id of the device on which the event occurred,
  "ad_id": (string) advertising identifier,
  "ad_id_type": (string) One of 'ios_idfa', 'google_ad_id', OR 'roku_ad_id',
  "ad_tracking_enabled": (boolean) whether advertising tracking is enabled for the device
}
```
#### Détails de la propriété
<<<<<<< HEAD
- Pour `ad_id`, `ad_id_type` et `ad_tracking_enabled`, vous devrez collecter explicitement les IDFA iOS et les ADID Android Google via les SDK natifs. Pour en savoir plus cliquez ici : [iOS]({{site.baseurl}}/developer_guide/platform_integration_guides/ios/initial_sdk_setup/optional_idfa_collection/#optional-idfa-collection/), [Android]({{site.baseurl}}/developer_guide/platform_integration_guides/android/initial_sdk_setup/optional_gaid_collection/#optional-google-advertising-id).
- Si vous utilisez Kafka pour ingérer des données [Currents]({{site.baseurl}}/user_guide/data_and_analytics/braze_currents/), contactez votre gestionnaire du succès des clients ou votre gestionnaire de compte pour activer la fonctionnalité de bascule Oui/Non pour l’envoi`ad_id`.
=======
- Pour `ad_id`, `ad_id_type` et `ad_tracking_enabled`, vous devrez collecter explicitement les IDFA iOS et les ADID Android Google via les SDK natifs. Pour en savoir plus, cliquez ici : [iOS]({{site.baseurl}}/developer_guide/platform_integration_guides/ios/initial_sdk_setup/optional_idfa_collection/#optional-idfa-collection/), [Android]({{site.baseurl}}/developer_guide/platform_integration_guides/android/initial_sdk_setup/optional_gaid_collection/#optional-google-advertising-id).
- Si vous utilisez Kafka pour ingérer des données [Currents]({{site.baseurl}}/user_guide/data_and_analytics/braze_currents/), contactez votre gestionnaire du succès des clients ou votre gestionnaire de compte pour activer la bascule Oui/Non pour l’envoi`ad_id`.
>>>>>>> c96cf709
{% endapi %}


{% api %}

## Événements d’envoi de webhook

{% apitags %}
Webhooks, envois
{% endapitags %}

Cet événement se produit lorsqu’un webhook a été traité et envoyé à la tierce partie spécifiée dans le webhook. Notez que cela n’indique pas si la demande a été reçue ou non.

```json
// Webhook Send: users.messages.webhook.Send
{
  "id": (string) unique id of this event,
  "user_id": (string) Braze user id of the user,
  "external_user_id": (string) External ID of the user,
  "time": (int) 10-digit UTC time of the event in seconds since the epoch,
  "timezone": (string) IANA time zone of the user at the time of the event,
  "campaign_id": (string) id of the campaign if from a campaign,
  "campaign_name": (string) name of the campaign,
  "message_variation_id": (string) id of the message variation if from a campaign,
  "message_variation_name": (string) the name of the message variation if from a campaign,
  "canvas_id": (string) id of the Canvas if from a Canvas,
  "canvas_name": (string) name of the Canvas,
  "canvas_variation_id": (string) id of the Canvas variation the user is in if from a Canvas,
  "canvas_variation_name": (string) name of the Canvas variation the user is in if from a Canvas,
  "canvas_step_id": (string) id of the step for this message if from a Canvas,
  "canvas_step_name": (string) name of the step for this message if from a Canvas,
  "send_id": (string) id of the message if specified for the campaign (See Send Identifier under API Identifier Types)
}
```
{% endapi %}

{% api %}
## Événements d’envoi de carte de contenu

{% apitags %}
Cartes de contenu, envois
{% endapitags %}

Cet événement se produit lorsqu’une carte de contenu est envoyée à un utilisateur.

```json
// Content Card Send: users.messages.contentcard.Send
{
  "id": (string) unique id of this event,
  "user_id": (string) Braze user id of the user,
  "external_user_id": (string) External ID of the user,
  "time": (int) 10-digit UTC time of the event in seconds since the epoch,
  "timezone": (string) IANA time zone of the user at the time of the event,
  "content_card_id": (string) id of the content card that was sent,
  "campaign_id": (string) id of the campaign if from a campaign,
  "campaign_name": (string) name of the campaign,
  "message_variation_id": (string) id of the message variation if from a campaign,
  "message_variation_name": (string) the name of the message variation if from a campaign,
  "canvas_id": (string) id of the Canvas if from a Canvas,
  "canvas_name": (string) name of the Canvas,
  "canvas_variation_id": (string) id of the Canvas variation the user is in if from a Canvas,
  "canvas_variation_name": (string) name of the Canvas variation the user is in if from a Canvas,
  "canvas_step_id": (string) id of the step for this message if from a Canvas,
  "canvas_step_name": (string) name of the step for this message if from a Canvas,
  "send_id": (string) id of the message if specified for the campaign (See Send Identifier under API Identifier Types),
  "device_id": (string) id of the device on which the event occurred
}
```

{% endapi %}

{% api %}
## Événements d’impression de carte de contenu

{% apitags %}
Cartes de contenu, Impressions
{% endapitags %}

Cet événement se produit lorsqu’un utilisateur visualise une carte de contenu.

```json
// Content Card Impression: users.messages.contentcard.Impression
{
  "id": (string) unique id of this event,
  "user_id": (string) Braze user id of the user,
  "external_user_id": (string) External ID of the user,
  "time": (int) 10-digit UTC time of the event in seconds since the epoch,
  "timezone": (string) IANA time zone of the user at the time of the event,
  "app_id": (string) id for the app on which the user action occurred,
  "content_card_id": (string) id of the content card that was viewed/clicked/dismissed,
  "campaign_id": (string) id of the campaign if from a campaign,
  "campaign_name": (string) name of the campaign,
  "message_variation_id": (string) id of the message variation if from a campaign,
  "message_variation_name": (string) the name of the message variation if from a campaign,
  "canvas_id": (string) id of the Canvas if from a Canvas,
  "canvas_name": (string) name of the Canvas,
  "canvas_variation_id": (string) id of the Canvas variation the user is in if from a Canvas,
  "canvas_variation_name": (string) name of the Canvas variation the user is in if from a Canvas,
  "canvas_step_id": (string) id of the step for this message if from a Canvas,
  "canvas_step_name": (string) name of the step for this message if from a Canvas,
  "send_id": (string) id of the message if specified for the campaign (See Send Identifier under API Identifier Types),
  "platform": (string) platform of the device (one of 'ios', 'android', 'web', 'kindle', 'tvos', OR 'roku'),
  "os_version": (string) os version of device used for the action,
  "device_model": (string) hardware model of the device,
  "device_id": (string) id of the device on which the event occurred,
  "ad_id": (string) advertising identifier,
  "ad_id_type": (string) One of 'ios_idfa', 'google_ad_id', OR 'roku_ad_id',
  "ad_tracking_enabled": (boolean) whether advertising tracking is enabled for the device
}
```
#### Détails de la propriété
<<<<<<< HEAD
- Pour `ad_id`, `ad_id_type` et `ad_tracking_enabled`, vous devrez collecter explicitement les IDFA iOS et les ADID Android Google via les SDK natifs. Pour en savoir plus cliquez ici : [iOS]({{site.baseurl}}/developer_guide/platform_integration_guides/ios/initial_sdk_setup/optional_idfa_collection/#optional-idfa-collection/), [Android]({{site.baseurl}}/developer_guide/platform_integration_guides/android/initial_sdk_setup/optional_gaid_collection/#optional-google-advertising-id).
- Si vous utilisez Kafka pour ingérer des données [Currents]({{site.baseurl}}/user_guide/data_and_analytics/braze_currents/), contactez votre gestionnaire du succès des clients ou votre gestionnaire de compte pour activer la fonctionnalité de bascule Oui/Non pour l’envoi`ad_id`.
=======
- Pour `ad_id`, `ad_id_type` et `ad_tracking_enabled`, vous devrez collecter explicitement les IDFA iOS et les ADID Android Google via les SDK natifs. Pour en savoir plus, cliquez ici : [iOS]({{site.baseurl}}/developer_guide/platform_integration_guides/ios/initial_sdk_setup/optional_idfa_collection/#optional-idfa-collection/), [Android]({{site.baseurl}}/developer_guide/platform_integration_guides/android/initial_sdk_setup/optional_gaid_collection/#optional-google-advertising-id).
- Si vous utilisez Kafka pour ingérer des données [Currents]({{site.baseurl}}/user_guide/data_and_analytics/braze_currents/), contactez votre gestionnaire du succès des clients ou votre gestionnaire de compte pour activer la bascule Oui/Non pour l’envoi`ad_id`.
>>>>>>> c96cf709
{% endapi %}

{% api %}
## Événements de clic sur carte de contenu

{% apitags %}
Cartes de contenu, clics
{% endapitags %}

Cet événement se produit lorsqu’un utilisateur clique sur une carte de contenu.

```json
// Content Card Click: users.messages.contentcard.Click
{
  "id": (string) unique id of this event,
  "user_id": (string) Braze user id of the user,
  "external_user_id": (string) External ID of the user,
  "time": (int) 10-digit UTC time of the event in seconds since the epoch,
  "timezone": (string) IANA time zone of the user at the time of the event,
  "app_id": (string) id for the app on which the user action occurred,
  "content_card_id": (string) id of the content card that was viewed/clicked/dismissed,
  "campaign_id": (string) id of the campaign if from a campaign,
  "campaign_name": (string) name of the campaign,
  "message_variation_id": (string) id of the message variation if from a campaign,
  "message_variation_name": (string) the name of the message variation if from a campaign,
  "canvas_id": (string) id of the Canvas if from a Canvas,
  "canvas_name": (string) name of the Canvas,
  "canvas_variation_id": (string) id of the Canvas variation the user is in if from a Canvas,
  "canvas_variation_name": (string) name of the Canvas variation the user is in if from a Canvas,
  "canvas_step_id": (string) id of the step for this message if from a Canvas,
  "canvas_step_name": (string) name of the step for this message if from a Canvas,
  "send_id": (string) id of the message if specified for the campaign (See Send Identifier under API Identifier Types),
  "platform": (string) platform of the device (one of 'ios', 'android', 'web', 'kindle', 'tvos', OR 'roku'),
  "os_version": (string) os version of device used for the action,
  "device_model": (string) hardware model of the device,
  "device_id": (string) id of the device on which the event occurred,
  "ad_id": (string) advertising identifier,
  "ad_id_type": (string) One of 'ios_idfa', 'google_ad_id', OR 'roku_ad_id',
  "ad_tracking_enabled": (boolean) whether advertising tracking is enabled for the device
}
```
#### Détails de la propriété
<<<<<<< HEAD
- Pour `ad_id`, `ad_id_type` et `ad_tracking_enabled`, vous devrez collecter explicitement les idfa iOS et les adid Android Google via les SDK natifs. Pour en savoir plus cliquez ici : [iOS]({{site.baseurl}}/developer_guide/platform_integration_guides/ios/initial_sdk_setup/optional_idfa_collection/#optional-idfa-collection/), [Android]({{site.baseurl}}/developer_guide/platform_integration_guides/android/initial_sdk_setup/optional_gaid_collection/#optional-google-advertising-id).
- Si vous utilisez Kafka pour ingérer des données [Currents]({{site.baseurl}}/user_guide/data_and_analytics/braze_currents/), contactez votre gestionnaire du succès des clients ou votre gestionnaire de compte pour activer la fonctionnalité de bascule Oui/Non pour l’envoi`ad_id`.
=======
- Pour `ad_id`, `ad_id_type` et `ad_tracking_enabled`, vous devrez collecter explicitement les idfa iOS et les adid Android Google via les SDK natifs. Pour en savoir plus, cliquez ici : [iOS]({{site.baseurl}}/developer_guide/platform_integration_guides/ios/initial_sdk_setup/optional_idfa_collection/#optional-idfa-collection/), [Android]({{site.baseurl}}/developer_guide/platform_integration_guides/android/initial_sdk_setup/optional_gaid_collection/#optional-google-advertising-id).
- Si vous utilisez Kafka pour ingérer des données [Currents]({{site.baseurl}}/user_guide/data_and_analytics/braze_currents/), contactez votre gestionnaire du succès des clients ou votre gestionnaire de compte pour activer la bascule Oui/Non pour l’envoi`ad_id`.
>>>>>>> c96cf709
{% endapi %}


{% api %}
## Événements de fermeture de carte de contenu

{% apitags %}
Cartes de contenu, rejet
{% endapitags %}

Cet événement se produit lorsqu’un utilisateur rejette une carte de contenu.

```json
// Content Card Dismiss: users.messages.contentcard.Dismiss
{
  "id": (string) unique id of this event,
  "user_id": (string) Braze user id of the user,
  "external_user_id": (string) External ID of the user,
  "time": (int) 10-digit UTC time of the event in seconds since the epoch,
  "timezone": (string) IANA time zone of the user at the time of the event,
  "app_id": (string) id for the app on which the user action occurred,
  "content_card_id": (string) id of the content card that was viewed/clicked/dismissed,
  "campaign_id": (string) id of the campaign if from a campaign,
  "campaign_name": (string) name of the campaign,
  "message_variation_id": (string) id of the message variation if from a campaign,
  "message_variation_name": (string) the name of the message variation if from a campaign,
  "canvas_id": (string) id of the Canvas if from a Canvas,
  "canvas_name": (string) name of the Canvas,
  "canvas_variation_id": (string) id of the Canvas variation the user is in if from a Canvas,
  "canvas_variation_name": (string) name of the Canvas variation the user is in if from a Canvas,
  "canvas_step_id": (string) id of the step for this message if from a Canvas,
  "canvas_step_name": (string) name of the step for this message if from a Canvas,
  "send_id": (string) id of the message if specified for the campaign (See Send Identifier under API Identifier Types),
  "platform": (string) platform of the device (one of 'ios', 'android', 'web', 'kindle', 'tvos', OR 'roku'),
  "os_version": (string) os version of device used for the action,
  "device_model": (string) hardware model of the device,
  "device_id": (string) id of the device on which the event occurred,
  "ad_id": (string) advertising identifier,
  "ad_id_type": (string) One of 'ios_idfa', 'google_ad_id', OR 'roku_ad_id',
  "ad_tracking_enabled": (boolean) whether advertising tracking is enabled for the device
}
```
#### Détails de la propriété
<<<<<<< HEAD
- Pour `ad_id`, `ad_id_type` et `ad_tracking_enabled`, vous devrez collecter explicitement les idfa iOS et les adid Android Google via les SDK natifs. Pour en savoir plus cliquez ici : [iOS]({{site.baseurl}}/developer_guide/platform_integration_guides/ios/initial_sdk_setup/optional_idfa_collection/#optional-idfa-collection/), [Android]({{site.baseurl}}/developer_guide/platform_integration_guides/android/initial_sdk_setup/optional_gaid_collection/#optional-google-advertising-id).
- Si vous utilisez Kafka pour ingérer des données [Currents]({{site.baseurl}}/user_guide/data_and_analytics/braze_currents/), contactez votre gestionnaire du succès des clients ou votre gestionnaire de compte pour activer la fonctionnalité de bascule Oui/Non pour l’envoi`ad_id`.
=======
- Pour `ad_id`, `ad_id_type` et `ad_tracking_enabled`, vous devrez collecter explicitement les idfa iOS et les adid Android Google via les SDK natifs. Pour en savoir plus, cliquez ici : [iOS]({{site.baseurl}}/developer_guide/platform_integration_guides/ios/initial_sdk_setup/optional_idfa_collection/#optional-idfa-collection/), [Android]({{site.baseurl}}/developer_guide/platform_integration_guides/android/initial_sdk_setup/optional_gaid_collection/#optional-google-advertising-id).
- Si vous utilisez Kafka pour ingérer des données [Currents]({{site.baseurl}}/user_guide/data_and_analytics/braze_currents/), contactez votre gestionnaire du succès des clients ou votre gestionnaire de compte pour activer la bascule Oui/Non pour l’envoi`ad_id`.
>>>>>>> c96cf709
{% endapi %}

{% api %}

<<<<<<< HEAD
## Événement d’impression du Fil d'actualité
=======
## Événement d’impression du Fil d’actualité
>>>>>>> c96cf709

{% alert note %}
Le Fil d’actualité est obsolète. Braze recommande aux clients qui utilisent notre outil de fil d’actualités de passer à notre canal de communication de cartes de contenu - il est plus flexible, plus personnalisable et plus fiable. Consultez le [guide de migration]({{site.baseurl}}/user_guide/message_building_by_channel/content_cards/migrating_from_news_feed/) pour en savoir plus.
{% endalert %}

{% apitags %}
<<<<<<< HEAD
Fil d'actualité, Impressions
=======
Fil d’actualité, Impressions
>>>>>>> c96cf709
{% endapitags %}

Cet événement se produit lorsqu’un utilisateur regarde le fil d’actualités.

{% alert tip %}
<<<<<<< HEAD
Le schéma [Impression du Fil d'actualité]({{site.baseurl}}/user_guide/data_and_analytics/braze_currents/customer_behavior_events/#news-feed-impression-event) (`users.behaviors.app.NewsFeedImpression`) se trouve dans le glossaire des événements de comportement client, car ces données n’ont pas été classées comme événement d’engagement sur message. 
=======
Le schéma [Impression du Fil d’actualité]({{site.baseurl}}/user_guide/data_and_analytics/braze_currents/customer_behavior_events/#news-feed-impression-event) (`users.behaviors.app.NewsFeedImpression`) se trouve dans le glossaire des événements de comportement client, car ces données n’ont pas été classées comme événement d’engagement sur message. 
>>>>>>> c96cf709
{% endalert %}

```json
// News Feed Card Impression: users.messages.newsfeedcard.Impression
{
  "id": (string) unique id of this event,
  "user_id": (string) Braze user id of the user,
  "external_user_id": (string) External ID of the user,
  "time": (int) 10-digit UTC time of the event in seconds since the epoch,
  "timezone": (string) IANA time zone of the user at the time of the event,
  "card_id": (string) id of the card that was viewed,
  "app_id": (string) id for the app on which the user action occurred,
  "platform": (string) platform of the device (one of 'ios', 'android', 'web', 'kindle', 'tvos', OR 'roku'),
  "os_version": (string) os version of device used for the action,
  "device_model": (string) hardware model of the device,
  "device_id": (string) id of the device on which the event occurred
}
```
{% endapi %}


{% api %}

<<<<<<< HEAD
## Événements de clics sur Fil d'actualité

{% apitags %}
Fil d'actualité, clics
=======
## Événements de clics sur Fil d’actualité

{% apitags %}
Fil d’actualité, clics
>>>>>>> c96cf709
{% endapitags %}

Cet événement se produit lorsqu’un utilisateur clique sur le fil d’actualités.

{% alert tip %}
<<<<<<< HEAD
Le schéma [Impression du Fil d'actualité]({{site.baseurl}}/user_guide/data_and_analytics/braze_currents/customer_behavior_events/#news-feed-impression-event) (`users.behaviors.app.NewsFeedImpression`) se trouve dans le glossaire des événements de comportement client, car ces données n’ont pas été classées comme événement d’engagement sur message. 
=======
Le schéma [Impression du Fil d’actualité]({{site.baseurl}}/user_guide/data_and_analytics/braze_currents/customer_behavior_events/#news-feed-impression-event) (`users.behaviors.app.NewsFeedImpression`) se trouve dans le glossaire des événements de comportement client, car ces données n’ont pas été classées comme événement d’engagement sur message. 
>>>>>>> c96cf709
{% endalert %}

```json
// News Feed Card Click: users.messages.newsfeedcard.Click
{
  "id": (string) unique id of this event,
  "user_id": (string) Braze user id of the user,
  "external_user_id": (string) External ID of the user,
  "time": (int) 10-digit UTC time of the event in seconds since the epoch,
  "timezone": (string) IANA time zone of the user at the time of the event,
  "card_id": (string) id of the card that was clicked,
  "app_id": (string) id for the app on which the user action occurred,
  "platform": (string) platform of the device (one of 'ios', 'android', 'web', 'kindle', 'tvos', OR 'roku'),
  "os_version": (string) os version of device used for the action,
  "device_model": (string) hardware model of the device,
  "device_id": (string) id of the device on which the event occurred
}
```
{% endapi %}

{% api %}

## Événements de clic SMS

{% apitags %}
SMS, clics
{% endapitags %}

Cet événement se produit lorsqu’un utilisateur clique sur un lien court SMS.

```json
// SMS Send: users.messages.sms.ShortLinkClick
{
  "id": (string) unique id of this event,
  "user_id": (string) Braze user ID of the user targeted by short_url,
  "external_user_id": (string) External ID of the user, null if short_url,
  "device_id": (string) Device ID of the user targeted by short_url if user is anonymous, 
  "time": (int) 10-digit UTC time of the event in seconds since the epoch,
  "timezone": (string) IANA timezone of the user at the time of the event, null if short_url did not use user click tracking,
  "campaign_id": (string) id of the campaign if from a campaign,
  "campaign_name": (string) name of the campaign if from a campaign,
  "message_variation_id": (string) id of the message variation if from a campaign,
  "message_variation_name": (string) the name of the message variation if from a campaign,
  "canvas_id": (string) id of the Canvas if from a Canvas,
  "canvas_name": (string) name of the Canvas if from a Canvas,
  "canvas_variation_id": (string) ID of the Canvas variation the user is in if from a Canvas,
  "canvas_variation_name": (string) name of the Canvas variation a user is in if from a Canvas,
  "canvas_step_id": (string) id of the step for this message if from a Canvas,
  "canvas_step_name": (string) name of the step for this message if from a Canvas,
  "canvas_step_message_variation_id": (string) ID of the message variation if from a Canvas,
  "canvas_step_message_variation_name": (string) name of the message variation if from a Canvas,
  "url": (string) original URL contained in message that was shortened for click tracking,
  "short_url": (string) shortened URL that is sent to user for click tracking,
  "user_agent": (string) User-Agent header of the device performing the click event,
  "user_phone_number": (string) Phone number of the user that short_url was sent to
}
```
{% endapi %}
{% api %}
## Événements d’envoi SMS

{% apitags %}
SMS, envois
{% endapitags %}

Cet événement se produit lorsqu’un utilisateur envoie un SMS.

```json
// SMS Send: users.messages.sms.Send
{
  "id": (string) unique id of this event,
  "user_id": (string) Braze user id of the user,
  "external_user_id": (string) External ID of the user,
  "time": (int) 10-digit UTC time of the event in seconds since the epoch,
  "timezone": (string) IANA time zone of the user at the time of the event,
  "from_phone_number": (string) the from phone number of the message (Delivered and Undelivered only),
  "subscription_group_id": (string) id of the subscription group targeted for this SMS message,
  "to_phone_number": (string) the number the message was sent to,
  "campaign_id": (string) id of the campaign if from a campaign,
  "campaign_name": (string) name of the campaign,
  "message_variation_id": (string) id of the message variation if from a campaign,
  "message_variation_name": (string) the name of the message variation if from a campaign,
  "canvas_id": (string) id of the Canvas if from a Canvas,
  "canvas_name": (string) name of the Canvas,
  "canvas_variation_id": (string) id of the Canvas variation the user is in if from a Canvas,
  "canvas_variation_name": (string) name of the Canvas variation the user is in if from a Canvas,
  "canvas_step_id": (string) id of the step for this message if from a Canvas,
  "canvas_step_name": (string) name of the step for this message if from a Canvas,
  "dispatch_id": (string) id of the message dispatch (unique id for each 'transmission' sent from the Braze platform and users who are sent a schedule message get the same dispatch_id. Action-based or API-triggered messages get a unique dispatch_id per user
  "send_id": (string) message send ID this message belongs to,
  "category" : (string) If the SMS was sent as a result of auto-response to one of your global SMS keywords, the Category will be reflected here (e.g Opt-In, Opt-Out, Help) 
}
```
{% endapi %}

{% api %}

## Événements d’envoi SMS à l’opérateur

{% apitags %}
SMS, livraison
{% endapitags %}

Cet événement survient lorsqu’un SMS est envoyé à l’opérateur.

```json
// SMS Delivery: users.messages.sms.CarrierSend
{
  "id": (string) unique id of this event,
  "user_id": (string) Braze user id of the user,
  "external_user_id": (string) External ID of the user,
  "time": (int) 10-digit UTC time of the event in seconds since the epoch,
  "timezone": (string) IANA time zone of the user at the time of the event,
  "from_phone_number": (string) the from phone number of the message (Delivered and Undelivered only),
  "subscription_group_id": (string) id of the subscription group targeted for this SMS message,
  "to_phone_number": (string) the number the message was sent to,
  "campaign_id": (string) id of the campaign if from a campaign,
  "campaign_name": (string) name of the campaign,
  "message_variation_id": (string) id of the message variation if from a campaign,
  "message_variation_name": (string) the name of the message variation if from a campaign,
  "canvas_id": (string) id of the Canvas if from a Canvas,
  "canvas_name": (string) name of the Canvas,
  "canvas_variation_id": (string) id of the Canvas variation the user is in if from a Canvas,
  "canvas_variation_name": (string) name of the Canvas variation the user is in if from a Canvas,
  "canvas_step_id": (string) id of the step for this message if from a Canvas,
  "canvas_step_name": (string) name of the step for this message if from a Canvas,
  "dispatch_id": (string) id of the message dispatch (unique id for each 'transmission' sent from the Braze platform and users who are sent a schedule message get the same dispatch_id. Action-based or API-triggered messages get a unique dispatch_id per user,
  "send_id": (string) message send ID this message belongs to
}
```
{% endapi %}

{% api %}

## Événements de livraison SMS

{% apitags %}
SMS, livraison
{% endapitags %}

Cet événement se produit lorsqu’un SMS a été envoyé avec succès sur le téléphone mobile de l’utilisateur.

```json
// SMS Delivery: users.messages.sms.Delivery
{
  "id": (string) unique id of this event,
  "user_id": (string) Braze user id of the user,
  "external_user_id": (string) External ID of the user,
  "time": (int) 10-digit UTC time of the event in seconds since the epoch,
  "timezone": (string) IANA time zone of the user at the time of the event,
  "from_phone_number": (string) the from phone number of the message (Delivered and Undelivered only),
  "subscription_group_id": (string) id of the subscription group targeted for this SMS message,
  "to_phone_number": (string) the number the message was sent to,
  "campaign_id": (string) id of the campaign if from a campaign,
  "campaign_name": (string) name of the campaign,
  "message_variation_id": (string) id of the message variation if from a campaign,
  "message_variation_name": (string) the name of the message variation if from a campaign,
  "canvas_id": (string) id of the Canvas if from a Canvas,
  "canvas_name": (string) name of the Canvas,
  "canvas_variation_id": (string) id of the Canvas variation the user is in if from a Canvas,
  "canvas_variation_name": (string) name of the Canvas variation the user is in if from a Canvas,
  "canvas_step_id": (string) id of the step for this message if from a Canvas,
  "canvas_step_name": (string) name of the step for this message if from a Canvas,
  "dispatch_id": (string) id of the message dispatch (unique id for each 'transmission' sent from the Braze platform and users who are sent a schedule message get the same dispatch_id. Action-based or API-triggered messages get a unique dispatch_id per user,
  "send_id": (string) message send ID this message belongs to
}
```
{% endapi %}

{% api %}

## Événements de rejet SMS

{% apitags %}
SMS, Rejet
{% endapitags %}

<<<<<<< HEAD
Cet événement survient lorsqu’un envoi SMS est rejeté par l’opérateur ce qui peut se produire pour plusieurs raisons. Utilisez cet événement et les codes d’erreur fournis pour résoudre les problèmes liés à la livraison de SMS.
=======
Cet événement survient lorsqu’un envoi SMS est rejeté par l’opérateur, ce qui peut se produire pour plusieurs raisons. Utilisez cet événement et les codes d’erreur fournis pour résoudre les problèmes liés à la livraison de SMS.
>>>>>>> c96cf709

```json
// SMS Rejection: users.messages.sms.Rejection
{
  "id": (string) unique id of this event,
  "user_id": (string) Braze user id of the user,
  "external_user_id": (string) External ID of the user,
  "time": (int) 10-digit UTC time of the event in seconds since the epoch,
  "timezone": (string) IANA time zone of the user at the time of the event,
  "from_phone_number": (string) the from phone number of the message (Delivered and Undelivered only),
  "subscription_group_id": (string) id of the subscription group targeted for this SMS message,
  "subscription_group_api_id": (string) api id of the subscription group targeted for this SMS message,
  "to_phone_number": (string) the number the message was sent to,
  "campaign_id": (string) id of the campaign if from a campaign,
  "campaign_name": (string) name of the campaign,
  "message_variation_id": (string) id of the message variation if from a campaign,
  "message_variation_name": (string) the name of the message variation if from a campaign,
  "canvas_id": (string) id of the Canvas if from a Canvas,
  "canvas_name": (string) name of the Canvas,
  "canvas_variation_id": (string) id of the Canvas variation the user is in if from a Canvas,
  "canvas_variation_name": (string) name of the Canvas variation the user is in if from a Canvas,
  "canvas_step_id": (string) id of the step for this message if from a Canvas,
  "canvas_step_name": (string) name of the step for this message if from a Canvas,
  "dispatch_id": (string) id of the message dispatch (unique id for each 'transmission' sent from the Braze platform and users who are sent a schedule message get the same dispatch_id. Action-based or API-triggered messages get a unique dispatch_id per user,
  "send_id": (string) message send ID this message belongs to,
  "error": (string) the Braze provided error (Rejection and Delivery Failure events only),
  "provider_error_code": (string) the provider's reason code as to why the message was not sent (Rejection and Delivery Failure events only)
}
```
{% endapi %}


{% api %}

## Événements d’échec de livraison SMS

{% apitags %}
SMS, livraison
{% endapitags %}

Cet événement survient lorsqu’un SMS rencontre un problème de livraison. Utilisez cet événement et les codes d’erreur fournis pour résoudre les problèmes liés à la livraison de SMS.

```json
// SMS Delivery Failure: users.messages.sms.DeliveryFailure
{
  "id": (string) unique id of this event,
  "user_id": (string) Braze user id of the user,
  "external_user_id": (string) External ID of the user,
  "time": (int) 10-digit UTC time of the event in seconds since the epoch,
  "timezone": (string) IANA time zone of the user at the time of the event,
  "from_phone_number": (string) the from phone number of the message (Delivered and Undelivered only),
  "subscription_group_id": (string) id of the subscription group targeted for this SMS message,
  "subscription_group_api_id": (string) api id of the subscription group targeted for this SMS message,
  "to_phone_number": (string) the number the message was sent to,
  "campaign_id": (string) id of the campaign if from a campaign,
  "campaign_name": (string) name of the campaign,
  "message_variation_id": (string) id of the message variation if from a campaign,
  "message_variation_name": (string) the name of the message variation if from a campaign,
  "canvas_id": (string) id of the Canvas if from a Canvas,
  "canvas_name": (string) name of the Canvas,
  "canvas_variation_id": (string) id of the Canvas variation the user is in if from a Canvas,
  "canvas_variation_name": (string) name of the Canvas variation the user is in if from a Canvas,
  "canvas_step_id": (string) id of the step for this message if from a Canvas,
  "canvas_step_name": (string) name of the step for this message if from a Canvas,
  "dispatch_id": (string) id of the message dispatch (unique id for each 'transmission' sent from the Braze platform and users who are sent a schedule message get the same dispatch_id. Action-based or API-triggered messages get a unique dispatch_id per user,
  "send_id": (string) message send ID this message belongs to,
  "error": (string) the Braze provided error (Rejection and Delivery Failure events only),
  "provider_error_code": (string) the provider's reason code as to why the message was not sent (Rejection and Delivery Failure events only)
}
```
{% endapi %}
{% api %}

## Événements de réception de SMS entrant

{% apitags %}
<<<<<<< HEAD
SMS, EntrantReçu
=======
SMS, Entrant/Reçu
>>>>>>> c96cf709
{% endapitags %}

Cet événement se produit lorsque l’un de vos utilisateurs envoie un SMS à un numéro de téléphone dans l’un de vos groupes d’abonnement SMS Braze. 

Notez que lorsque Braze reçoit un SMS entrant, nous attribuons ce message entrant à tout utilisateur qui partage ce numéro de téléphone. Par conséquent, vous pouvez recevoir plusieurs événements par message entrant si plusieurs utilisateurs de votre instance Braze partagent le même numéro de téléphone. Si vous devez attribuer des ID Utilisateurs spécifiques sur la base des messages précédents envoyés à cet utilisateur, vous pouvez utiliser l’événement SMS Livré pour attribuer des événements entrants reçus à l’ID utilisateur qui a reçu le plus récemment un message de votre numéro Braze.

Si nous détectons que ce message entrant est une réponse à une campagne sortante ou à une étape Canvas envoyée par Braze, nous inclurons également les métadonnées Canvas ou Campagne avec l’événement. Braze définit une réponse comme un message entrant dans les quatre heures suivant un message sortant. Cependant, il y a un cache d’une minute pour les informations d’attribution de campagne sur le dernier SMS sortant reçu.

```json
// SMS Inbound Received: users.messages.sms.InboundReceive
{
  "id": (string) unique id of this event,
  "user_id": (string) Braze user id of the user,
  "external_user_id": (string) External ID of the user,
  "app_group_id": (string) API ID of the app group associated with the inbound phone number,
  "time": (int) 10-digit UTC time of the event in seconds since the epoch,
  "user_phone_number": (string) the phone number of the user who sent the message to your Braze number,
  "subscription_group_id": (string) id of the subscription group which the phone number the user messaged belongs to,
  "inbound_phone_number": (string) the phone number the message was sent to,
  "inbound_media_urls": (string) the URLs of inbound media attachments if received, 
  "action" : (string) the subscription action Braze took as a result of this message (either `subscribed`, `unsubscribed` or `none` based on the message body. `None` indicates this inbound message did not match any of your keywords to opt-in or opt-out a user),
  "message_body" : (string) the body of the message sent by the user,
  "campaign_id": (string) id of the campaign if Braze identifies this inbound message is a reply to a campaign,
  "campaign_name": (string) name of the campaign,
  "message_variation_id": (string) id of the message variation if Braze identifies this inbound message is a reply to a campaign,
  "message_variation_name": (string) the name of the message variation if Braze identifies this inbound message is a reply to a campaign,
  "canvas_id": (string) id of the Canvas if from a Canvas,
  "canvas_name": (string) name of the Canvas,
  "canvas_variation_id": (string) id of the Canvas variation the user is in if from a Canvas,
  "canvas_variation_name": (string) name of the Canvas variation the user is in if from a Canvas,
  "canvas_step_id": (string) id of the step for this message if from a Canvas,
  "canvas_step_name": (string) name of the step for this message if from a Canvas
}
```
{% endapi %}


{% api %}

## Événements de conversion de campagne

{% apitags %}
Campagne, conversion
{% endapitags %}

Cet événement se produit lorsqu’un utilisateur effectue une action définie comme événement de conversion dans une campagne.

{% alert important %}
Notez que l’événement de conversion est encodé dans le champ`conversion_behavior`, qui inclut le type d’événement de conversion, la fenêtre (période) et des informations supplémentaires en fonction du type d’événement de conversion. Le champ `conversion_behavior_index` représente l’événement de conversion, c.-à-d. 0 = A, 1 = B, 2 = C, 3 = D.
{% endalert %}

```json
// Campaign Conversion Event: users.campaigns.Conversion
{
  "id": (string) unique id of this event,
  "user_id": (string) Braze user id of the user,
  "external_user_id": (string) External ID of the user,
  "time": (int) 10-digit UTC time of the event in seconds since the epoch,
  "timezone": (string) IANA time zone of the user at the time of the event,
  "app_id": (string) id for the app on which the user action occurred,
  "campaign_id": (string) id of the campaign,
  "campaign_name": (string) name of the campaign,
  "conversion_behavior_index": (int) index of the conversion behavior,
  "conversion_behavior": (string) JSON-encoded string describing the conversion behavior,
  "message_variation_id": (string) id of the message variation,
  "message_variation_name": (string) the name of the message variation,
  "send_id": (string) id of the message if specified for the campaign (See Send Identifier under API Identifier Types)
}
```
{% endapi %}


{% api %}

## Événements de conversion Canvas

{% apitags %}
Canvas, Conversion
{% endapitags %}

Cet événement se produit lorsqu’un utilisateur effectue une action définie comme un événement de conversion dans Canvas.

{% alert important %}
Notez que l’événement de conversion est encodé dans le champ`conversion_behavior`, qui inclut le type d’événement de conversion, la fenêtre (période) et des informations supplémentaires en fonction du type d’événement de conversion. Le champ `conversion_behavior_index` représente l’événement de conversion, c.-à-d. 0 = A, 1 = B, 2 = C, 3 = D.
{% endalert %}

```json
// Canvas Conversion Event: users.canvas.Conversion
{
  "id": (string) unique id of this event,
  "user_id": (string) Braze user id of the user,
  "external_user_id": (string) External ID of the user,
  "time": (int) 10-digit UTC time of the event in seconds since the epoch,
  "timezone": (string) IANA time zone of the user at the time of the event,
  "app_id": (string) id for the app on which the user action occurred,
  "canvas_id": (string) id of the Canvas,
  "canvas_name": (string) name of the Canvas,
  "conversion_behavior_index": (int) index of the conversion behavior,
  "conversion_behavior": (string) JSON-encoded string describing the conversion behavior,
  "canvas_variation_name": (string) name of the Canvas variation the user is in if from a Canvas,
  "canvas_step_id": (string) id of the last step the user was sent before the conversion
  "canvas_step_name": (string) name of the step for this message if from a Canvas,
}
```
{% endapi %}


{% api %}

## Événements d’entrée Canvas

{% apitags %}
Canvas, Entrée
{% endapitags %}

Cet événement se produit lorsqu’un utilisateur entre dans le Canvas. Cet événement vous dit dans quelle variante l’utilisateur est entré.

```json
// Canvas Entry Event: users.canvas.Entry
{
  "id": (string) unique id of this event,
  "user_id": (string) Braze user id of the user,
  "external_user_id": (string) External ID of the user,
  "time": (int) 10-digit UTC time of the event in seconds since the epoch,
  "timezone": (string) IANA time zone of the user at the time of the event,
  "canvas_id": (string) id of the Canvas,
  "canvas_name": (string) name of the Canvas,
  "canvas_variation_name": (string) name of the Canvas variation the user is in if from a Canvas,
  "canvas_step_id": (string) id of the step the user entered into,
  "canvas_step_name": (string) name of the step for this message if from a Canvas,
  "in_control_group": (boolean) whether the user was enrolled in the control group for a Canvas
}
```

{% endapi %}

{% api %}
## Événements d’inscription à un groupe de contrôle de campagne

{% apitags %}
Campagne, entrée
{% endapitags %}

<<<<<<< HEAD
Cet événement se produit lorsqu’un utilisateur est inscrit dans une variante de contrôle définie sur une campagne à plusieurs variantes. Cet événement est généré car il n’y aura pas d’événement d’envoi sur canal pour cet utilisateur.
=======
Cet événement se produit lorsqu’un utilisateur est inscrit dans une variante de contrôle définie sur une campagne à plusieurs variantes. Cet événement est généré, car il n’y aura pas d’événement d’envoi sur canal pour cet utilisateur.
>>>>>>> c96cf709

```json
// Campaign Control Group Enrollment: users.campaigns.EnrollInControl
{
  "id": (string) unique id of this event,
  "user_id": (string) Braze user id of the user,
  "external_user_id": (string) External ID of the user,
  "app_id": (string) id for the app on which the user action occurred,
  "time": (int) 10-digit UTC time of the event in seconds since the epoch,
  "timezone": (string) IANA time zone of the user at the time of the event,
  "campaign_id": (string) id of the campaign,
  "campaign_name": (string) name of the campaign,
  "message_variation_id": (string) id of the message variation,
  "message_variation_name": (string) the name of the message variation,
  "send_id": (string) id of the message if specified for the campaign (See Send Identifier under API Identifier Types)
}
```

{% endapi %}

{% api %}

## Événements de changement d’état global

{% apitags %}
Abonnement
{% endapitags %}

<<<<<<< HEAD
Cet événement se produit lorsque le statut global d’abonnement de l’utilisateur change.

```json
// Global State Change: users.behaviors.subscription.GlobalStateChange
=======
Cet événement se produit lorsqu’un état de groupe d’abonnement change.

```json
// Uninstall Event: users.behaviors.subscription.GlobalStateChange
>>>>>>> c96cf709
{
  "id": (string) unique ID of this event,
  "user_id": (string) Braze BSON id of the user with this global subscription state change,
  "external_user_id": (string) External ID of the user,
  "email_address": (string) User email address,
  "state_change_source  ": (string) Source of the state change, e.g: REST, SDK, Dashboard, Preference Center etc.,
  "subscription_status": (string) Global subscription status: Subscribed, Unsubscribed and Opt-In,
  "channel": (string) Channel: only email for now,
  "time": (string) 10-digit UTC time of the state change event in seconds since the epoch,
  "timezone": (string) IANA timezone of the user at the time of the event,
  "app_group_id": (string) BSON id of the app group this user belongs to,
  "app_group_api_id": (string) API id of the app group this user belongs to,
  "app_api_id": (string) API id of the app the event belongs to,
  "campaign_id": (string) BSON id of the Campaign if from a Campaign,
  "campaign_api_id": (string) API id of the Campaign if from a Campaign,
  "message_variation_api_id": (string) API id of the message variation if from a Campaign,
  "canvas_id": (string) BSON id of the Canvas if from a Canvas,
  "canvas_api_id": (string) API id of the Canvas if from a Canvas,
  "canvas_variation_api_id  ": (string) API id of the Canvas variation if from a Canvas,
  "canvas_step_api_id": (string) API id of the Canvas step if from a Canvas,
  "send_id": (string) Message send id this subscription state change action originated from
}
```
{% endapi %}
{% api %}
## Événements de désinstallation

{% apitags %}
Désinstallation
{% endapitags %}

Cet événement se produit lorsqu’un utilisateur désinstalle une application. Utilisez ces données pour suivre les utilisateurs qui désinstallent une application. C’est actuellement un événement d’engagement via message, mais cela sera changé en événement de comportement utilisateur dans le futur.

{% alert important %}
Cet événement n’est pas déclenché au moment précis où l’utilisateur désinstalle réellement l’application, car cette action est impossible à suivre exactement. Braze envoie une notification push silencieuse quotidienne pour déterminer si l’application existe toujours sur l’appareil de votre utilisateur, et si nous obtenons une erreur sur cette notification push silencieuse, on suppose alors que l’application a été désinstallée.
{% endalert %}

```json
// Uninstall Event: users.behaviors.Uninstall
{
  "id": (string) unique id of this event,
  "user_id": (string) Braze user id of the user,
  "external_user_id": (string) External ID of the user,
  "time": (int) 10-digit UTC time of the event in seconds since the epoch,
  "app_id": (string) id for the app on which the user action occurred,
  "device_id": (string) id of the device on which the session occurred
}
```

{% endapi %}<|MERGE_RESOLUTION|>--- conflicted
+++ resolved
@@ -11,19 +11,11 @@
 
 Contactez votre gestionnaire de compte ou ouvrez un [cas d’assistance]({{site.baseurl}}/braze_support/) si vous avez besoin d’accéder à des droits d’événement supplémentaires. Si vous ne trouvez pas ce dont vous avez besoin dans cet article, consultez notre [Bibliothèque des événements de comportement client]({{site.baseurl}}/user_guide/data_and_analytics/braze_currents/customer_behavior_events/) ou nos [Exemples d’échantillons de données Currents](https://github.com/Appboy/currents-examples/tree/master/sample-data).
 
-<<<<<<< HEAD
-{% details Explication de la structure d’événement d’engagement par message et des valeuars de la plateforme %}
+{% details Explication de la structure d’événement d’engagement par message et des valeurs de la plateforme %}
 
 ### Structure d’événement
 
-Cette ventilation des événements montre le type d’information généralement inclus dans un événement d’engagement de message. Avec une bonne compréhension de ses composants, vos développeurs et votre équipe BI peuvent utiliser les données d’événements Currents entrants pour créer des rapports et des graphiques axés sur les données, et tirer parti des indicateurs de données fournies.
-=======
-{% details Explication de la structure d’événement d’engagement par message et des valeurs de la plateforme %}
-
-### Structure d’événement
-
 Cette ventilation des événements montre le type d’information généralement inclus dans un événement d’engagement de message. Avec une bonne compréhension de ses composants, vos développeurs et votre équipe BI peuvent utiliser les données d’événements Currents entrants pour créer des rapports et des graphiques axés sur les données, et tirer parti des métriques de données fournies.
->>>>>>> c96cf709
 
 ![Ventilation d’un événement d’engagement de messages montrant un événement de désabonnement par e-mail avec les propriétés répertoriées groupées par propriétés spécifiques à l’utilisateur, par campagne ou par Canvas, et propriétés spécifiques à l’événement]({% image_buster /assets/img/message_engagement_event.png %})
 
@@ -31,11 +23,7 @@
 
 ### Valeurs de la plateforme
 
-<<<<<<< HEAD
-Certains événements renvoient une valeur`platform` qui spécifie la plate-forme de l’appareil de l’utilisateur. 
-=======
 Certains événements renvoient une valeur`platform` qui spécifie la plateforme de l’appareil de l’utilisateur. 
->>>>>>> c96cf709
 <br>Le tableau suivant détaille les valeurs retournées possibles :
 
 | Appareil de l’utilisateur | Valeur de la plateforme |
@@ -129,11 +117,7 @@
 ## Événements de message d’abandon de carte de contenu
 
 {% apitags %}
-<<<<<<< HEAD
-Abandon, Cartes de contenu
-=======
 À propos des cartes de contenu
->>>>>>> c96cf709
 {% endapitags %}
 
 Cet événement se produit si un message Carte de contenu a été abandonné en raison d’heures calmes, de la limitation de débit, d’une limite de fréquence ou d’abandons Liquid.
@@ -423,11 +407,7 @@
 Sortie, Canvas
 {% endapitags %}
 
-<<<<<<< HEAD
-Cet événement ce produit lorsqu’un utilisateur quitte un Canvas en effectuant un événement.
-=======
 Cet événement se produit lorsqu’un utilisateur quitte un Canvas en effectuant un événement.
->>>>>>> c96cf709
 
 ```json
 // Canvas Exit Performed Event: users.canvas.exit.PerformedEvent
@@ -456,11 +436,7 @@
 Sortie, Canvas
 {% endapitags %}
 
-<<<<<<< HEAD
-Cet événement ce produit lorsqu’un utilisateur quitte un Canvas en correspondant à une audience.
-=======
 Cet événement se produit lorsqu’un utilisateur quitte un Canvas en correspondant à une audience.
->>>>>>> c96cf709
 
 ```json
 // Canvas Exit Matched Audience: users_canvas_exit_MatchedAudience
@@ -587,13 +563,8 @@
 }
 ```
 #### Détails de la propriété
-<<<<<<< HEAD
-- Pour `ad_id`, `ad_id_type` et `ad_tracking_enabled`, vous devrez collecter explicitement les IDFA iOS et les ADID Android Google via les SDK natifs. Pour en savoir plus cliquez ici : [iOS]({{site.baseurl}}/developer_guide/platform_integration_guides/ios/initial_sdk_setup/optional_idfa_collection/#optional-idfa-collection/), [Android]({{site.baseurl}}/developer_guide/platform_integration_guides/android/initial_sdk_setup/optional_gaid_collection/#optional-google-advertising-id).
-- Si vous utilisez Kafka pour ingérer des données [Currents]({{site.baseurl}}/user_guide/data_and_analytics/braze_currents/), contactez votre gestionnaire du succès des clients ou votre gestionnaire de compte pour activer la fonctionnalité de bascule Oui/Non pour l’envoi`ad_id`.
-=======
 - Pour `ad_id`, `ad_id_type` et `ad_tracking_enabled`, vous devrez collecter explicitement les IDFA iOS et les ADID Android Google via les SDK natifs. Pour en savoir plus, cliquez ici : [iOS]({{site.baseurl}}/developer_guide/platform_integration_guides/ios/initial_sdk_setup/optional_idfa_collection/#optional-idfa-collection/), [Android]({{site.baseurl}}/developer_guide/platform_integration_guides/android/initial_sdk_setup/optional_gaid_collection/#optional-google-advertising-id).
 - Si vous utilisez Kafka pour ingérer des données [Currents]({{site.baseurl}}/user_guide/data_and_analytics/braze_currents/), contactez votre gestionnaire du succès des clients ou votre gestionnaire de compte pour activer la bascule Oui/Non pour l’envoi`ad_id`.
->>>>>>> c96cf709
 {% endapi %}
 {% api %}
 
@@ -603,11 +574,7 @@
 Notification push, Ouvertures
 {% endapitags %}
 
-<<<<<<< HEAD
-Cet événement se produit lorsqu’un utilisateur clique directement sur la notification push pour ouvrir l’application. Actuellement, les événements d’ouverture de notification push se rapportent spécifiquement aux « Ouvertures directes » plutôt qu’au « total des ouvertures». Cela n’inclut pas les statistiques affichées au niveau des « ouvertures influencées » de la campagne car elles ne sont pas attribuées au niveau de l’utilisateur.
-=======
 Cet événement se produit lorsqu’un utilisateur clique directement sur la notification push pour ouvrir l’application. Actuellement, les événements d’ouverture de notification push se rapportent spécifiquement aux « Ouvertures directes » plutôt qu’au « total des ouvertures ». Cela n’inclut pas les statistiques affichées au niveau des « ouvertures influencées » de la campagne, car elles ne sont pas attribuées au niveau de l’utilisateur.
->>>>>>> c96cf709
 
 ```json
 // Push Notification Open: users.messages.pushnotification.Open
@@ -645,24 +612,15 @@
 }
 ```
 #### Détails de la propriété
-<<<<<<< HEAD
-- Pour `ad_id`, `ad_id_type` et `ad_tracking_enabled`, vous devrez collecter explicitement les IDFA iOS et les ADID Android Google via les SDK natifs. Pour en savoir plus cliquez ici : [iOS]({{site.baseurl}}/developer_guide/platform_integration_guides/ios/initial_sdk_setup/optional_idfa_collection/#optional-idfa-collection/), [Android]({{site.baseurl}}/developer_guide/platform_integration_guides/android/initial_sdk_setup/optional_gaid_collection/#optional-google-advertising-id).
-- Si vous utilisez Kafka pour ingérer des données [Currents]({{site.baseurl}}/user_guide/data_and_analytics/braze_currents/), contactez votre gestionnaire du succès des clients ou votre gestionnaire de compte pour activer la fonctionnalité de bascule Oui/Non pour l’envoi`ad_id`.
-=======
 - Pour `ad_id`, `ad_id_type` et `ad_tracking_enabled`, vous devrez collecter explicitement les IDFA iOS et les ADID Android Google via les SDK natifs. Pour en savoir plus, cliquez ici : [iOS]({{site.baseurl}}/developer_guide/platform_integration_guides/ios/initial_sdk_setup/optional_idfa_collection/#optional-idfa-collection/), [Android]({{site.baseurl}}/developer_guide/platform_integration_guides/android/initial_sdk_setup/optional_gaid_collection/#optional-google-advertising-id).
 - Si vous utilisez Kafka pour ingérer des données [Currents]({{site.baseurl}}/user_guide/data_and_analytics/braze_currents/), contactez votre gestionnaire du succès des clients ou votre gestionnaire de compte pour activer la bascule Oui/Non pour l’envoi`ad_id`.
->>>>>>> c96cf709
 {% endapi %}
 {% api %}
 
 ## Notifications push dans les événements de foreground (premier plan) iOS
 
 {% apitags %}
-<<<<<<< HEAD
-Notification push, iOS, Envois
-=======
 Push, iOS, Envois
->>>>>>> c96cf709
 {% endapitags %}
 
 Veuillez noter que cet événement n’est pas supporté par notre [SDK Swift](https://github.com/braze-inc/braze-swift-sdk).
@@ -698,13 +656,8 @@
 }
 ```
 #### Détails de la propriété
-<<<<<<< HEAD
-- Pour `ad_id`, `ad_id_type` et `ad_tracking_enabled`, vous devrez collecter explicitement les IDFA iOS et les ADID Android Google via les SDK natifs. Pour en savoir plus cliquez ici : [iOS]({{site.baseurl}}/developer_guide/platform_integration_guides/ios/initial_sdk_setup/optional_idfa_collection/#optional-idfa-collection/), [Android]({{site.baseurl}}/developer_guide/platform_integration_guides/android/initial_sdk_setup/optional_gaid_collection/#optional-google-advertising-id).
-- Si vous utilisez Kafka pour ingérer des données [Currents]({{site.baseurl}}/user_guide/data_and_analytics/braze_currents/), contactez votre gestionnaire du succès des clients ou votre gestionnaire de compte pour activer la fonctionnalité de bascule Oui/Non pour l’envoi`ad_id`.
-=======
 - Pour `ad_id`, `ad_id_type` et `ad_tracking_enabled`, vous devrez collecter explicitement les IDFA iOS et les ADID Android Google via les SDK natifs. Pour en savoir plus, cliquez ici : [iOS]({{site.baseurl}}/developer_guide/platform_integration_guides/ios/initial_sdk_setup/optional_idfa_collection/#optional-idfa-collection/), [Android]({{site.baseurl}}/developer_guide/platform_integration_guides/android/initial_sdk_setup/optional_gaid_collection/#optional-google-advertising-id).
 - Si vous utilisez Kafka pour ingérer des données [Currents]({{site.baseurl}}/user_guide/data_and_analytics/braze_currents/), contactez votre gestionnaire du succès des clients ou votre gestionnaire de compte pour activer la bascule Oui/Non pour l’envoi`ad_id`.
->>>>>>> c96cf709
 {% endapi %}
 {% api %}
 
@@ -745,11 +698,7 @@
 }
 ```
 #### Détails de la propriété
-<<<<<<< HEAD
-- Si vous utilisez Kafka pour ingérer des données [Currents]({{site.baseurl}}/user_guide/data_and_analytics/braze_currents/), contactez votre gestionnaire du succès des clients ou votre gestionnaire de compte pour activer la fonctionnalité de bascule Oui/Non pour l’envoi`ad_id`.
-=======
 - Si vous utilisez Kafka pour ingérer des données [Currents]({{site.baseurl}}/user_guide/data_and_analytics/braze_currents/), contactez votre gestionnaire du succès des clients ou votre gestionnaire de compte pour activer la bascule Oui/Non pour l’envoi`ad_id`.
->>>>>>> c96cf709
 {% endapi %}
 {% api %}
 
@@ -759,11 +708,7 @@
 E-mail, envoi
 {% endapitags %}
 
-<<<<<<< HEAD
-Cet événement se produit lorsqu’une demande d’envoi d’e-mail a été transmise avec succès entre Braze et SendGrid. Mais cela ne signifie pas que l’e-mail est arrivé dans la boîte de réception de l’utilisateur final.
-=======
 Cet événement se produit lorsqu’une demande d’envoi d’e-mail a été transmise avec succès entre Braze et Sendgrid. Mais cela ne signifie pas que l’e-mail est arrivé dans la boîte de réception de l’utilisateur final.
->>>>>>> c96cf709
 
 ```json
 // Email Send: users.messages.email.Send
@@ -793,11 +738,7 @@
 }
 ```
 #### Détails de la propriété
-<<<<<<< HEAD
-- Le comportement pour `dispatch_id` diffère entre Canvas et les campagnes, car Braze traite les étapes Canvas (à l’exception des étapes d’entrée, qui peuvent être planifiés) comme des événements déclenchés, même lorsqu’ils sont « planifiés ». En savoir plus sur [comportement de dispatch ID]({{site.baseurl}}/help/help_articles/data/dispatch_id/).
-=======
 - Le comportement pour `dispatch_id` diffère entre Canvas et les campagnes, car Braze traite les étapes Canvas (à l’exception des étapes d’entrée, qui peuvent être programmées) comme des événements déclenchés, même lorsqu’ils sont « programmés ». En savoir plus sur [comportement de dispatch ID]({{site.baseurl}}/help/help_articles/data/dispatch_id/).
->>>>>>> c96cf709
 {% endapi %}
 
 
@@ -839,11 +780,7 @@
 }
 ```
 #### Détails de la propriété
-<<<<<<< HEAD
-- Le comportement pour `dispatch_id` diffère entre Canvas et les campagnes, car Braze traite les étapes Canvas (à l’exception des étapes d’entrée, qui peuvent être planifiés) comme des événements déclenchés, même lorsqu’ils sont « planifiés ». En savoir plus sur [comportement de dispatch ID]({{site.baseurl}}/help/help_articles/data/dispatch_id/).
-=======
 - Le comportement pour `dispatch_id` diffère entre Canvas et les campagnes, car Braze traite les étapes Canvas (à l’exception des étapes d’entrée, qui peuvent être programmées) comme des événements déclenchés, même lorsqu’ils sont « programmés ». En savoir plus sur [comportement de dispatch ID]({{site.baseurl}}/help/help_articles/data/dispatch_id/).
->>>>>>> c96cf709
 {% endapi %}
 
 
@@ -887,11 +824,7 @@
 }
 ```
 #### Détails de la propriété
-<<<<<<< HEAD
-- Le comportement pour `dispatch_id` diffère entre Canvas et les campagnes, car Braze traite les étapes Canvas (à l’exception des étapes d’entrée, qui peuvent être planifiés) comme des événements déclenchés, même lorsqu’ils sont « planifiés ». En savoir plus sur [comportement de dispatch ID]({{site.baseurl}}/help/help_articles/data/dispatch_id/).
-=======
 - Le comportement pour `dispatch_id` diffère entre Canvas et les campagnes, car Braze traite les étapes Canvas (à l’exception des étapes d’entrée, qui peuvent être programmées) comme des événements déclenchés, même lorsqu’ils sont « programmés ». En savoir plus sur [comportement de dispatch ID]({{site.baseurl}}/help/help_articles/data/dispatch_id/).
->>>>>>> c96cf709
 {% endapi %}
 
 
@@ -938,11 +871,7 @@
 }
 ```
 #### Détails de la propriété
-<<<<<<< HEAD
-- Le comportement pour `dispatch_id` diffère entre Canvas et les campagnes, car Braze traite les étapes Canvas (à l’exception des étapes d’entrée, qui peuvent être planifiés) comme des événements déclenchés, même lorsqu’ils sont « planifiés ». En savoir plus sur [comportement de dispatch ID]({{site.baseurl}}/help/help_articles/data/dispatch_id/).
-=======
 - Le comportement pour `dispatch_id` diffère entre Canvas et les campagnes, car Braze traite les étapes Canvas (à l’exception des étapes d’entrée, qui peuvent être programmées) comme des événements déclenchés, même lorsqu’ils sont « programmés ». En savoir plus sur [comportement de dispatch ID]({{site.baseurl}}/help/help_articles/data/dispatch_id/).
->>>>>>> c96cf709
 {% endapi %}
 
 {% api %}
@@ -985,11 +914,7 @@
 }
 ```
 #### Détails de la propriété
-<<<<<<< HEAD
-- Le comportement pour `dispatch_id` diffère entre Canvas et les campagnes, car Braze traite les étapes Canvas (à l’exception des étapes d’entrée, qui peuvent être planifiés) comme des événements déclenchés, même lorsqu’ils sont « planifiés ». En savoir plus sur [comportement de dispatch ID]({{site.baseurl}}/help/help_articles/data/dispatch_id/).
-=======
 - Le comportement pour `dispatch_id` diffère entre Canvas et les campagnes, car Braze traite les étapes Canvas (à l’exception des étapes d’entrée, qui peuvent être programmées) comme des événements déclenchés, même lorsqu’ils sont « programmés ». En savoir plus sur [comportement de dispatch ID]({{site.baseurl}}/help/help_articles/data/dispatch_id/).
->>>>>>> c96cf709
 {% endapi %}
 
 {% api %}
@@ -1031,11 +956,7 @@
 }
 ```
 #### Détails de la propriété
-<<<<<<< HEAD
-- Le comportement pour `dispatch_id` diffère entre Canvas et les campagnes, car Braze traite les étapes Canvas (à l’exception des étapes d’entrée, qui peuvent être planifiés) comme des événements déclenchés, même lorsqu’ils sont « planifiés ». En savoir plus sur [comportement de dispatch ID]({{site.baseurl}}/help/help_articles/data/dispatch_id/).
-=======
 - Le comportement pour `dispatch_id` diffère entre Canvas et les campagnes, car Braze traite les étapes Canvas (à l’exception des étapes d’entrée, qui peuvent être programmées) comme des événements déclenchés, même lorsqu’ils sont « programmés ». En savoir plus sur [comportement de dispatch ID]({{site.baseurl}}/help/help_articles/data/dispatch_id/).
->>>>>>> c96cf709
 {% endapi %}
 
 {% api %}
@@ -1077,21 +998,13 @@
 ```
 #### Détails de la propriété
 
-<<<<<<< HEAD
-Le comportement pour `dispatch_id` diffère entre Canvas et les campagnes, car Braze traite les étapes Canvas (à l’exception des étapes d’entrée, qui peuvent être planifiés) comme des événements déclenchés, même lorsqu’ils sont « planifiés ». En savoir plus sur [comportement de dispatch ID]({{site.baseurl}}/help/help_articles/data/dispatch_id/).
-=======
 Le comportement pour `dispatch_id` diffère entre Canvas et les campagnes, car Braze traite les étapes Canvas (à l’exception des étapes d’entrée, qui peuvent être programmées) comme des événements déclenchés, même lorsqu’ils sont « programmés ». En savoir plus sur [comportement de dispatch ID]({{site.baseurl}}/help/help_articles/data/dispatch_id/).
->>>>>>> c96cf709
-{% endapi %}
-
-
-{% api %}
-
-<<<<<<< HEAD
-## E-mail événements de désabonnement
-=======
+{% endapi %}
+
+
+{% api %}
+
 ## E-mail, événements de désabonnement
->>>>>>> c96cf709
 
 {% apitags %}
 E-mail, abonnement
@@ -1100,11 +1013,7 @@
 Cet événement se produit lorsque l’utilisateur final a cliqué sur « Se désabonner » dans l’e-mail.
 
 {% alert important %}
-<<<<<<< HEAD
-L’événement `Unsubscribe` est en fait un événement de clic spécialisé qui se lance quand votre utilisateur clique sur le lien de désabonnement de l’e-mail (qu’il s’agisse d’un lien de désinscription normal au sein du corps ou du pied de page de l’e-mail ou en utilisant l’[en-tête de désinscription de la liste]({{site.baseurl}}/user_guide/administrative/app_settings/manage_app_group/email_settings#include-a-list-unsubscribe-header)), pas le moment où l’état de l’utilisateur passe à « désabonné ». Si le changement de statut d’abonnement est envoyé via l’API, il ne déclenchera pas d’événement sur Currents.
-=======
 L’événement `Unsubscribe` est en fait un événement de clic spécialisé qui se lance quand votre utilisateur clique sur le lien de désabonnement de l’e-mail (qu’il s’agisse d’un lien de désinscription au sein de corps ou du pied de page de l’e-mail ou en utilisant l’[en-tête de désinscription de la liste]({{site.baseurl}}/user_guide/administrative/app_settings/manage_app_group/email_settings#include-a-list-unsubscribe-header)), pas le moment où l’état de l’utilisateur passe à « désabonné ». Si le changement de statut d’abonnement est envoyé via l’API, il ne déclenchera pas d’événement sur Currents.
->>>>>>> c96cf709
 {% endalert %}
 
 ```json
@@ -1133,11 +1042,7 @@
 ```
 #### Détails de la propriété
 
-<<<<<<< HEAD
-Le comportement pour `dispatch_id` diffère entre Canvas et les campagnes, car Braze traite les étapes Canvas (à l’exception des étapes d’entrée, qui peuvent être planifiés) comme des événements déclenchés, même lorsqu’ils sont « planifiés ». En savoir plus sur [comportement de dispatch ID]({{site.baseurl}}/help/help_articles/data/dispatch_id/).
-=======
 Le comportement pour `dispatch_id` diffère entre Canvas et les campagnes, car Braze traite les étapes Canvas (à l’exception des étapes d’entrée, qui peuvent être programmées) comme des événements déclenchés, même lorsqu’ils sont « programmés ». En savoir plus sur [comportement de dispatch ID]({{site.baseurl}}/help/help_articles/data/dispatch_id/).
->>>>>>> c96cf709
 {% endapi %}
 
 {% api %}
@@ -1225,13 +1130,8 @@
 }
 ```
 #### Détails de la propriété
-<<<<<<< HEAD
-- Pour `ad_id`, `ad_id_type` et `ad_tracking_enabled`, vous devrez collecter explicitement les IDFA iOS et les ADID Android Google via les SDK natifs. Pour en savoir plus cliquez ici : [iOS]({{site.baseurl}}/developer_guide/platform_integration_guides/ios/initial_sdk_setup/optional_idfa_collection/#optional-idfa-collection/), [Android]({{site.baseurl}}/developer_guide/platform_integration_guides/android/initial_sdk_setup/optional_gaid_collection/#optional-google-advertising-id).
-- Si vous utilisez Kafka pour ingérer des données [Currents]({{site.baseurl}}/user_guide/data_and_analytics/braze_currents/), contactez votre gestionnaire du succès des clients ou votre gestionnaire de compte pour activer la fonctionnalité de bascule Oui/Non pour l’envoi`ad_id`.
-=======
 - Pour `ad_id`, `ad_id_type` et `ad_tracking_enabled`, vous devrez collecter explicitement les IDFA iOS et les ADID Android Google via les SDK natifs. Pour en savoir plus, cliquez ici : [iOS]({{site.baseurl}}/developer_guide/platform_integration_guides/ios/initial_sdk_setup/optional_idfa_collection/#optional-idfa-collection/), [Android]({{site.baseurl}}/developer_guide/platform_integration_guides/android/initial_sdk_setup/optional_gaid_collection/#optional-google-advertising-id).
 - Si vous utilisez Kafka pour ingérer des données [Currents]({{site.baseurl}}/user_guide/data_and_analytics/braze_currents/), contactez votre gestionnaire du succès des clients ou votre gestionnaire de compte pour activer la bascule Oui/Non pour l’envoi`ad_id`.
->>>>>>> c96cf709
 {% endapi %}
 
 {% api %}
@@ -1275,13 +1175,8 @@
 }
 ```
 #### Détails de la propriété
-<<<<<<< HEAD
-- Pour `ad_id`, `ad_id_type` et `ad_tracking_enabled`, vous devrez collecter explicitement les IDFA iOS et les ADID Android Google via les SDK natifs. Pour en savoir plus cliquez ici : [iOS]({{site.baseurl}}/developer_guide/platform_integration_guides/ios/initial_sdk_setup/optional_idfa_collection/#optional-idfa-collection/), [Android]({{site.baseurl}}/developer_guide/platform_integration_guides/android/initial_sdk_setup/optional_gaid_collection/#optional-google-advertising-id).
-- Si vous utilisez Kafka pour ingérer des données [Currents]({{site.baseurl}}/user_guide/data_and_analytics/braze_currents/), contactez votre gestionnaire du succès des clients ou votre gestionnaire de compte pour activer la fonctionnalité de bascule Oui/Non pour l’envoi`ad_id`.
-=======
 - Pour `ad_id`, `ad_id_type` et `ad_tracking_enabled`, vous devrez collecter explicitement les IDFA iOS et les ADID Android Google via les SDK natifs. Pour en savoir plus, cliquez ici : [iOS]({{site.baseurl}}/developer_guide/platform_integration_guides/ios/initial_sdk_setup/optional_idfa_collection/#optional-idfa-collection/), [Android]({{site.baseurl}}/developer_guide/platform_integration_guides/android/initial_sdk_setup/optional_gaid_collection/#optional-google-advertising-id).
 - Si vous utilisez Kafka pour ingérer des données [Currents]({{site.baseurl}}/user_guide/data_and_analytics/braze_currents/), contactez votre gestionnaire du succès des clients ou votre gestionnaire de compte pour activer la bascule Oui/Non pour l’envoi`ad_id`.
->>>>>>> c96cf709
 {% endapi %}
 
 
@@ -1393,13 +1288,8 @@
 }
 ```
 #### Détails de la propriété
-<<<<<<< HEAD
-- Pour `ad_id`, `ad_id_type` et `ad_tracking_enabled`, vous devrez collecter explicitement les IDFA iOS et les ADID Android Google via les SDK natifs. Pour en savoir plus cliquez ici : [iOS]({{site.baseurl}}/developer_guide/platform_integration_guides/ios/initial_sdk_setup/optional_idfa_collection/#optional-idfa-collection/), [Android]({{site.baseurl}}/developer_guide/platform_integration_guides/android/initial_sdk_setup/optional_gaid_collection/#optional-google-advertising-id).
-- Si vous utilisez Kafka pour ingérer des données [Currents]({{site.baseurl}}/user_guide/data_and_analytics/braze_currents/), contactez votre gestionnaire du succès des clients ou votre gestionnaire de compte pour activer la fonctionnalité de bascule Oui/Non pour l’envoi`ad_id`.
-=======
 - Pour `ad_id`, `ad_id_type` et `ad_tracking_enabled`, vous devrez collecter explicitement les IDFA iOS et les ADID Android Google via les SDK natifs. Pour en savoir plus, cliquez ici : [iOS]({{site.baseurl}}/developer_guide/platform_integration_guides/ios/initial_sdk_setup/optional_idfa_collection/#optional-idfa-collection/), [Android]({{site.baseurl}}/developer_guide/platform_integration_guides/android/initial_sdk_setup/optional_gaid_collection/#optional-google-advertising-id).
 - Si vous utilisez Kafka pour ingérer des données [Currents]({{site.baseurl}}/user_guide/data_and_analytics/braze_currents/), contactez votre gestionnaire du succès des clients ou votre gestionnaire de compte pour activer la bascule Oui/Non pour l’envoi`ad_id`.
->>>>>>> c96cf709
 {% endapi %}
 
 {% api %}
@@ -1442,13 +1332,8 @@
 }
 ```
 #### Détails de la propriété
-<<<<<<< HEAD
-- Pour `ad_id`, `ad_id_type` et `ad_tracking_enabled`, vous devrez collecter explicitement les idfa iOS et les adid Android Google via les SDK natifs. Pour en savoir plus cliquez ici : [iOS]({{site.baseurl}}/developer_guide/platform_integration_guides/ios/initial_sdk_setup/optional_idfa_collection/#optional-idfa-collection/), [Android]({{site.baseurl}}/developer_guide/platform_integration_guides/android/initial_sdk_setup/optional_gaid_collection/#optional-google-advertising-id).
-- Si vous utilisez Kafka pour ingérer des données [Currents]({{site.baseurl}}/user_guide/data_and_analytics/braze_currents/), contactez votre gestionnaire du succès des clients ou votre gestionnaire de compte pour activer la fonctionnalité de bascule Oui/Non pour l’envoi`ad_id`.
-=======
 - Pour `ad_id`, `ad_id_type` et `ad_tracking_enabled`, vous devrez collecter explicitement les idfa iOS et les adid Android Google via les SDK natifs. Pour en savoir plus, cliquez ici : [iOS]({{site.baseurl}}/developer_guide/platform_integration_guides/ios/initial_sdk_setup/optional_idfa_collection/#optional-idfa-collection/), [Android]({{site.baseurl}}/developer_guide/platform_integration_guides/android/initial_sdk_setup/optional_gaid_collection/#optional-google-advertising-id).
 - Si vous utilisez Kafka pour ingérer des données [Currents]({{site.baseurl}}/user_guide/data_and_analytics/braze_currents/), contactez votre gestionnaire du succès des clients ou votre gestionnaire de compte pour activer la bascule Oui/Non pour l’envoi`ad_id`.
->>>>>>> c96cf709
 {% endapi %}
 
 
@@ -1492,43 +1377,26 @@
 }
 ```
 #### Détails de la propriété
-<<<<<<< HEAD
-- Pour `ad_id`, `ad_id_type` et `ad_tracking_enabled`, vous devrez collecter explicitement les idfa iOS et les adid Android Google via les SDK natifs. Pour en savoir plus cliquez ici : [iOS]({{site.baseurl}}/developer_guide/platform_integration_guides/ios/initial_sdk_setup/optional_idfa_collection/#optional-idfa-collection/), [Android]({{site.baseurl}}/developer_guide/platform_integration_guides/android/initial_sdk_setup/optional_gaid_collection/#optional-google-advertising-id).
-- Si vous utilisez Kafka pour ingérer des données [Currents]({{site.baseurl}}/user_guide/data_and_analytics/braze_currents/), contactez votre gestionnaire du succès des clients ou votre gestionnaire de compte pour activer la fonctionnalité de bascule Oui/Non pour l’envoi`ad_id`.
-=======
 - Pour `ad_id`, `ad_id_type` et `ad_tracking_enabled`, vous devrez collecter explicitement les idfa iOS et les adid Android Google via les SDK natifs. Pour en savoir plus, cliquez ici : [iOS]({{site.baseurl}}/developer_guide/platform_integration_guides/ios/initial_sdk_setup/optional_idfa_collection/#optional-idfa-collection/), [Android]({{site.baseurl}}/developer_guide/platform_integration_guides/android/initial_sdk_setup/optional_gaid_collection/#optional-google-advertising-id).
 - Si vous utilisez Kafka pour ingérer des données [Currents]({{site.baseurl}}/user_guide/data_and_analytics/braze_currents/), contactez votre gestionnaire du succès des clients ou votre gestionnaire de compte pour activer la bascule Oui/Non pour l’envoi`ad_id`.
->>>>>>> c96cf709
-{% endapi %}
-
-{% api %}
-
-<<<<<<< HEAD
-## Événement d’impression du Fil d'actualité
-=======
+{% endapi %}
+
+{% api %}
+
 ## Événement d’impression du Fil d’actualité
->>>>>>> c96cf709
 
 {% alert note %}
 Le Fil d’actualité est obsolète. Braze recommande aux clients qui utilisent notre outil de fil d’actualités de passer à notre canal de communication de cartes de contenu - il est plus flexible, plus personnalisable et plus fiable. Consultez le [guide de migration]({{site.baseurl}}/user_guide/message_building_by_channel/content_cards/migrating_from_news_feed/) pour en savoir plus.
 {% endalert %}
 
 {% apitags %}
-<<<<<<< HEAD
-Fil d'actualité, Impressions
-=======
 Fil d’actualité, Impressions
->>>>>>> c96cf709
 {% endapitags %}
 
 Cet événement se produit lorsqu’un utilisateur regarde le fil d’actualités.
 
 {% alert tip %}
-<<<<<<< HEAD
-Le schéma [Impression du Fil d'actualité]({{site.baseurl}}/user_guide/data_and_analytics/braze_currents/customer_behavior_events/#news-feed-impression-event) (`users.behaviors.app.NewsFeedImpression`) se trouve dans le glossaire des événements de comportement client, car ces données n’ont pas été classées comme événement d’engagement sur message. 
-=======
 Le schéma [Impression du Fil d’actualité]({{site.baseurl}}/user_guide/data_and_analytics/braze_currents/customer_behavior_events/#news-feed-impression-event) (`users.behaviors.app.NewsFeedImpression`) se trouve dans le glossaire des événements de comportement client, car ces données n’ont pas été classées comme événement d’engagement sur message. 
->>>>>>> c96cf709
 {% endalert %}
 
 ```json
@@ -1552,27 +1420,16 @@
 
 {% api %}
 
-<<<<<<< HEAD
-## Événements de clics sur Fil d'actualité
-
-{% apitags %}
-Fil d'actualité, clics
-=======
 ## Événements de clics sur Fil d’actualité
 
 {% apitags %}
 Fil d’actualité, clics
->>>>>>> c96cf709
 {% endapitags %}
 
 Cet événement se produit lorsqu’un utilisateur clique sur le fil d’actualités.
 
 {% alert tip %}
-<<<<<<< HEAD
-Le schéma [Impression du Fil d'actualité]({{site.baseurl}}/user_guide/data_and_analytics/braze_currents/customer_behavior_events/#news-feed-impression-event) (`users.behaviors.app.NewsFeedImpression`) se trouve dans le glossaire des événements de comportement client, car ces données n’ont pas été classées comme événement d’engagement sur message. 
-=======
 Le schéma [Impression du Fil d’actualité]({{site.baseurl}}/user_guide/data_and_analytics/braze_currents/customer_behavior_events/#news-feed-impression-event) (`users.behaviors.app.NewsFeedImpression`) se trouve dans le glossaire des événements de comportement client, car ces données n’ont pas été classées comme événement d’engagement sur message. 
->>>>>>> c96cf709
 {% endalert %}
 
 ```json
@@ -1750,11 +1607,7 @@
 SMS, Rejet
 {% endapitags %}
 
-<<<<<<< HEAD
-Cet événement survient lorsqu’un envoi SMS est rejeté par l’opérateur ce qui peut se produire pour plusieurs raisons. Utilisez cet événement et les codes d’erreur fournis pour résoudre les problèmes liés à la livraison de SMS.
-=======
 Cet événement survient lorsqu’un envoi SMS est rejeté par l’opérateur, ce qui peut se produire pour plusieurs raisons. Utilisez cet événement et les codes d’erreur fournis pour résoudre les problèmes liés à la livraison de SMS.
->>>>>>> c96cf709
 
 ```json
 // SMS Rejection: users.messages.sms.Rejection
@@ -1831,11 +1684,7 @@
 ## Événements de réception de SMS entrant
 
 {% apitags %}
-<<<<<<< HEAD
-SMS, EntrantReçu
-=======
 SMS, Entrant/Reçu
->>>>>>> c96cf709
 {% endapitags %}
 
 Cet événement se produit lorsque l’un de vos utilisateurs envoie un SMS à un numéro de téléphone dans l’un de vos groupes d’abonnement SMS Braze. 
@@ -1979,11 +1828,7 @@
 Campagne, entrée
 {% endapitags %}
 
-<<<<<<< HEAD
-Cet événement se produit lorsqu’un utilisateur est inscrit dans une variante de contrôle définie sur une campagne à plusieurs variantes. Cet événement est généré car il n’y aura pas d’événement d’envoi sur canal pour cet utilisateur.
-=======
 Cet événement se produit lorsqu’un utilisateur est inscrit dans une variante de contrôle définie sur une campagne à plusieurs variantes. Cet événement est généré, car il n’y aura pas d’événement d’envoi sur canal pour cet utilisateur.
->>>>>>> c96cf709
 
 ```json
 // Campaign Control Group Enrollment: users.campaigns.EnrollInControl
@@ -2012,17 +1857,10 @@
 Abonnement
 {% endapitags %}
 
-<<<<<<< HEAD
-Cet événement se produit lorsque le statut global d’abonnement de l’utilisateur change.
-
-```json
-// Global State Change: users.behaviors.subscription.GlobalStateChange
-=======
 Cet événement se produit lorsqu’un état de groupe d’abonnement change.
 
 ```json
 // Uninstall Event: users.behaviors.subscription.GlobalStateChange
->>>>>>> c96cf709
 {
   "id": (string) unique ID of this event,
   "user_id": (string) Braze BSON id of the user with this global subscription state change,
