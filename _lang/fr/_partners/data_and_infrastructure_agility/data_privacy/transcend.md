---
nav_title: Transcend
article_title: Transcend
description: "Transcend est une plateforme d’infrastructure de confidentialité des données qui aide les utilisateurs de Braze à automatiser le traitement des requêtes des personnes concernées. Cela vous permet d’accéder à des utilisateurs, de les supprimer et de les désinscrire des communications depuis la plateforme Braze via un programme, conformément aux réglementations de confidentialité des données."
alias: /partners/transcend/
page_type: partner
search_tag: Partenaire

---

# Transcend

> Transcend est une entreprise d’infrastructure de confidentialité des données qui permet aux entreprises de contrôler leurs données de façon simple et automatique, en remplissant automatiquement les demandes des personnes concernées à travers tous leurs fournisseurs et systèmes de données. 

Le partenariat entre Braze et Transcend permet aux utilisateurs d’automatiser les demandes de confidentialité en organisant les données issues de dizaines de systèmes de données, aidant ainsi les équipes à se conformer aux réglementations telles que le RGPD et le CCPA. Transcend fournit aux utilisateurs finaux un panneau de contrôle, également appelé centre de confidentialité, hébergé par `privacy.\<company\>.com` et où les utilisateurs peuvent gérer leurs préférences de confidentialité et exporter ou supprimer leurs données. 

## Conditions préalables

| Configuration requise | Description |
|---|---|
| Compte Transcend | Un compte [Transcend](https://app.transcend.io/) avec privilèges administrateur est nécessaire pour profiter de ce partenariat. |
<<<<<<< HEAD
| Clé API Braze | Une clé API REST Braze avec des autorisations `users.delete, users.alias.new, users.export.ids, email.unsubscribe,` et `email.blacklist`.<br><br>Pour créer une clé d’API, accédez au **Tableau de bord de Braze > Developer Console > REST API Key (Clé d’API REST) > Create New API Key (Créer une nouvelle clé d’API)**. .|
=======
| Clé API Braze | Une clé API REST Braze avec des autorisations `users.delete, users.alias.new, users.export.ids, email.unsubscribe,` et `email.blacklist`.<br><br>Cela peut être créé dans le **Tableau de bord de Braze > Developer Console > REST API Key (Clé API REST) > Create New Api Key** (Créer une nouvelle clé API). |
>>>>>>> 7d029435
{: .reset-td-br-1 .reset-td-br-2}

## Intégration

Transcend vous permet d’accéder à des utilisateurs, de les supprimer et de les désinscrire des communications depuis la plateforme Braze via un programme, conformément aux réglementations de confidentialité des données.

### Étape 1 : Configurer l’intégration Braze
Pour commencer, connectez-vous à [Transcend](https://app.transcend.io/login).
1. Accédez à **Data Map (Carte de données) > Add Data Silo (Ajouter un silo de données) > Braze** et cliquez sur le bouton **Connect (Connexion)**.<br><br>
2. Une fois votre compte provisionné, vous vous connecterez à l’une des URL suivantes : `https://dashboard-01.braze.com`, `https://dashboard-02.braze.com, ..., https://dashboard-01.braze.eu`.<br> Utilisez le [tableau]({{site.baseurl}}/api/basics/#endpoints) suivant pour déterminer quel sous-domaine vous devez inclure en fonction de l’URL de votre tableau de bord.<br><br>
3. Une fois connecté, accédez à l’onglet **Privacy Center (Centre de confidentialité)** de Transcend. Vous devrez ensuite mapper les données de Braze à vos pratiques en matière de données. Pour ce faire, créez une nouvelle catégorie et une nouvelle collecte de données avec la convention d’affectation de nom appropriée (par ex., « Listes de distribution ou Profil d’utilisateur »). Une fois terminé, cliquez sur **Publish (Publier)**.<br><br>
4. Revenez à votre carte de données et cliquez sur le silo de données Braze. Développez le menu **Manage Endpoints (Gérer les points de données)** et sélectionnez le libellé de la collection (catégorie) que vous avez créée à l’étape précédente à partir de la liste déroulante. Vous pouvez également choisir quelles actions (par ex., accès ou suppression) sont activées pour chaque point de données. <br><br>
5. Ensuite, tout en restant dans le silo de données Braze, développez le menu **Manager Identifiers (Gérer les identifiants)**. Cochez les cases correspondant aux identifiants que vous souhaitez activer. Par exemple, si vous souhaitez que Transcend recherche des utilisateurs par adresse e-mail, vous devez cocher la case Identifiant d’adresse e-mail.

{% alert note %}
Si les identifiants ne sont pas activés correctement, il se peut que Transcend ne puisse pas traiter les demandes de certains utilisateurs.
{% endalert %}

### Étape 2 : Requêtes de test
Transcend recommande des requêtes de test sur votre carte de données avant de commencer à traiter des requêtes provenant des utilisateurs finaux.
1. Accédez au **Privacy Center (Centre de confidentialité)** de Transcend et cliquez sur **View your Privacy Center (Consulter votre centre de confidentialité)**.<br><br>
2. Depuis votre **Privacy Center (Centre de confidentialité)**, cliquez sur **Take Control (Prendre le contrôle)**, puis **Download my data (Télécharger mes données)**. Saisissez votre adresse e-mail ou connectez-vous pour vous authentifier avant de soumettre la requête.<br><br>
3. Ouvrez votre messagerie pour consulter le message de Transcend. Vous devez cliquer sur le lien de vérification pour valider la requête.<br><br>
4. Ensuite, dans le tableau de bord **Admin**, accédez aux **Incoming Requests (Requêtes entrantes)** et sélectionnez votre requête. Si la requête n’apparait pas ici, veuillez contacter Transcend à l’adresse [support@transcend.io](mailto:support@transcend.io).<br><br>
5. Après avoir cliqué sur votre requête, accédez à l’onglet **Data Silos (Silos de données)** et sélectionnez **Braze**. Vérifiez et confirmez les données renvoyées.<br><br>
6. Enfin, accédez à l’onglet **Report (Rapport)** et cliquez sur **Approve and Send (Approuver et envoyer)**. Vous devriez recevoir le rapport à l’adresse e-mail que vous avez renseignée avec la requête.

## Supprimer l’intégration Braze
Pour supprimer le silo de données Braze de votre carte de données Transcend :
<<<<<<< HEAD
1. Accédez à votre **Data Map (Carte de données)**, puis cliquez dans **Braze**. <br><br>
=======
1. Accédez à votre **Data Map (Carte de données)**, puis cliquez sur **Braze**. <br><br>
>>>>>>> 7d029435
2. Au bas de l’écran, développez le menu **Remove Braze (Supprimer Braze)**, puis cliquez sur **Remove Silo (Supprimer le silo)**. Un message vous demandera de confirmer que vous souhaitez bien supprimer le silo. Cliquez sur **OK**. <br><br>
3. Vérifiez que le silo a bien été supprimé en revenant à votre carte de données.

[1]: {{site.baseurl}}/developer_guide/rest_api/basics/#endpoints)<|MERGE_RESOLUTION|>--- conflicted
+++ resolved
@@ -19,11 +19,7 @@
 | Configuration requise | Description |
 |---|---|
 | Compte Transcend | Un compte [Transcend](https://app.transcend.io/) avec privilèges administrateur est nécessaire pour profiter de ce partenariat. |
-<<<<<<< HEAD
-| Clé API Braze | Une clé API REST Braze avec des autorisations `users.delete, users.alias.new, users.export.ids, email.unsubscribe,` et `email.blacklist`.<br><br>Pour créer une clé d’API, accédez au **Tableau de bord de Braze > Developer Console > REST API Key (Clé d’API REST) > Create New API Key (Créer une nouvelle clé d’API)**. .|
-=======
 | Clé API Braze | Une clé API REST Braze avec des autorisations `users.delete, users.alias.new, users.export.ids, email.unsubscribe,` et `email.blacklist`.<br><br>Cela peut être créé dans le **Tableau de bord de Braze > Developer Console > REST API Key (Clé API REST) > Create New Api Key** (Créer une nouvelle clé API). |
->>>>>>> 7d029435
 {: .reset-td-br-1 .reset-td-br-2}
 
 ## Intégration
@@ -53,11 +49,7 @@
 
 ## Supprimer l’intégration Braze
 Pour supprimer le silo de données Braze de votre carte de données Transcend :
-<<<<<<< HEAD
-1. Accédez à votre **Data Map (Carte de données)**, puis cliquez dans **Braze**. <br><br>
-=======
 1. Accédez à votre **Data Map (Carte de données)**, puis cliquez sur **Braze**. <br><br>
->>>>>>> 7d029435
 2. Au bas de l’écran, développez le menu **Remove Braze (Supprimer Braze)**, puis cliquez sur **Remove Silo (Supprimer le silo)**. Un message vous demandera de confirmer que vous souhaitez bien supprimer le silo. Cliquez sur **OK**. <br><br>
 3. Vérifiez que le silo a bien été supprimé en revenant à votre carte de données.
 
