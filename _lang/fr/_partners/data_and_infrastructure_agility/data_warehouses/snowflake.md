---
nav_title: Snowflake
article_title: Snowflake
alias: /partners/snowflake/
page_order: 1
description: "Cet article présente le partenariat entre Braze et Snowflake, un entrepôt de données cloud SQL spécialement conçu pour vos données et utilisateurs."
page_type: partner
search_tag: Partenaire

---

# [![Cours d’apprentissage Braze]({% image_buster /assets/img/bl_icon2.png %})](https://learning.braze.com/snowflake-secure-data-sharing-via-braze/){: style="float:right;width:120px;border:0;" class="noimgborder"}Snowflake

> [Snowflake](https://docs.snowflake.net/manuals/user-guide/intro-key-concepts.html) est un entrepôt de données cloud SQL spécialement conçu et proposé sous forme de SaaS. Snowflake fournit un entrepôt de données plus rapide, plus facile à utiliser et bien plus flexible que les entrepôts de données traditionnels. Grâce à l’architecture unique et brevetée de Snowflake, vous pouvez facilement regrouper toutes vos données, effectuer des analyses rapides et tirer parti des données analysées pour tous vos utilisateurs.

Les campagnes marketing personnalisées et pertinentes nécessitent un accès opportun aux données. C’est pourquoi Braze s’est associé à Snowflake pour lancer Data Sharing. Cette offre conjointe permet aux marketeurs de libérer plus rapidement que jamais le plein potentiel de leurs données d’engagement client et de campagne.

L’[intégration de Braze et Snowflake](https://www.braze.com/perspectives/article/snowflake-partner-announcement) tire parti de l’échange de données de Snowflake pour développer votre présence, trouver de nouveaux clients et étendre votre portée grâce à la base de clients en constante croissance de Snowflake.

{% alert tip %}
**Vous aimeriez avoir accès aux données au niveau de Snowflake, mais sans créer un compte Snowflake ?**<br>Regardez [les comptes en Lecture de Snowflake]({{site.baseurl}}/user_guide/data_and_analytics/braze_currents/how_braze_uses_currents/#snowflake-reader-accounts). Avec les comptes Lecture, Braze créera et partagera vos données dans un compte et vous donnera les identifiants pour vous connecter et accéder à vos données. Tous les partages et facturations de données seront alors gérés intégralement par Braze.
{% endalert %}

## Qu’est-ce que Data Sharing ?

La fonctionnalité [Secure Data Sharing](https://docs.snowflake.net/manuals/user-guide/data-sharing-intro.html) de Snowflake permet à Braze de vous donner un accès sécurisé aux données sur notre portail Snowflake sans que vous ayez à vous soucier des contraintes ou ralentissements du flux de travail, des points d’échec et des coûts inutiles habituellement associés aux fournisseurs de données.

- **Réduire la durée d’obtention des insights**<br>Dites adieu aux processus ETL qui mettent des semaines à se mettre en place. Les architectures uniques de Braze et Snowflake rendent immédiatement accessibles toutes les données de campagne et d’engagement client, dès l’instant où elles arrivent dans le data lake. Aucune donnée n’est copiée ou déplacée, vous pouvez donc proposer des expériences client basées sur les informations les plus pertinentes et les plus récentes.
- **Répartition des silos de données**<br>Créez une vue globale de vos clients sur tous vos canaux et plateformes. Data Sharing permet de joindre vos données d’engagement client Braze avec toutes vos autres données Snowflake pour obtenir des informations plus approfondies sur une seule source fiable.
- **Découvrez comment votre engagement s’accumule**<br>Optimisez vos stratégies d'engagement des clients avec Braze Benchmarks. Cet outil interactif, optimisé par Braze et Snowflake, vous permet de comparer les données d’engagement de votre marque à des points de référence de votre secteur et de tous les canaux et plateformes de périphériques.

Consultez [Introduction à Secure Data Sharing](https://docs.snowflake.net/manuals/user-guide/data-sharing-intro.html#how-does-secure-data-sharing-work) pour en savoir plus sur le fonctionnement de Data Sharing de Snowflake.

## Conditions préalables

Si vous êtes intéressé par cette intégration, contactez votre gestionnaire du succès des clients ou votre gestionnaire de compte Braze et demandez des renseignements sur les services de stratégie de données de Braze pour Secure Data Sharing avec Snowflake. Cela permettra d’accélérer le processus du côté de Braze et nous configurerons vos vues en un rien de temps !

| Configuration requise | Description |
| ----------- | ----------- |
| Compte Snowflake | Un compte Snowflake avec autorisations administrateur est requis pour profiter de ce partenariat. |
{: .reset-td-br-1 .reset-td-br-2}

## Intégration

Avec Data Sharing, aucune donnée réelle n’est copiée ou transférée entre les comptes. Le partage est réalisé grâce à la couche de services et à la librairie de métadonnées uniques de Snowflake. Il s’agit d’un concept important, car les données partagées ne prennent pas de place dans un compte client et, par conséquent, ne contribuent pas aux frais mensuels de stockage des données du consommateur. Les **seuls** frais pour les consommateurs concernent les ressources informatiques (c.-à-d. les entrepôts virtuels) utilisées pour interroger les données partagées.

En outre, en utilisant les fonctions intégrées et les capacités d’autorisation de Snowflake, l’accès aux données partagées depuis Braze peut être contrôlé et régi par les contrôles d’accès déjà en place sur votre compte Snowflake et les données qui y sont stockées. L’accès peut être restreint et surveillé de la même manière qu’avec vos propres données.

Lorsqu’un client demande un partage de données, Braze provisionnera le partage depuis le ou les groupes d’apps au sein desquels le partage a été acheté. Une fois le partage provisionné, toutes les données sont immédiatement accessibles depuis votre instance Snowflake sous la forme d’un partage de données entrantes. 

![Partage de données entrantes]({% image_buster /assets/img/inbound-data-share.png %})

Une fois le partage visible dans votre instance (un rôle `ACCOUNTADMIN` est requis pour le voir), vous devez créer une base de données à partir de ce partage de façon à pouvoir voir et interroger les tableaux.

Dans le contexte de Data Sharing, Braze est un [fournisseur de données](https://docs.snowflake.net/manuals/user-guide/data-sharing-intro.html#providers) ; tout compte Snowflake qui crée des partages et les rend disponibles pour d’autres comptes Snowflake. Vous, êtes un [consommateur de données](https://docs.snowflake.net/manuals/user-guide/data-sharing-intro.html#consumers) ; tout compte qui choisit de créer une base de données à partir d’un partage mis à disposition par un fournisseur de données.

## Utilisation et visualisation

Une fois le partage de données provisionné, vous devez créer une base de données à partir du partage de données entrantes, ce qui vous permet de consulter tous les tableaux partagés dans votre instance Snowflake et de les interroger comme pour toutes les autres données que vous stockez dans votre instance. Cependant, gardez à l’esprit que les données partagées sont en lecture seule. Elles peuvent être interrogées, mais vous ne pouvez pas les modifier ou les supprimer de quelque manière que ce soit.

Comme pour Currents, vous pouvez utiliser Secure Data Sharing de Snowflake pour :
- Créer des rapports complexes
- Modéliser des attributions
- Partager des données en toute sécurité au sein de votre entreprise
- Mapper les données brutes ou les données utilisateur vers un système de gestion de la relation client (comme Salesforce)
- Et plus encore

[Téléchargez ici les schémas bruts du tableau.][schemas]

## Informations importantes et restrictions

### Changements cassants et non cassants

#### Changements non cassants
Les changements non cassants peuvent survenir à tout moment et apportent généralement des fonctionnalités supplémentaires. Exemples de changements non cassants :
- Ajout d’un nouveau tableau ou d’une nouvelle vue
- Ajout d’une colonne dans une vue ou un tableau existant

{% alert important %}
Comme les nouvelles colonnes sont considérées comme non cassantes, Braze recommande vivement de répertorier explicitement les colonnes d’intérêt dans chaque requête au lieu d’utiliser des requêtes `SELECT *`. Vous pouvez également créer des vues qui nomment explicitement les colonnes, puis interroger ces vues plutôt que les tableaux.
{% endalert %}

#### Changements cassants
Lorsque cela est possible, les changements cassants seront précédés d’une annonce et d’une période de migration. Voici quelques exemples de changements cassants :
- Suppression d’un tableau ou d’une vue
- Suppression d’une colonne dans une vue ou un tableau existant
- Modification du type ou de la possibilité de valeur nulle d’une colonne existante

### Régions Snowflake
Braze héberge actuellement toutes les données de niveau utilisateur dans les régions de Snowflake AWS US East-1 et Europe centrale (Francfort). Pour les utilisateurs en dehors de ces régions, Braze peut fournir Data Sharing à des clients communs qui hébergent leur infrastructure Snowflake dans n’importe quelle région AWS ou Azure.

### Données historiques
Les historiques de données d’événement de Braze stockées dans Snowflake ne remontent qu’au mois d’avril 2019. Lorsque nous ne stockions nos données dans Snowflake que depuis quelques moins, des modifications ont été apportées aux produits, et ont pu entraîner certains changements au niveau des données, qui semblaient alors légèrement différentes ou comportaient des valeurs nulles (car nous ne transmettions pas les données dans tous les champs disponibles dès le début). Il est préférable de supposer que les résultats qui incluent des données avant août 2019 peuvent sembler légèrement différents de ce qui serait attendu.

### Informations personnellement identifiables et conformité au RGPD
Presque tous les enregistrements d’événements conservés par Braze comprennent quelques champs représentant des informations personnellement identifiables (IPI) sur les utilisateurs. Certains événements peuvent inclure l’adresse e-mail, le numéro de téléphone, l’ID d’appareil, la langue, le sexe et des informations d’emplacement. Si un utilisateur souhaite faire valoir son droit à l’oubli et en soumet la demande à Braze, nous annulerons ces champs IPI pour tout événement appartenant à cet utilisateur. De cette façon, nous ne supprimons pas l’historique de l’événement, mais l’événement ne pourra plus jamais être associé à une personne donnée.

### Vitesse, performances et coût des requêtes
La vitesse, la performance et le coût de toute requête exécutée sur des données sont déterminés par la taille de l’entrepôt que vous utilisez pour interroger les données. Dans certains cas, selon la quantité de données que vous consultez pour analyse, vous pourrez avoir besoin d’un entrepôt plus grand pour que la requête aboutisse. Snowflake propose d’excellentes ressources pour déterminer la taille de l’entrepôt dont vous avez besoin, notamment [Aperçu des entrepôts](https://docs.snowflake.net/manuals/user-guide/warehouses-overview.html) et [Considérations relatives à l’entrepôt](https://docs.snowflake.net/manuals/user-guide/warehouses-considerations.html).

### Tables PII etNON_PII- obsolètes
Auparavant, Braze séparait les colonnes qui contenaient des IPI dans des tableaux séparés qui se terminaient par `_PII`. Les autres colonnes étaient stockées dans des tableaux qui se terminaient par `_NON_PII`. Ces tableaux ont depuis été remplacés par des tableaux qui contiennent toutes les colonnes associées à un événement. Ce changement permet de ne plus effectuer de calculs supplémentaires pour obtenir une vue complète d’un événement. Si vous utilisiez les anciens tableaux IPI ou nonNON_PIIIPI, mettez à jour votre intégration pour utiliser les nouvelles tables unifiées.

## Braze Benchmarks

Benchmarks est un [un outil de données développé par Braze](https://www.braze.com/perspectives/benchmarks) pour permettre aux prospects et clients de Braze de se comparer aux meilleurs acteurs de leur secteur en comparant leurs mesures aux points de références de Braze.

Les secteurs pris en charge comprennent : 
- Services de livraison
- eCommerce
- Éducation
- Divertissement
- Finance
- Jeux vidéos
- Santé
- Mode de vie
- Restauration
- Vente au détail
- Technologies
- Transports
- Tourisme

<<<<<<< HEAD
Nos données de référence sont également disponibles directement dans le [Snowflake Data Exchange.](https://app.snowflake.com/marketplace/listing/GZT0Z5I4XXR).
=======
Nos données de référence sont également disponibles directement dans [Snowflake Data Exchange.](https://app.snowflake.com/marketplace/listing/GZT0Z5I4XXR)
>>>>>>> 7d029435

> Consultez nos [exemples de requêtes][SQ] et nos exemples de [configuration du pipeline d’événements][ETL] pour vous aider à configurer Snowflake.

[SQ]: {{site.baseurl}}/partners/data_and_infrastructure_agility/data_warehouses/snowflake/sample_queries/
[ETL]: {{site.baseurl}}/partners/data_and_infrastructure_agility/data_warehouses/snowflake/etl_pipline_setup/
[schemas]: {% image_buster /assets/download_file/data-sharing-raw-table-schemas.txt %}<|MERGE_RESOLUTION|>--- conflicted
+++ resolved
@@ -16,10 +16,6 @@
 Les campagnes marketing personnalisées et pertinentes nécessitent un accès opportun aux données. C’est pourquoi Braze s’est associé à Snowflake pour lancer Data Sharing. Cette offre conjointe permet aux marketeurs de libérer plus rapidement que jamais le plein potentiel de leurs données d’engagement client et de campagne.
 
 L’[intégration de Braze et Snowflake](https://www.braze.com/perspectives/article/snowflake-partner-announcement) tire parti de l’échange de données de Snowflake pour développer votre présence, trouver de nouveaux clients et étendre votre portée grâce à la base de clients en constante croissance de Snowflake.
-
-{% alert tip %}
-**Vous aimeriez avoir accès aux données au niveau de Snowflake, mais sans créer un compte Snowflake ?**<br>Regardez [les comptes en Lecture de Snowflake]({{site.baseurl}}/user_guide/data_and_analytics/braze_currents/how_braze_uses_currents/#snowflake-reader-accounts). Avec les comptes Lecture, Braze créera et partagera vos données dans un compte et vous donnera les identifiants pour vous connecter et accéder à vos données. Tous les partages et facturations de données seront alors gérés intégralement par Braze.
-{% endalert %}
 
 ## Qu’est-ce que Data Sharing ?
 
@@ -98,8 +94,8 @@
 ### Vitesse, performances et coût des requêtes
 La vitesse, la performance et le coût de toute requête exécutée sur des données sont déterminés par la taille de l’entrepôt que vous utilisez pour interroger les données. Dans certains cas, selon la quantité de données que vous consultez pour analyse, vous pourrez avoir besoin d’un entrepôt plus grand pour que la requête aboutisse. Snowflake propose d’excellentes ressources pour déterminer la taille de l’entrepôt dont vous avez besoin, notamment [Aperçu des entrepôts](https://docs.snowflake.net/manuals/user-guide/warehouses-overview.html) et [Considérations relatives à l’entrepôt](https://docs.snowflake.net/manuals/user-guide/warehouses-considerations.html).
 
-### Tables PII etNON_PII- obsolètes
-Auparavant, Braze séparait les colonnes qui contenaient des IPI dans des tableaux séparés qui se terminaient par `_PII`. Les autres colonnes étaient stockées dans des tableaux qui se terminaient par `_NON_PII`. Ces tableaux ont depuis été remplacés par des tableaux qui contiennent toutes les colonnes associées à un événement. Ce changement permet de ne plus effectuer de calculs supplémentaires pour obtenir une vue complète d’un événement. Si vous utilisiez les anciens tableaux IPI ou nonNON_PIIIPI, mettez à jour votre intégration pour utiliser les nouvelles tables unifiées.
+### Tableaux IPI et non_IPI - remplacés
+Auparavant, Braze séparait les colonnes qui contenaient des IPI dans des tableaux séparés qui se terminaient par `_PII`. Les autres colonnes étaient stockées dans des tableaux qui se terminaient par `_NON_PII`. Ces tableaux ont depuis été remplacés par des tableaux qui contiennent toutes les colonnes associées à un événement. Ce changement permet de ne plus effectuer de calculs supplémentaires pour obtenir une vue complète d’un événement. Si vous utilisiez les anciens tableaux IPI ou non_IPI, mettez à jour votre intégration pour utiliser les nouveaux tableaux unifiés.
 
 ## Braze Benchmarks
 
@@ -120,11 +116,7 @@
 - Transports
 - Tourisme
 
-<<<<<<< HEAD
-Nos données de référence sont également disponibles directement dans le [Snowflake Data Exchange.](https://app.snowflake.com/marketplace/listing/GZT0Z5I4XXR).
-=======
 Nos données de référence sont également disponibles directement dans [Snowflake Data Exchange.](https://app.snowflake.com/marketplace/listing/GZT0Z5I4XXR)
->>>>>>> 7d029435
 
 > Consultez nos [exemples de requêtes][SQ] et nos exemples de [configuration du pipeline d’événements][ETL] pour vous aider à configurer Snowflake.
 
