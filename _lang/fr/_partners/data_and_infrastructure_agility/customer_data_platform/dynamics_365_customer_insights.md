---
nav_title: Dynamics 365 Customer Insights 
article_title: Dynamics 365 Customer Insights 
description: "Dynamics 365 Customer Insights est une plateforme de données client de premier plan qui vous permet d’exporter des segments de clients vers Braze pour les utiliser dans des campagnes ou des Canvas."
alias: /partners/dynamics_365_customer_insights/
page_type: partner
search_tag: Partenaire
---

# Dynamics 365 Customer Insights 
 
> [Dynamics 365 Customer Insights](https://dynamics.microsoft.com/en-gb/ai/customer-insights/) est une plateforme de données client de premier plan qui offre des expériences client personnalisées avec une vue à 360 degrés de vos clients.

L’intégration de Braze et Dynamics 365 Customer Insights vous permet d’exporter des segments de clients vers Braze pour les utiliser dans des campagnes ou des Canvas.

## Conditions préalables

| Configuration requise | Description |
| ----------- | ----------- |
| Compte Dynamics 365 Customer Insights  | Un compte [Dynamics 365 Customer Insights](https://dynamics.microsoft.com/en-gb/ai/customer-insights/) est requis pour profiter de ce partenariat. Vous aurez besoin d’un accès administrateur pour afficher et modifier les connexions dans votre compte Dynamics 365 Customer Insights afin d’accéder aux plug-ins nécessaires. |
<<<<<<< HEAD
| Clé API REST Braze | Une clé API REST Braze avec toutes les autorisations est requise. <br><br> Pour créer une clé d’API, accédez au **Tableau de bord de Braze > Developer Console > REST API Key (Clé d’API REST) > Create New API Key (Créer une nouvelle clé d’API)**. .|
=======
| Clé API REST Braze | Une clé API REST Braze avec toutes les autorisations est requise. <br><br> Cela peut être créé dans le **Tableau de bord de Braze > Developer Console > REST API Key (Clé API REST) > Create New Api Key** (Créer une nouvelle clé API). |
>>>>>>> 7d029435
{: .reset-td-br-1 .reset-td-br-2}

## Intégration

### Étape 1 : Configurer la connexion Braze

Dans Customer Insights, accédez à **Admin > Connections (Connexions)**. Ensuite, sélectionnez **Add connections (Ajouter des connexions)** et choisissez **Braze** pour configurer la connexion. 

1. Donnez à votre connexion un nom reconnaissable dans le champ **Display name (Nom d’affichage)**. 
2. Choisissez qui peut utiliser cette connexion. Si vous laissez ce champ vide, la valeur par défaut sera « Administrators (Administrateurs) ». Pour plus d’informations, consultez la section [Autoriser les contributeurs à utiliser une connexion pour les exportations](https://docs.microsoft.com/en-us/dynamics365/customer-insights/connections#allow-contributors-to-use-a-connection-for-exports)..
3. Saisissez votre clé API Braze pour vous connecter.
4. Cliquez sur **I agree (J’accepte)** pour accepter l’avis de conformité et de confidentialité des données.
5. Sélectionnez **Connect (Connexion)** pour initialiser la connexion à Braze.
6. Sélectionner **Add yourself as export user (M’ajouter en tant qu’utilisateur d’exportation)** et fournissez vos informations d’identification Customer Insights.
7. Cliquez sur **Save (Enregistrer)** pour finaliser la connexion. 

### Étape 2 : Configurer une exportation

Vous pouvez configurer cette exportation si vous avez accès à une connexion de ce type. Pour plus d’informations, consultez [Exports overview (Aperçu des exportations)](https://docs.microsoft.com/en-us/dynamics365/customer-insights/export-destinations#set-up-a-new-export)..

1. Dans Customer Insights, accédez à **Data (Données) > Exports (Exportations)**. Pour créer une nouvelle exportation, sélectionnez **Add destination (Ajouter une destination)**.
2. Dans le champ **Connection for export (Connexion pour l’exportation)**, choisissez une connexion pour la section Braze. Si vous ne voyez pas ce nom de section, aucune connexion de ce type n’est disponible pour vous. 
<<<<<<< HEAD
3. Saisissez votre endpoint REST dans le champ du nom d’hôte au format suivant : `rest.iad-03.braze.com`..
=======
3. Saisissez votre endpoint REST dans le champ du nom d'hôte au format suivant : `rest.iad-03.braze.com`.
>>>>>>> 7d029435
4. Dans la section **Data matching (Correspondance des données)**, dans le champ **Email (E-mail)** sélectionnez le champ représentant l’adresse e-mail d’un client. Ensuite, dans le champ **Customer ID (ID client)**, sélectionnez le champ représentant l’ID du client Braze. Vous pouvez également choisir un champ supplémentaire (facultatif) pour faire correspondre les données. 
5. Enfin, cliquez sur **Save (Enregistrer)**. 

Notez que les exportations ne s’exécutent pas immédiatement après avoir été enregistrées. Cette exportation s’exécutera avec chaque [actualisation planifiée](https://docs.microsoft.com/en-us/dynamics365/customer-insights/system#schedule-tab). Vous pouvez également [exporter des données à la demande](https://docs.microsoft.com/en-us/dynamics365/customer-insights/export-destinations#run-exports-on-demand). 

### Comment utiliser cette intégration

Une fois vos segments exportés avec succès vers Braze, vous pourrez les trouver en tant qu'attributs personnalisés sur les profils utilisateur portant le même nom que le segment trouvé dans Dynamics 365 Customer Insights. 

Pour créer un segment avec ces utilisateurs, dans Braze accédez à **Segments**, créez un nouveau segment et choisissez **Custom Attributes** (Attributs personnalisés) comme filtre. À partir de là, vous pouvez choisir l'attribut personnalisé Dynamics 365. Une fois créé, vous pouvez sélectionner votre segment comme filtre d’audience au moment de créer une campagne ou un Canvas.

{% alert note %}
Pour plus d’informations sur cette intégration, consultez [l’article sur l’intégration](https://docs.microsoft.com/en-us/dynamics365/customer-insights/export-braze) Braze de Microsoft.
{% endalert %}

[1]: {{site.baseurl}}/developer_guide/rest_api/basics/#endpoints<|MERGE_RESOLUTION|>--- conflicted
+++ resolved
@@ -18,11 +18,7 @@
 | Configuration requise | Description |
 | ----------- | ----------- |
 | Compte Dynamics 365 Customer Insights  | Un compte [Dynamics 365 Customer Insights](https://dynamics.microsoft.com/en-gb/ai/customer-insights/) est requis pour profiter de ce partenariat. Vous aurez besoin d’un accès administrateur pour afficher et modifier les connexions dans votre compte Dynamics 365 Customer Insights afin d’accéder aux plug-ins nécessaires. |
-<<<<<<< HEAD
-| Clé API REST Braze | Une clé API REST Braze avec toutes les autorisations est requise. <br><br> Pour créer une clé d’API, accédez au **Tableau de bord de Braze > Developer Console > REST API Key (Clé d’API REST) > Create New API Key (Créer une nouvelle clé d’API)**. .|
-=======
 | Clé API REST Braze | Une clé API REST Braze avec toutes les autorisations est requise. <br><br> Cela peut être créé dans le **Tableau de bord de Braze > Developer Console > REST API Key (Clé API REST) > Create New Api Key** (Créer une nouvelle clé API). |
->>>>>>> 7d029435
 {: .reset-td-br-1 .reset-td-br-2}
 
 ## Intégration
@@ -32,7 +28,7 @@
 Dans Customer Insights, accédez à **Admin > Connections (Connexions)**. Ensuite, sélectionnez **Add connections (Ajouter des connexions)** et choisissez **Braze** pour configurer la connexion. 
 
 1. Donnez à votre connexion un nom reconnaissable dans le champ **Display name (Nom d’affichage)**. 
-2. Choisissez qui peut utiliser cette connexion. Si vous laissez ce champ vide, la valeur par défaut sera « Administrators (Administrateurs) ». Pour plus d’informations, consultez la section [Autoriser les contributeurs à utiliser une connexion pour les exportations](https://docs.microsoft.com/en-us/dynamics365/customer-insights/connections#allow-contributors-to-use-a-connection-for-exports)..
+2. Choisissez qui peut utiliser cette connexion. Si vous laissez ce champ vide, la valeur par défaut sera « Administrators (Administrateurs) ». Pour plus d’informations, consultez la section [Autoriser les contributeurs à utiliser une connexion pour les exportations](https://docs.microsoft.com/en-us/dynamics365/customer-insights/connections#allow-contributors-to-use-a-connection-for-exports).
 3. Saisissez votre clé API Braze pour vous connecter.
 4. Cliquez sur **I agree (J’accepte)** pour accepter l’avis de conformité et de confidentialité des données.
 5. Sélectionnez **Connect (Connexion)** pour initialiser la connexion à Braze.
@@ -41,15 +37,11 @@
 
 ### Étape 2 : Configurer une exportation
 
-Vous pouvez configurer cette exportation si vous avez accès à une connexion de ce type. Pour plus d’informations, consultez [Exports overview (Aperçu des exportations)](https://docs.microsoft.com/en-us/dynamics365/customer-insights/export-destinations#set-up-a-new-export)..
+Vous pouvez configurer cette exportation si vous avez accès à une connexion de ce type. Pour plus d’informations, consultez [Aperçu des exportations](https://docs.microsoft.com/en-us/dynamics365/customer-insights/export-destinations#set-up-a-new-export).
 
 1. Dans Customer Insights, accédez à **Data (Données) > Exports (Exportations)**. Pour créer une nouvelle exportation, sélectionnez **Add destination (Ajouter une destination)**.
 2. Dans le champ **Connection for export (Connexion pour l’exportation)**, choisissez une connexion pour la section Braze. Si vous ne voyez pas ce nom de section, aucune connexion de ce type n’est disponible pour vous. 
-<<<<<<< HEAD
-3. Saisissez votre endpoint REST dans le champ du nom d’hôte au format suivant : `rest.iad-03.braze.com`..
-=======
 3. Saisissez votre endpoint REST dans le champ du nom d'hôte au format suivant : `rest.iad-03.braze.com`.
->>>>>>> 7d029435
 4. Dans la section **Data matching (Correspondance des données)**, dans le champ **Email (E-mail)** sélectionnez le champ représentant l’adresse e-mail d’un client. Ensuite, dans le champ **Customer ID (ID client)**, sélectionnez le champ représentant l’ID du client Braze. Vous pouvez également choisir un champ supplémentaire (facultatif) pour faire correspondre les données. 
 5. Enfin, cliquez sur **Save (Enregistrer)**. 
 
@@ -62,7 +54,7 @@
 Pour créer un segment avec ces utilisateurs, dans Braze accédez à **Segments**, créez un nouveau segment et choisissez **Custom Attributes** (Attributs personnalisés) comme filtre. À partir de là, vous pouvez choisir l'attribut personnalisé Dynamics 365. Une fois créé, vous pouvez sélectionner votre segment comme filtre d’audience au moment de créer une campagne ou un Canvas.
 
 {% alert note %}
-Pour plus d’informations sur cette intégration, consultez [l’article sur l’intégration](https://docs.microsoft.com/en-us/dynamics365/customer-insights/export-braze) Braze de Microsoft.
+Pour plus d’informations sur cette intégration, consultez l’[article sur l’intégration](https://docs.microsoft.com/en-us/dynamics365/customer-insights/export-braze) Braze de Microsoft.
 {% endalert %}
 
 [1]: {{site.baseurl}}/developer_guide/rest_api/basics/#endpoints