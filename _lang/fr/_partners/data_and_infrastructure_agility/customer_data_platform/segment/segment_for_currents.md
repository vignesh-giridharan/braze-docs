---
nav_title: Segment Engage
article_title: Segment Engage
page_order: 1.3
alias: /partners/segment_personas/
alias: /partners/segment_engage/
alias: /partners/data_and_infrastructure_agility/customer_data_platform/segment/segment_personas/

description: "Cet article présente le partenariat entre Braze et Segment, une plateforme de données client qui recueille et transfère des informations entre les différentes sources de votre pile marketing."
page_type: partner
search_tag: Partenaire

---

# Segment Engage

> [Segment](https://segment.com) est une plateforme de données client qui vous aide à collecter, nettoyer et activer vos données client. Cet article présente un aperçu de la connexion entre [Braze et Segment Engage](https://segment.com/docs/destinations/braze/#Engage), et décrit les exigences et les processus nécessaires pour assurer une mise en œuvre et une utilisation adaptées.

L’intégration de Braze et de Segment vous permet d’utiliser [Engage](https://segment.com/docs/engage/), le module de segmentation d’audience intégré de Segment, pour créer des segments d’utilisateurs en fonction des données que vous avez déjà collectées sur diverses sources. Des [attributs personnalisés]({{site.baseurl}}/user_guide/data_and_analytics/custom_data/custom_attributes/) ou des [événements personnalisés]({{site.baseurl}}/user_guide/data_and_analytics/custom_data/custom_events/#custom-events) seront assignés à ces utilisateurs et pourront être utilisés pour créer des segments Braze et recibler des campagnes ou des Canvas.

## Conditions préalables

| Configuration requise | Description |
| ----------- | ----------- |
| Compte Segment | Un [compte Segment](https://app.segment.com/login) est requis pour profiter de ce partenariat. |
| Utiliser Braze en tant que destination | Vous devez avoir déjà [configuré Braze en tant que destination]({{site.baseurl}}/partners/data_and_infrastructure_agility/customer_data_platform/segment/segment/#connection-settings/) dans votre intégration Segment.<br><br>Vous devez également avoir fourni le bon centre de données Braze et la bonne clé API REST dans vos [paramètres de connexion]({{site.baseurl}}/partners/data_and_infrastructure_agility/customer_data_platform/segment/segment/#connection-settings). |
<<<<<<< HEAD
| Currents | Pour réexporter des données dans Segment, vous devez avoir configuré [Braze Currents]({{site.baseurl}}/user_guide/data_and_analytics/braze_currents/#access-currents) pour votre compte. |
=======
>>>>>>> 7d029435
{: .reset-td-br-1 .reset-td-br-2}

## Intégration

### Étape 1 : Créer une caractéristique ou une audience Segment calculée

<<<<<<< HEAD
1. Dans votre tableau de bord Segment, sélectionnez votre source Segment. Ensuite, accédez à **Paramètres > Clés API**. Vous trouverez ici la **clé d’écriture Segment**.
2. Dans Braze, accédez à **Currents > + Create Currents (+ Créer des Currents) > Create Segment Export (Créer une exportation Segment)**..
3. Ensuite, fournissez un nom d’intégration, une adresse e-mail de contact, une clé d’écriture et la région Segment.

![La page Segment Currents dans Braze. Ici, vous pouvez trouver des champs pour le nom de l’intégration, l’adresse e-mail de contact, la région Segment et la clé API.][3]
=======
1. Dans Segment, accédez à l’onglet **Caractéristiques** ou **Audiences calculées** dans **Engage**, puis cliquez sur **Nouveau**.
2. Créer votre caractéristique ou audience calculée. Un éclair dans le coin supérieur de la page indiquera si les calculs sont mis à jour en temps réel.
3. Ensuite, sélectionnez **Braze** comme destination. 
4. Prévisualisez votre audience en cliquant sur **Vérifier et créer**. Par défaut, Segment interroge toutes les données historiques pour définir la valeur actuelle de la caractéristique et de l’audience calculées. Pour omettre ces données, décochez la case **Renvoi historique**.
5. Dans les paramètres de la caractéristique ou de l’audience calculée, ajustez les paramètres de connexion en fonction de la façon dont vous souhaitez que vos données soient envoyées à Braze.

#### Caractéristiques et audiences calculées
>>>>>>> 7d029435

Les [caractéristiques](https://segment.com/docs/engage/audiences/computed-traits/) et [audiences calculées](https://segment.com/docs/Engage/audiences/) peuvent être envoyées à Braze en tant qu’attributs personnalisés ou événements personnalisés.
- Les caractéristiques et les audiences envoyées à l’aide de l’appel d’`identify` apparaîtront dans Braze en tant qu’attributs personnalisés.
- Les caractéristiques et les audiences envoyées à l’aide de l’appel d’`track` apparaîtront dans Braze en tant qu’événements personnalisés.

Vous pouvez choisir la méthode que vous souhaitez utiliser (ou choisir d’utiliser les deux) lorsque vous connectez la caractéristique calculée à la destination Braze.

{% tabs %}
{% tab Identify %}

Vous pouvez envoyer des caractéristiques et des audiences calculées à Braze en tant qu’appels d’`identify` pour créer des attributs personnalisés dans Braze. 

<<<<<<< HEAD
Enfin, cliquez sur **Launch Current (Lancer le Current)**..
=======
Par exemple, si vous avez une caractéristique calculée Engage pour « Dernier élément de produit visualisé », vous trouverez le `last_product_viewed_item` dans le profil Braze de l’utilisateur, sous **Attributs personnalisés**. S’il s’agit plutôt d’une audience Engage, vous trouverez votre audience dans la section **Attributs personnalisés**, définie en tant que `true`.
>>>>>>> 7d029435

| Caractéristique calculée | Audiences |
| -------------- | --------- |
| ![La section Attribut personnalisé des profils utilisateur répertorie le « dernier élément de_produit_visualisé_ » en tant que « Pull ».]({% image_buster /assets/img/segment/last_viewed-id-braze.png %}) | ![La section Attribut personnalisée des profils utilisateur répertorie « acheteur_inactif » comme « true ».]({% image_buster /assets/img/segment/dormant-identify-braze.png %}) |

{% endtab %}
{% tab Track %}

Vous pouvez envoyer des caractéristiques et des audiences calculées à Braze en tant qu’appels de `track` pour créer des événements personnalisés dans Braze. 

<<<<<<< HEAD
{% tabs %}
{% tab Export events %}

Vous pouvez exporter les données suivantes de Braze à Segment :

| Nom de l’événement | Description |
| ----- | ----- |
| Notification push envoyée         | Une notification push a été envoyée avec succès. |
| Notification push ouverte       | L’utilisateur a ouvert une notification push. |
| Notification push renvoyée      | Braze n’a pas pu envoyer une notification push à cet utilisateur. |
| Notification push ouverte en premier plan sur iOS     | L’utilisateur a reçu une notification push sur iOS pendant que l’application était ouverte. <br> (Veuillez noter que cet événement est déprécié sur notre SDK Obj-C et n'est pas supporté par notre SDK Swift).|
| E-mail envoyé                     | Un e-mail a été envoyé avec succès. |
| E-mail livré                | Un e-mail a été envoyé avec succès au serveur de messagerie d’un utilisateur. |
| E-mail ouvert                   | L’utilisateur a ouvert un e-mail. |
| Lien de l’e-mail cliqué             | L’utilisateur a cliqué sur un lien dans un e-mail. Le suivi des clics des e-mails doit être activé. |
| Hard bounce                  | Braze a tenté d’envoyer un e-mail, mais le serveur de messagerie de l’utilisateur n’a pas accepté l’e-mail. |
| Soft bounce             | Braze a tenté d’envoyer un e-mail, mais le serveur de messagerie de l’utilisateur a temporairement rejeté l’e-mail. <br> <br> (Cela peut être dû à une boîte de réception pleine ou un serveur indisponible, entre autres raisons.) |
| E-mail désigné comme spam           | L’utilisateur a désigné un e-mail comme étant du spam. |
| Désinscription             | L’utilisateur a cliqué sur le lien de désinscription d’un e-mail. |
| SMS envoyé                       | Un SMS a été envoyé. |
| SMS envoyé à l’opérateur            | Un SMS a été envoyé à l’opérateur pour être livré. |
| SMS livré                  | Un SMS a été livré avec succès. |
| Échec de livraison SMS            | Un SMS n’a pas pu être livré avec succès. |
| SMS rejeté                   | Un SMS a été rejeté. |
| SMS reçu           | Un SMS a été reçu. |
| Changement de statut du groupe d’abonnement | Le statut du groupe d’abonnement de l’utilisateur est passé à « Abonné » ou « Désinscrit ». |
| Message in-app consulté          | L’utilisateur a consulté un message in-app. |
| Message in-app cliqué         | L’utilisateur a appuyé ou cliqué sur un bouton dans un message in-app. |
| Carte de contenu envoyée              | Une carte de contenu a été envoyée à l’appareil d’un utilisateur. |
| Carte de contenu consultée            | L’utilisateur a consulté une carte de contenu. |
| Carte de contenu cliquée           | L’utilisateur a cliqué sur une carte de contenu. |
| Carte de contenu rejetée         | L’utilisateur a rejeté une carte de contenu. |
| Fil d’actualité consulté               | L’utilisateur a vu le fil d’actualité natif de Braze. |
| Carte de fil d’actualité visionnée          | L’utilisateur a vu une carte du fil d’actualité natif de Braze. |
| Carte de fil d’actualité cliquée         | L’utilisateur a cliqué sur une carte du fil d’actualité natif de Braze. |
| Webhook envoyé                   | Un message Webhook a été envoyé. |
| Campagne convertie             | L’utilisateur a effectué un événement de conversion pour une campagne dans sa fenêtre de conversion. |
| Canvas converti               | L’utilisateur a effectué un événement de conversion pour un Canvas dans sa fenêtre de conversion. |
| Entré dans un Canvas                 | L’utilisateur a été entré dans un Canvas. |
| Inscrit dans un groupe de contrôle de campagne | L’utilisateur a été inscrit dans un groupe de contrôle de campagne. |
| Application désinstallée        | L’utilisateur a désinstallé l’application. |
| Expérimenter les conversions | Conversion de l'utilisateur pour une étape Canvas Experiment. |
| Expérimenter les entrées fractionnées | L'utilisateur saisit une adresse d'étape Canvas Experiment. |
{: .reset-td-br-1 .reset-td-br-2}

{% alert note %}
Le Fil d’actualité est obsolète. Braze recommande aux clients qui utilisent notre outil de fil d’actualités de passer à notre canal de messagerie de cartes de contenu qui est plus flexible, plus personnalisable et plus fiable. Consultez le [guide de migration]({{site.baseurl}}/user_guide/message_building_by_channel/content_cards/migrating_from_news_feed/) pour en savoir plus.
{% endalert %}

{% endtab %}
{% tab Export properties %}

Les propriétés suivantes seront incluses avec tous les événements Braze envoyés à Segment :

| Nom de la propriété          | Type     | Description |
| ---------------------- | -------- | ----        |
| `app_id`               | `String` | L’identificateur d’API de l’application sur laquelle un utilisateur a reçu un message ou effectué une action, le cas échéant. |
| `send_id`              | `String` | L’ID du message si indiqué pour la campagne, le cas échéant. |
| `dispatch_id`          | `String` | L’ID de distribution du message (ID unique pour chaque « transmission » envoyée depuis la plateforme Braze). Les utilisateurs qui reçoivent un message programmé reçoivent le même dispatch_id Les messages basés sur des actions ou les messages déclenchés par API reçoivent un dispatch_id unique pour chaque utilisateur. |
| `campaign_id`          | `String` | L’identificateur d’API de la campagne associée à l’événement, le cas échéant. |
| `campaign_name`        | `String` | Le nom de la campagne associée à l’événement, le cas échéant. |
| `message_variation_id` | `String` | L’identificateur d’API de la variante du message pour la campagne associée à l’événement, le cas échéant. |
| `canvas_id`            | `String` | L’identificateur d’API du Canvas associé à l’événement, le cas échéant. |
| `canvas_name`          | `String` | Le nom du Canvas associé à l’événement, le cas échéant. |
| `canvas_variation_id`  | `String` | L’identificateur d’API de la variante du Canvas associée à l’événement, le cas échéant.                           |
| `canvas_step_id`       | `String` | L’identificateur d’API du Canvas Step associé à l’événement, le cas échéant. |
{: .reset-td-br-1 .reset-td-br-2 .reset-td-br-3}

Les propriétés suivantes seront incluses avec certains événements Braze envoyés à Segment :

| Nom de la propriété               | Type     | Description                                                                                                                                                                                                                                                                                |
|-----------------------------| -------- |--------------------------------------------------------------------------------------------------------------------------------------------------------------------------------------------------------------------------------------------------------------------------------------------|
| `in_control_group`          | `String` | Pour les événements Entré dans un Canvas, que l’utilisateur soit inclus ou non dans le groupe de contrôle : toujours `true` soit `false`                                                                                                                                                                     |
| `context.traits.email`      | `String` | Pour les événements E-mail, l’adresse e-mail à laquelle l’e-mail a été envoyé.                                                                                                                                                                                                                            |
| `link_url`                  | `String` | Pour les événements E-mail cliqué, l’URL du lien sur lequel l’utilisateur a cliqué.                                                                                                                                                                                                                    |
| `button_id`                 | `String` | Pour les événements Message in-app cliqué, l’index du bouton sur lequel l’utilisateur a cliqué.                                                                                                                                                                                                            |
| `card_id`                   | `String` | Pour les événements Carte de fil d’actualité et Carte de contenu, l’Identificateur d’API de la carte.                                                                                                                                                                                                                |
| `subscription_group_id`     | `String` | Pour les événements Changement de statut du groupe d’abonnement, l’identificateur d’API du groupe d’abonnement.                                                                                                                                                                                                 |
| `subscription_status`       | `String` | Pour les événements Changement de Statut du groupe d’abonnement, le nouveau statut de l’utilisateur : soit `Abonné` ou `Désabonné`.                                                                                                                                                                        .|
| `user_agent`                | `String` | Pour les événements E-mail cliqué et E-mail ouvert, événements marqués comme spam, la description du système et le navigateur de l’utilisateur pour l’événement.                                                                                                                                                                        |
| `link_id`                   | `String` | Pour les événements E-mail cliqué, la valeur unique générée par Braze pour l’URL. Nul, sauf si la fonction d’aliasage de lien est activée.                                                                                                                                                                                 |
| `link_alias`                | `String` | Pour les événements E-mail cliqué, l’alias défini lorsque le message a été envoyé. Nul, sauf si la fonction d’aliasage de lien est activée.                                                                                                                                                                                    |
| `machine_open`              | `String` | Pour les événements E-mail ouvert, un indicateur permettant de savoir si l’e-mail a été ouvert par un processus automatisé, comme la fonction de pré-récupération des e-mails d’Apple ou de Google. Actuellement `true` ou nul, mais une granularité supplémentaire pourrait être ajoutée à l’avenir (par ex., « Apple » ou « Google » pour indiquer quel processus a récupéré l’e-mail). |
| `conversion_behavior_index` | `Int`    | Pour les conversions de Canvas, les campagnes de conversion et événements de conversion d'étape d'expérience, index du comportement de conversion.                                                                                                                                                                   |
| `conversion_behavior`       | `String` | Pour les conversions Canvas, les campagnes de conversion et événements de conversion d'étape d'expérience, une chaîne de caractères codée en JSON décrivant le comportement de conversion.                                                                                                                                               |
| `experiment_step_id`        | `String` | Pour les événements de conversion d'étape d'expérience et de saisie de fractionnement d'étape d'expérience, l'identifiant API de l'étape d'expérience à laquelle appartient cet événement.                                                                                                                                                             |
| `experiment_split_id`       | `String` | Pour les événements de conversion d'étape d'expérience et de saisie de fractionnement d'étape d'expérience, l'identifiant API du fractionnement d'expérience auquel l'utilisateur s'est inscrit.                                                                                                                                                            |
| `experiment_split_name`     | `String` | Pour les événements de conversion d'étape d'expérience et de saisie de fractionnement d'étape d'expérience, le nom du fractionnement de l'expérience.                                                                                                                                                                                   |
{: .reset-td-br-1 .reset-td-br-2 .reset-td-br-3}
=======
Pour poursuivre l’exemple précédent, si un utilisateur a une caractéristique calculée pour le « Dernier élément de produit visualisé », elle apparaîtra sur les profils Braze des utilisateurs comme `Trait Computed` avec le nombre correspondant et l’horodatage le plus récent sous **Événements personnalisés**. S’il s’agit plutôt d’une audience Engage, vous trouverez votre audience, le décompte et l’horodatage le plus récent dans la section **Attributs personnalisés**, définis en tant que `true`.

| Caractéristique calculée | Audiences |
| -------------- | --------- |
| ![La section Événement personnalisée des profils utilisateur répertorie la « Caractéristique calculée » « 1 » fois, la dernière fois étant « il y a 20 heures ».]({% image_buster /assets/img/segment/last_viewed-track-braze.png %}) | ![La section Attribut personnalisée des profils utilisateur répertorie « Inscrit dans une audience » « 1 » fois, la dernière fois étant le « 9 mars à 1 h 45 ».]({% image_buster /assets/img/segment/dormant-track-braze.png %}) |
>>>>>>> 7d029435

{% endtab %}
{% endtabs %}

<<<<<<< HEAD
[1]: {% image_buster /assets/img/segment/segment_currents1.png %}
[2]: {% image_buster /assets/img/segment/segment_currents.png %}
[3]: {% image_buster /assets/img/segment/segment.png %}
=======
### Étape 2 : Segmenter des utilisateurs dans Braze

Dans Braze, pour créer un segment avec ces utilisateurs, accédez à **Segments** sous **Engagement**, puis créez un nouveau segment et nommez-le. Ensuite, en fonction de l’appel que vous avez utilisé :
- **Identify**: Sélectionnez **attribut personnalisé** comme filtre et recherchez votre attribut personnalisé. Ensuite, utilisez l’option « expression régulière des correspondances » (caractéristique) ou l’option « égal » (audience) et saisissez la variable appropriée.
- **Track**: Sélectionner **événement personnalisé** comme filtre et recherchez votre événement personnalisé. Ensuite, utilisez l’option « plus que », « moins que » ou « exactement », et saisissez la valeur souhaitée. Cela dépendra de la façon dont vous souhaitez définir votre segment.

Une fois enregistré, vous pouvez référencer ce segment pendant la création d’un Canvas ou d’une campagne dans l’étape de ciblage des utilisateurs.

## Synchronisation en temps réel

Bien que le paramètre par défaut pour la connexion entre Braze et Segment Engage soit `Realtime`, certains des filtres empêcheront la persona de se synchroniser en temps réel, y compris certains filtres temporels qui limitent la taille de votre audience au moment où le message a été envoyé.

## Test de débogage Segment

Le tableau de bord de Segment inclut une fonction « Débogage » qui permet aux clients de tester si les données d’une « source » sont transférées vers une « destination » comme prévu.

Cette fonction se connecte à l’[endpoint users/track]({{site.baseurl}}/api/endpoints/user_data/post_user_track/) de Braze, ce qui signifie qu’elle peut uniquement être utilisée pour des utilisateurs identifiés (utilisateurs qui possèdent déjà un ID utilisateur dans leur profil utilisateur Braze).

Cela ne fonctionnera pas pour une intégration côte à côte de Braze. Aucune donnée serveur ne sera transmise si vous n’avez pas saisi les bonnes informations de l’API REST de Braze.
>>>>>>> 7d029435
<|MERGE_RESOLUTION|>--- conflicted
+++ resolved
@@ -24,23 +24,12 @@
 | ----------- | ----------- |
 | Compte Segment | Un [compte Segment](https://app.segment.com/login) est requis pour profiter de ce partenariat. |
 | Utiliser Braze en tant que destination | Vous devez avoir déjà [configuré Braze en tant que destination]({{site.baseurl}}/partners/data_and_infrastructure_agility/customer_data_platform/segment/segment/#connection-settings/) dans votre intégration Segment.<br><br>Vous devez également avoir fourni le bon centre de données Braze et la bonne clé API REST dans vos [paramètres de connexion]({{site.baseurl}}/partners/data_and_infrastructure_agility/customer_data_platform/segment/segment/#connection-settings). |
-<<<<<<< HEAD
-| Currents | Pour réexporter des données dans Segment, vous devez avoir configuré [Braze Currents]({{site.baseurl}}/user_guide/data_and_analytics/braze_currents/#access-currents) pour votre compte. |
-=======
->>>>>>> 7d029435
 {: .reset-td-br-1 .reset-td-br-2}
 
 ## Intégration
 
 ### Étape 1 : Créer une caractéristique ou une audience Segment calculée
 
-<<<<<<< HEAD
-1. Dans votre tableau de bord Segment, sélectionnez votre source Segment. Ensuite, accédez à **Paramètres > Clés API**. Vous trouverez ici la **clé d’écriture Segment**.
-2. Dans Braze, accédez à **Currents > + Create Currents (+ Créer des Currents) > Create Segment Export (Créer une exportation Segment)**..
-3. Ensuite, fournissez un nom d’intégration, une adresse e-mail de contact, une clé d’écriture et la région Segment.
-
-![La page Segment Currents dans Braze. Ici, vous pouvez trouver des champs pour le nom de l’intégration, l’adresse e-mail de contact, la région Segment et la clé API.][3]
-=======
 1. Dans Segment, accédez à l’onglet **Caractéristiques** ou **Audiences calculées** dans **Engage**, puis cliquez sur **Nouveau**.
 2. Créer votre caractéristique ou audience calculée. Un éclair dans le coin supérieur de la page indiquera si les calculs sont mis à jour en temps réel.
 3. Ensuite, sélectionnez **Braze** comme destination. 
@@ -48,7 +37,6 @@
 5. Dans les paramètres de la caractéristique ou de l’audience calculée, ajustez les paramètres de connexion en fonction de la façon dont vous souhaitez que vos données soient envoyées à Braze.
 
 #### Caractéristiques et audiences calculées
->>>>>>> 7d029435
 
 Les [caractéristiques](https://segment.com/docs/engage/audiences/computed-traits/) et [audiences calculées](https://segment.com/docs/Engage/audiences/) peuvent être envoyées à Braze en tant qu’attributs personnalisés ou événements personnalisés.
 - Les caractéristiques et les audiences envoyées à l’aide de l’appel d’`identify` apparaîtront dans Braze en tant qu’attributs personnalisés.
@@ -61,11 +49,7 @@
 
 Vous pouvez envoyer des caractéristiques et des audiences calculées à Braze en tant qu’appels d’`identify` pour créer des attributs personnalisés dans Braze. 
 
-<<<<<<< HEAD
-Enfin, cliquez sur **Launch Current (Lancer le Current)**..
-=======
 Par exemple, si vous avez une caractéristique calculée Engage pour « Dernier élément de produit visualisé », vous trouverez le `last_product_viewed_item` dans le profil Braze de l’utilisateur, sous **Attributs personnalisés**. S’il s’agit plutôt d’une audience Engage, vous trouverez votre audience dans la section **Attributs personnalisés**, définie en tant que `true`.
->>>>>>> 7d029435
 
 | Caractéristique calculée | Audiences |
 | -------------- | --------- |
@@ -76,112 +60,15 @@
 
 Vous pouvez envoyer des caractéristiques et des audiences calculées à Braze en tant qu’appels de `track` pour créer des événements personnalisés dans Braze. 
 
-<<<<<<< HEAD
-{% tabs %}
-{% tab Export events %}
-
-Vous pouvez exporter les données suivantes de Braze à Segment :
-
-| Nom de l’événement | Description |
-| ----- | ----- |
-| Notification push envoyée         | Une notification push a été envoyée avec succès. |
-| Notification push ouverte       | L’utilisateur a ouvert une notification push. |
-| Notification push renvoyée      | Braze n’a pas pu envoyer une notification push à cet utilisateur. |
-| Notification push ouverte en premier plan sur iOS     | L’utilisateur a reçu une notification push sur iOS pendant que l’application était ouverte. <br> (Veuillez noter que cet événement est déprécié sur notre SDK Obj-C et n'est pas supporté par notre SDK Swift).|
-| E-mail envoyé                     | Un e-mail a été envoyé avec succès. |
-| E-mail livré                | Un e-mail a été envoyé avec succès au serveur de messagerie d’un utilisateur. |
-| E-mail ouvert                   | L’utilisateur a ouvert un e-mail. |
-| Lien de l’e-mail cliqué             | L’utilisateur a cliqué sur un lien dans un e-mail. Le suivi des clics des e-mails doit être activé. |
-| Hard bounce                  | Braze a tenté d’envoyer un e-mail, mais le serveur de messagerie de l’utilisateur n’a pas accepté l’e-mail. |
-| Soft bounce             | Braze a tenté d’envoyer un e-mail, mais le serveur de messagerie de l’utilisateur a temporairement rejeté l’e-mail. <br> <br> (Cela peut être dû à une boîte de réception pleine ou un serveur indisponible, entre autres raisons.) |
-| E-mail désigné comme spam           | L’utilisateur a désigné un e-mail comme étant du spam. |
-| Désinscription             | L’utilisateur a cliqué sur le lien de désinscription d’un e-mail. |
-| SMS envoyé                       | Un SMS a été envoyé. |
-| SMS envoyé à l’opérateur            | Un SMS a été envoyé à l’opérateur pour être livré. |
-| SMS livré                  | Un SMS a été livré avec succès. |
-| Échec de livraison SMS            | Un SMS n’a pas pu être livré avec succès. |
-| SMS rejeté                   | Un SMS a été rejeté. |
-| SMS reçu           | Un SMS a été reçu. |
-| Changement de statut du groupe d’abonnement | Le statut du groupe d’abonnement de l’utilisateur est passé à « Abonné » ou « Désinscrit ». |
-| Message in-app consulté          | L’utilisateur a consulté un message in-app. |
-| Message in-app cliqué         | L’utilisateur a appuyé ou cliqué sur un bouton dans un message in-app. |
-| Carte de contenu envoyée              | Une carte de contenu a été envoyée à l’appareil d’un utilisateur. |
-| Carte de contenu consultée            | L’utilisateur a consulté une carte de contenu. |
-| Carte de contenu cliquée           | L’utilisateur a cliqué sur une carte de contenu. |
-| Carte de contenu rejetée         | L’utilisateur a rejeté une carte de contenu. |
-| Fil d’actualité consulté               | L’utilisateur a vu le fil d’actualité natif de Braze. |
-| Carte de fil d’actualité visionnée          | L’utilisateur a vu une carte du fil d’actualité natif de Braze. |
-| Carte de fil d’actualité cliquée         | L’utilisateur a cliqué sur une carte du fil d’actualité natif de Braze. |
-| Webhook envoyé                   | Un message Webhook a été envoyé. |
-| Campagne convertie             | L’utilisateur a effectué un événement de conversion pour une campagne dans sa fenêtre de conversion. |
-| Canvas converti               | L’utilisateur a effectué un événement de conversion pour un Canvas dans sa fenêtre de conversion. |
-| Entré dans un Canvas                 | L’utilisateur a été entré dans un Canvas. |
-| Inscrit dans un groupe de contrôle de campagne | L’utilisateur a été inscrit dans un groupe de contrôle de campagne. |
-| Application désinstallée        | L’utilisateur a désinstallé l’application. |
-| Expérimenter les conversions | Conversion de l'utilisateur pour une étape Canvas Experiment. |
-| Expérimenter les entrées fractionnées | L'utilisateur saisit une adresse d'étape Canvas Experiment. |
-{: .reset-td-br-1 .reset-td-br-2}
-
-{% alert note %}
-Le Fil d’actualité est obsolète. Braze recommande aux clients qui utilisent notre outil de fil d’actualités de passer à notre canal de messagerie de cartes de contenu qui est plus flexible, plus personnalisable et plus fiable. Consultez le [guide de migration]({{site.baseurl}}/user_guide/message_building_by_channel/content_cards/migrating_from_news_feed/) pour en savoir plus.
-{% endalert %}
-
-{% endtab %}
-{% tab Export properties %}
-
-Les propriétés suivantes seront incluses avec tous les événements Braze envoyés à Segment :
-
-| Nom de la propriété          | Type     | Description |
-| ---------------------- | -------- | ----        |
-| `app_id`               | `String` | L’identificateur d’API de l’application sur laquelle un utilisateur a reçu un message ou effectué une action, le cas échéant. |
-| `send_id`              | `String` | L’ID du message si indiqué pour la campagne, le cas échéant. |
-| `dispatch_id`          | `String` | L’ID de distribution du message (ID unique pour chaque « transmission » envoyée depuis la plateforme Braze). Les utilisateurs qui reçoivent un message programmé reçoivent le même dispatch_id Les messages basés sur des actions ou les messages déclenchés par API reçoivent un dispatch_id unique pour chaque utilisateur. |
-| `campaign_id`          | `String` | L’identificateur d’API de la campagne associée à l’événement, le cas échéant. |
-| `campaign_name`        | `String` | Le nom de la campagne associée à l’événement, le cas échéant. |
-| `message_variation_id` | `String` | L’identificateur d’API de la variante du message pour la campagne associée à l’événement, le cas échéant. |
-| `canvas_id`            | `String` | L’identificateur d’API du Canvas associé à l’événement, le cas échéant. |
-| `canvas_name`          | `String` | Le nom du Canvas associé à l’événement, le cas échéant. |
-| `canvas_variation_id`  | `String` | L’identificateur d’API de la variante du Canvas associée à l’événement, le cas échéant.                           |
-| `canvas_step_id`       | `String` | L’identificateur d’API du Canvas Step associé à l’événement, le cas échéant. |
-{: .reset-td-br-1 .reset-td-br-2 .reset-td-br-3}
-
-Les propriétés suivantes seront incluses avec certains événements Braze envoyés à Segment :
-
-| Nom de la propriété               | Type     | Description                                                                                                                                                                                                                                                                                |
-|-----------------------------| -------- |--------------------------------------------------------------------------------------------------------------------------------------------------------------------------------------------------------------------------------------------------------------------------------------------|
-| `in_control_group`          | `String` | Pour les événements Entré dans un Canvas, que l’utilisateur soit inclus ou non dans le groupe de contrôle : toujours `true` soit `false`                                                                                                                                                                     |
-| `context.traits.email`      | `String` | Pour les événements E-mail, l’adresse e-mail à laquelle l’e-mail a été envoyé.                                                                                                                                                                                                                            |
-| `link_url`                  | `String` | Pour les événements E-mail cliqué, l’URL du lien sur lequel l’utilisateur a cliqué.                                                                                                                                                                                                                    |
-| `button_id`                 | `String` | Pour les événements Message in-app cliqué, l’index du bouton sur lequel l’utilisateur a cliqué.                                                                                                                                                                                                            |
-| `card_id`                   | `String` | Pour les événements Carte de fil d’actualité et Carte de contenu, l’Identificateur d’API de la carte.                                                                                                                                                                                                                |
-| `subscription_group_id`     | `String` | Pour les événements Changement de statut du groupe d’abonnement, l’identificateur d’API du groupe d’abonnement.                                                                                                                                                                                                 |
-| `subscription_status`       | `String` | Pour les événements Changement de Statut du groupe d’abonnement, le nouveau statut de l’utilisateur : soit `Abonné` ou `Désabonné`.                                                                                                                                                                        .|
-| `user_agent`                | `String` | Pour les événements E-mail cliqué et E-mail ouvert, événements marqués comme spam, la description du système et le navigateur de l’utilisateur pour l’événement.                                                                                                                                                                        |
-| `link_id`                   | `String` | Pour les événements E-mail cliqué, la valeur unique générée par Braze pour l’URL. Nul, sauf si la fonction d’aliasage de lien est activée.                                                                                                                                                                                 |
-| `link_alias`                | `String` | Pour les événements E-mail cliqué, l’alias défini lorsque le message a été envoyé. Nul, sauf si la fonction d’aliasage de lien est activée.                                                                                                                                                                                    |
-| `machine_open`              | `String` | Pour les événements E-mail ouvert, un indicateur permettant de savoir si l’e-mail a été ouvert par un processus automatisé, comme la fonction de pré-récupération des e-mails d’Apple ou de Google. Actuellement `true` ou nul, mais une granularité supplémentaire pourrait être ajoutée à l’avenir (par ex., « Apple » ou « Google » pour indiquer quel processus a récupéré l’e-mail). |
-| `conversion_behavior_index` | `Int`    | Pour les conversions de Canvas, les campagnes de conversion et événements de conversion d'étape d'expérience, index du comportement de conversion.                                                                                                                                                                   |
-| `conversion_behavior`       | `String` | Pour les conversions Canvas, les campagnes de conversion et événements de conversion d'étape d'expérience, une chaîne de caractères codée en JSON décrivant le comportement de conversion.                                                                                                                                               |
-| `experiment_step_id`        | `String` | Pour les événements de conversion d'étape d'expérience et de saisie de fractionnement d'étape d'expérience, l'identifiant API de l'étape d'expérience à laquelle appartient cet événement.                                                                                                                                                             |
-| `experiment_split_id`       | `String` | Pour les événements de conversion d'étape d'expérience et de saisie de fractionnement d'étape d'expérience, l'identifiant API du fractionnement d'expérience auquel l'utilisateur s'est inscrit.                                                                                                                                                            |
-| `experiment_split_name`     | `String` | Pour les événements de conversion d'étape d'expérience et de saisie de fractionnement d'étape d'expérience, le nom du fractionnement de l'expérience.                                                                                                                                                                                   |
-{: .reset-td-br-1 .reset-td-br-2 .reset-td-br-3}
-=======
 Pour poursuivre l’exemple précédent, si un utilisateur a une caractéristique calculée pour le « Dernier élément de produit visualisé », elle apparaîtra sur les profils Braze des utilisateurs comme `Trait Computed` avec le nombre correspondant et l’horodatage le plus récent sous **Événements personnalisés**. S’il s’agit plutôt d’une audience Engage, vous trouverez votre audience, le décompte et l’horodatage le plus récent dans la section **Attributs personnalisés**, définis en tant que `true`.
 
 | Caractéristique calculée | Audiences |
 | -------------- | --------- |
 | ![La section Événement personnalisée des profils utilisateur répertorie la « Caractéristique calculée » « 1 » fois, la dernière fois étant « il y a 20 heures ».]({% image_buster /assets/img/segment/last_viewed-track-braze.png %}) | ![La section Attribut personnalisée des profils utilisateur répertorie « Inscrit dans une audience » « 1 » fois, la dernière fois étant le « 9 mars à 1 h 45 ».]({% image_buster /assets/img/segment/dormant-track-braze.png %}) |
->>>>>>> 7d029435
 
 {% endtab %}
 {% endtabs %}
 
-<<<<<<< HEAD
-[1]: {% image_buster /assets/img/segment/segment_currents1.png %}
-[2]: {% image_buster /assets/img/segment/segment_currents.png %}
-[3]: {% image_buster /assets/img/segment/segment.png %}
-=======
 ### Étape 2 : Segmenter des utilisateurs dans Braze
 
 Dans Braze, pour créer un segment avec ces utilisateurs, accédez à **Segments** sous **Engagement**, puis créez un nouveau segment et nommez-le. Ensuite, en fonction de l’appel que vous avez utilisé :
@@ -200,5 +87,4 @@
 
 Cette fonction se connecte à l’[endpoint users/track]({{site.baseurl}}/api/endpoints/user_data/post_user_track/) de Braze, ce qui signifie qu’elle peut uniquement être utilisée pour des utilisateurs identifiés (utilisateurs qui possèdent déjà un ID utilisateur dans leur profil utilisateur Braze).
 
-Cela ne fonctionnera pas pour une intégration côte à côte de Braze. Aucune donnée serveur ne sera transmise si vous n’avez pas saisi les bonnes informations de l’API REST de Braze.
->>>>>>> 7d029435
+Cela ne fonctionnera pas pour une intégration côte à côte de Braze. Aucune donnée serveur ne sera transmise si vous n’avez pas saisi les bonnes informations de l’API REST de Braze.