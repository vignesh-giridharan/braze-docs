--- conflicted
+++ resolved
@@ -19,11 +19,7 @@
 | Configuration requise | Description |
 | ----------- | ----------- |
 | Compte partenaire | Un compte Lexer est requis pour profiter de ce partenariat. |
-<<<<<<< HEAD
-| Clé API REST Braze | Une clé API REST de Braze avec des autorisations `users.track` (sauf `user.delete`) et des autorisations `segment.list`. Les autorisations peuvent changer à mesure que Lexer prend en charge un plus grand nombre d’objets Braze. Vous pouvez donc choisir d’accorder davantage d’autorisations maintenant ou prévoir de mettre à jour ces autorisations à l’avenir.<br><br> Cela peut être créé dans le **Tableau de bord de Braze > Developer Console > REST API Key (Clé API REST) > Create New Api Key**  (Créer une nouvelle clé API).|
-=======
 | Clé API REST Braze | Une clé API REST de Braze avec des autorisations `users.track` (sauf `user.delete`) et des autorisations `segment.list`. Les autorisations peuvent changer à mesure que Lexer prend en charge un plus grand nombre d’objets Braze. Vous pouvez donc choisir d’accorder davantage d’autorisations maintenant ou prévoir de mettre à jour ces autorisations à l’avenir.<br><br> Cela peut être créé dans le **Tableau de bord de Braze > Developer Console > REST API Key (Clé API REST) > Create New Api Key** (Créer une nouvelle clé API). |
->>>>>>> 7d029435
 | Endpoint REST de Braze | [L’URL de votre endpoint REST]({{site.baseurl}}/api/basics/#endpoints). Votre endpoint dépendra de l’URL Braze pour votre instance. |
 | Informations d’identification et compartiment S3 d’Amazon AWS | Avant de commencer l’intégration, vous devez disposer des informations d’identification d’un compartiment S3 d’AWS connecté à votre hub Lexer (il peut s’agir d’un compartiment que vous créez ou d’un que Lexer crée et gère pour vous). Rendez-vous sur le site Web de [Lexer](https://learn.lexer.io/docs/amazon-s3) pour obtenir des conseils sur cette exigence. |
 {: .reset-td-br-1 .reset-td-br-2}
@@ -38,7 +34,7 @@
   - **Région du compartiment [S3 AWS][4]**
   - **Chemin d’accès du compartiment AWS S3** Cette adresse doit correspondre à l’adresse que vous avez indiquée en [connectant votre compartiment S3 à Braze][5]. Ce champ doit être vide si vous n’avez rien indiqué dans Braze.
   - **Clé d’accès secrète AWS S3** : Consultez le site Web d’Amazon pour obtenir des informations sur la [création d’une clé d’accès][3].
-- **ID du segment d’exportation Braze** : L’ID du segment que vous avez créé dans Braze, contenant tous les utilisateurs que vous souhaitez exporter vers Lexer. Si vous ne souhaitez pas exporter certains utilisateurs vers Lexer, vous pouvez les exclure du segment que vous avez créé dans Braze. Pour trouver l’identifiant de votre segment, cliquez sur le segment souhaité dans Braze et recherchez **l’Identifiant d’API Segment**.
+- **ID du segment d’exportation Braze** : L’ID du segment que vous avez créé dans Braze, contenant tous les utilisateurs que vous souhaitez exporter vers Lexer. Si vous ne souhaitez pas exporter certains utilisateurs vers Lexer, vous pouvez les exclure du segment que vous avez créé dans Braze. Pour trouver l’identifiant de votre segment, cliquez sur le segment souhaité dans Braze et recherchez l’**Identifiant d’API Segment**.
 
 ![][1]
 
