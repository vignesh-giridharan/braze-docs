--- conflicted
+++ resolved
@@ -20,13 +20,8 @@
 | Configuration requise | Description |
 | ----------- | ----------- |
 | Compte Adobe | Un compte [Adobe](https://account.adobe.com/) est requis pour profiter de ce partenariat. |
-<<<<<<< HEAD
-| Clé API REST Braze | Une clé d’API REST Braze avec des autorisations `users.track`. <br><br> Pour créer une clé d’API, accédez au **Tableau de bord de Braze > Developer Console > REST API Key (Clé d’API REST) > Create New API Key (Créer une nouvelle clé d’API)**. .|
-| Instance de Braze | Votre instance Braze peut être obtenue auprès de votre gestionnaire d’onboarding Braze ou est disponible sur la page [API overview]({{site.baseurl}}/api/basics/#endpoints). .|
-=======
 | Clé API REST Braze | Une clé d’API REST Braze avec des autorisations `users.track`. <br><br> Cela peut être créé dans le **Tableau de bord de Braze > Developer Console > REST API Key (Clé API REST) > Create New Api Key** (Créer une nouvelle clé API). |
 | Instance Braze | Votre instance Braze peut être obtenue auprès de votre responsable d’accueil Braze ou est disponible sur la page [API overview]({{site.baseurl}}/api/basics/#endpoints). |
->>>>>>> 7d029435
 | Endpoint REST de Braze  | URL de votre endpoint REST. Votre endpoint dépendra de l’URL Braze pour [votre instance]({{site.baseurl}}/api/basics/#endpoints). |
 {: .reset-td-br-1 .reset-td-br-2}
 
@@ -38,7 +33,7 @@
 
 ### Étape 1 : Configurer la destination Braze
 
-Sur la page **Settings (Paramètres)** d’Adobe, sélectionnez **Destinations** sous **Collections**. À partir de là, cherchez la vignette **Braze** et cliquez sur **Configure (Configurer)**. .
+Sur la page **Settings (Paramètres)** d’Adobe, sélectionnez **Destinations** sous **Collections**. À cet endroit, cherchez la mosaïque **Braze** et cliquez sur **Configure (Configurer)**. 
 
 ![][1]
 
@@ -55,8 +50,8 @@
 ### Étape 3 : Authentification
 
 Ensuite, à l’étape **Authentication (Authentification)**, renseignez les détails de la connexion Braze :
-- **Name** : Saisissez un nom avec lequel vous souhaitez reconnaître cette destination à l’avenir.
-- **Destination** : Saisissez une description qui vous aidera à identifier la destination.
+- **Name**: Saisissez un nom avec lequel vous souhaitez reconnaître cette destination à l’avenir.
+- **Destination**: Saisissez une description qui vous aidera à identifier la destination.
 - **Instance d’endpoint** : Saisissez votre instance d’endpoint Braze.
 - **Cas d’utilisation marketing** : Les cas d’utilisation marketing indiquent l’intention pour laquelle les données seront exportées vers la destination. Vous pouvez choisir l’un des cas d’utilisation marketing définis par Adobe ou créer votre propre cas d’utilisation marketing. Pour en savoir plus sur les cas d’utilisation marketing d’Adobe, consultez la page [Data governance in Adobe Experience Platform (Gouvernance des données dans Adobe Experience Platform)](https://experienceleague.adobe.com/docs/experience-platform/rtcdp/privacy/data-governance-overview.html?lang=en#destinations).
 
@@ -68,7 +63,7 @@
 ### Étape 5 : Activer des segments
 Activez les données que vous avez dans le CDP en temps réel d’Adobe en mappant les segments vers la destination Braze.
 
-La liste ci-dessous met en évidence les principales étapes à suivre pour activer un segment. Rendez-vous sur le site Web [Adobe](https://experienceleague.adobe.com/docs/experience-platform/destinations/ui/activate-destinations.html?lang=en#prerequisites). pour obtenir des conseils détaillés sur les segments Adobe et leur activation
+La liste ci-dessous met en évidence les principales étapes à suivre pour activer un segment. Rendez-vous sur le site Web [Adobe](https://experienceleague.adobe.com/docs/experience-platform/destinations/ui/activate-destinations.html?lang=en#prerequisites) pour obtenir des conseils détaillés sur les segments Adobe et le flux de travail d’activation des segments.
 
 1. Sélectionnez et activez la destination Braze.
 2. Sélectionnez les segments applicables.
@@ -100,11 +95,7 @@
 
 Le mappage correct ressemble à ceci :
 
-<<<<<<< HEAD
-![Mappages des destinations : IdentityMap:IDFA mappé vers IdentityMap:externalexternal_idid, IdentityMap:GAID mappé vers IdentityMap:externalexternal_idid, IdentityMap:Email mappé vers IdentityMap:externalexternal_idid, xdm:mobilePhone.number mappé vers CustomAttribute:PhoneNumber, xdm:person.name.lastName mappé vers CustomAtrribute:LastName, xdm:person.name.firstName mappé vers CustomAttribute:FirstName][12]
-=======
 ![Mappages des destinations : IdentityMap:IDFA mapped to IdentityMap:external_id, IdentityMap:GAID mapped to IdentityMap:external_id, IdentityMap:Email mapped to IdentityMap:external_id, xdm:mobilePhone.number mapped to CustomAttribute:PhoneNumber, xdm:person.name.lastName mapped to CustomAtrribute:LastName, xdm:person.name.firstName mapped to CustomAttribute:FirstName][12]
->>>>>>> 7d029435
 
 ## Données exportées
 Accédez à votre compte Braze pour vérifier si les données ont bien été exportées dans Braze. Les segments Adobe Experience Platform sont exportés vers Braze sous l’attribut `AdobeExperiencePlatformSegments`.
