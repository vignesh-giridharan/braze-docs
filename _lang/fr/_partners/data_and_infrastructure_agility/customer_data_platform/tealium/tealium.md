--- conflicted
+++ resolved
@@ -21,7 +21,7 @@
 
 {% tabs %}
 {% tab EventStream %}
-Tealium EventStream est un hub de collecte de données et d’API qui se situe au cœur de vos données. EventStream gère l’ensemble de la chaîne d’approvisionnement des données, de la configuration à l’amélioration des données utilisateur entrantes, en passant par l’installation, l’identification et la validation des données. EventStream prend des mesures en temps réel avec les flux et les connecteurs d’événements. Voici les caractéristiques de l’[EventStream](https://community.tealiumiq.com/t5/Customer-Data-Hub/Introduction-to-EventStream/ta-p/20387#toc-hId--2077371752).
+Tealium EventStream est un hub de collecte de données et d’API qui se situe au cœur de vos données. EventStream gère l’ensemble de la chaîne d’approvisionnement des données, de la configuration à l’amélioration des données utilisateur entrantes, en passant par l’installation, l’identification et la validation des données. EventStream prend des mesures en temps réel avec les flux et les connecteurs d’événements. Les caractéristiques d’[EventStream](https://community.tealiumiq.com/t5/Customer-Data-Hub/Introduction-to-EventStream/ta-p/20387#toc-hId--2077371752) sont présentées ci-dessous.
 - Sources de données (installation et collecte de données)
 - Événements en direct (inspection des données en temps réel)
 - Spécifications et attributs d’événements (exigences et validation de la couche de données)
@@ -57,19 +57,11 @@
 | Configuration requise | Description |
 | ----------- | ----------- |
 | Compte Tealium | Un [compte Tealium](https://my.tealiumiq.com/) avec un accès au serveur et/ou un accès côté client est nécessaire pour profiter de ce partenariat. | 
-<<<<<<< HEAD
-| [Bibliothèques](https://community.tealiumiq.com/t5/Customer-Data-Hub/Data-Sources/ta-p/17933)  de la source installée et de la source Tealium| L’origine de toutes les données envoyées dans Tealium, telles que des applications mobiles, des sites Web ou des serveurs de back-end.<br><br>Vous devez installer les bibliothèques dans votre application, votre site ou votre serveur avant de pouvoir configurer un connecteur Tealium. |
-| Endpoint et SDK et d’API REST Braze | L’URL de votre endpoint REST ou SDK. Votre endpoint dépendra de l’URL Braze pour [votre instance]({{site.baseurl}}/api/basics/#endpoints). |
-| Clé d’identification de l’application Braze (intégration côte à côte uniquement) | Votre clé d’identification de l’application. <br><br>Cela se trouve dans **Braze Dashboard > Manage Settings > API Key**.  (Tableau de bord de Braze > Gérer les paramètres > Clé API).|
-| Version du code (intégration côte à côte uniquement) | Correspond à la version du SDK et doit être au format majeur/mineur (par ex. : 3.2 et non 3.0.1). La version du code doit être 3.0 ou une version ultérieure. |
-| Clé API REST (intégration serveur à serveur uniquement) | Une clé API REST Braze avec des autorisations `users.track` et `users.delete`. <br><br>Pour créer une clé API, accédez au **Tableau de bord de Braze > Developer Console > REST API Key (Clé API REST) > Create New API Key (Créer une nouvelle clé API)**.|
-=======
 | [Bibliothèques](https://community.tealiumiq.com/t5/Customer-Data-Hub/Data-Sources/ta-p/17933) de la source installée et de la source Tealium | L’origine de toutes les données envoyées dans Tealium, telles que des applications mobiles, des sites Web ou des serveurs de back-end.<br><br>Vous devez installer les bibliothèques dans votre application, votre site ou votre serveur avant de pouvoir configurer un connecteur Tealium. |
 | Endpoint et SDK et d’API REST Braze | L’URL de votre endpoint REST ou SDK. Votre endpoint dépendra de [l’URL Braze pour votre instance]({{site.baseurl}}/api/basics/#endpoints). |
 | Clé d’identification de l’application Braze (intégration côte à côte uniquement) | Votre clé d’identification de l’application. <br><br>Vous pouvez y trouver ce que vous pouvez trouver dans le **Tableau de bord de Braze > Gérer les paramètres > Clé API**. |
 | Version du code (intégration côte à côte uniquement) | Correspond à la version du SDK et doit être au format majeur/mineur (par ex. : 3.2 et non 3.0.1). La version du code doit être 3.0 ou une version ultérieure. |
 | Clé API REST (intégration serveur à serveur uniquement) | Une clé API REST Braze avec des autorisations `users.track` et `users.delete`. <br><br>Pour créer une clé API, accédez au **Tableau de bord de Braze > Developer Console > REST API Key > Create New API Key**.|
->>>>>>> 7d029435
 {: .reset-td-br-1 .reset-td-br-2}
 
 ## Choisir votre type d’intégration
@@ -77,11 +69,7 @@
 | Intégration | Détails |
 | ----------- | ------- |
 | [Côte à côte](#side-by-side-sdk-integration) | Ce mode d’intégration utilise le SDK de Tealium pour traduire les événements en appels natifs de Braze, permettant d’accéder à des fonctions plus avancées et de tirer le meilleur parti de l’intégration serveur à serveur de Braze.<br><br>Si vous prévoyez d’utiliser les commandes à distance de Braze, notez que Tealium ne prend pas en charge toutes les méthodes de Braze (par ex., les cartes de contenu). Pour utiliser une méthode Braze qui n’est pas mappée à l’aide d’une commande à distance correspondante, vous devez invoquer la méthode en ajoutant le code Braze natif à votre base de code.|
-<<<<<<< HEAD
-| [Serveur à serveur](#server-to-server-integration) | Ce mode d’intégration transfère les données de Tealium aux endpoints d’API REST de Braze.<br><br>Il ne prend pas en charge les fonctionnalités d’interface utilisateur de Braze, telles que les messages in-app, les cartes de contenu ou les notifications push. Il existe également des données collectées automatiquement, telles que les champs de périphérique, qui ne sont pas disponibles avec cette méthode.<br><br>Optez pour une intégration côte à côte si vous souhaitez utiliser ces fonctionnalités.|
-=======
 | [Serveur à serveur](#server-to-server-integration) | Ce mode d’intégration transfère les données de Tealium aux endpoints d’API REST de Braze.<br><br>Il ne prend pas en charge les fonctionnalités d’interface utilisateur de Braze, telles que les messages in-app, les fils d’actualité, les cartes de contenu ou les notifications push. Il existe également des données collectées automatiquement, telles que les champs de périphérique, qui ne sont pas disponibles avec cette méthode.<br><br>Optez pour une intégration côte à côte si vous souhaitez utiliser ces fonctionnalités.|
->>>>>>> 7d029435
 {: .reset-td-br-1 .reset-td-br-2}
 
 ## Intégration SDK côte à côte
@@ -95,11 +83,7 @@
 | Méthode de commande mobile à distance | Avantages | Inconvénients |
 | --- | --- | --- |
 | **Balise de commande à distance** | Modifiez facilement les mappages et les données envoyées à la commande à distance à l’aide de l’interface utilisateur Tealium iQ.<br><br>Cela nous permet d’envoyer des données ou des événements supplémentaires à un SDK tiers lorsque l’application est dans l’App Store, sans que le client ait à mettre à jour l’application. | Le module de gestion des balises de l’application repose sur une vue Web masquée pour traiter JavaScript. |
-<<<<<<< HEAD
-| **Fichier de configuration JSON**<br>([Recommandé](https://docs.tealium.com/platforms/remote-commands/integrations/braze/#how-it-works)) | La méthode JSON permet de ne pas utiliser de vue Web cachée dans l’application et réduit considérablement la consommation de mémoire.<br><br>Le fichier JSON peut être hébergé à distance ou localement dans l’application du client. | À l’heure actuelle, il n’existe pas d’interface utilisateur permettant de gérer cette méthode, elle demande donc un peu plus de temps.<br><br>Remarque : Tealium travaille actuellement sur une interface utilisateur de gestion pour résoudre ce problème et apporter le même niveau de flexibilité aux commandes à distance JSON qu’avec la version de gestion des balises iQ. |
-=======
 | **Fichier de configuration JSON**<br>([Recommandé](https://docs.tealium.com/platforms/remote-commands/integrations/braze/#how-it-works)) | La méthode JSON permet de ne pas utiliser de vue Web cachée dans l’application et réduit considérablement la consommation de mémoire.<br><br>Le fichier JSON peut être hébergé à distance ou localement dans l’application du client. | À l’heure actuelle, il n’existe pas d’interface utilisateur permettant de gérer cette méthode, elle demande donc un peu plus de temps.<br><br>Note: Tealium travaille actuellement sur une interface utilisateur de gestion pour résoudre ce problème et apporter le même niveau de flexibilité aux commandes à distance JSON qu’avec la version de gestion des balises iQ. |
->>>>>>> 7d029435
 {: .reset-td-br-1 .reset-td-br-2 .reset-td-br-3}
 
 Utilisez les mappages de données de la commande mobile à distance de Braze pour définir les attributs utilisateur par défaut et les attributs personnalisés, tout en suivant les achats et les événements personnalisés. Reportez-vous au tableau ci-dessous pour découvrir les méthodes de Braze correspondantes.
@@ -123,7 +107,7 @@
 | useridentifier | changeUser() |
 {: .reset-td-br-1 .reset-td-br-2}
 
-Vous trouverez plus de détails sur la configuration de la commande mobile à distance de Braze et une overview des méthodes prises en charge dans la [documentation pour les développeurs](https://community.tealiumiq.com/t5/Client-Side-Tags/Braze-Mobile-Remote-Command-Tag-Setup-Guide/ta-p/32828) de Tealium.
+Vous trouverez plus de détails sur la configuration de la commande mobile à distance de Braze et un aperçu des méthodes prises en charge dans la [documentation pour les développeurs](https://community.tealiumiq.com/t5/Client-Side-Tags/Braze-Mobile-Remote-Command-Tag-Setup-Guide/ta-p/32828) de Tealium.
 - [Commande à distance](https://docs.tealium.com/platforms/remote-commands/integrations/braze/#json-template)
 - [Balise de commande à distance](https://community.tealiumiq.com/t5/Client-Side-Tags/Braze-Mobile-Remote-Command-Tag-Setup-Guide/ta-p/32828)
 
@@ -135,11 +119,11 @@
 
 Utilisez la balise du SDK Web de Braze pour déployer le SDK Web de Braze sur votre site Internet. L’interface de [gestion des balises de Tealium iQ](https://community.tealiumiq.com/t5/iQ-Tag-Management/Introduction-to-iQ-Tag-Management/ta-p/15883) permet aux clients d’ajouter Braze comme balise dans le tableau de bord de Tealium pour suivre l’activité des visiteurs. Les balises sont généralement utilisées par les marketeurs pour comprendre l’efficacité des publicités en ligne, du marketing par e-mail et des personnalisations de sites Web.
 
-1. Dans Tealium, accédez à **iQ [Tag Management (Gestion des Tags iQ)](https://community.tealiumiq.com/t5/iQ-Tag-Management/Tags/ta-p/5016) > Tags > + Add Tag (Ajouter un tag) > Braze Web SDK**..
+1. Dans Tealium, accédez à **iQ [Tag Management](https://community.tealiumiq.com/t5/iQ-Tag-Management/Tags/ta-p/5016) > Tags > + Add Tag > Braze Web SDK**.
 2. Dans la boîte de dialogue Configuration des balises, saisissez la clé API (votre clé d’identification d’application Braze), l’URL de base (endpoint SDK de Braze), et la [version du code du SDK Web de Braze](https://github.com/braze-inc/braze-web-sdk/blob/master/CHANGELOG.md). Vous pouvez également activer la journalisation pour consigner les informations dans la console Web à des fins de débogage.
 3. Dans la boîte de dialogue [Load Rules (Règles de chargement)](https://community.tealiumiq.com/t5/iQ-Tag-Management/Load-Rules/ta-p/5098), choisissez « Load on All Pages (Charger sur toutes les pages) » ou sélectionnez **Create Rule (Créer une règle)** pour déterminer quand et où charger une instance de cette balise sur votre site.
 4. Dans la boîte de dialogue **[Data Mappings (Mappages de données)](https://community.tealiumiq.com/t5/iQ-Tag-Management/Data-Mappings/ta-p/10645#mapping_data_sources)**, sélectionnez **Create Mappings (Créer des mappages)** pour mapper les données de Tealium vers Braze. Les variables de destination de la balise du SDK Web de Braze sont intégrées dans l’onglet **Data Mapping (Mappage des données)** de la balise. Les [tableaux suivants](https://community.tealiumiq.com/t5/Client-Side-Tags/Braze-Web-SDK-Tag-Setup-Guide/ta-p/20106#toc-hId--2077373923) répertorient les catégories de destination disponibles et décrivent chaque nom de destination.
-5. Sélectionnez **Finish (Terminer)**..
+5. Cliquez sur **Finish (Terminer)**.
 
 ### Ressources des intégrations côte à côte
 
@@ -151,7 +135,7 @@
 
 Cette intégration transfère les données de Tealium à l’API REST de Braze.
 
-L’intégration serveur à serveur ne prend pas en charge les fonctionnalités d’interface utilisateur de Braze, telles que les messages in-app, les cartes de contenu ou les notifications push. Il existe également des données collectées automatiquement (telles que les champs de périphérique), qui ne sont pas disponibles avec cette méthode.
+L’intégration serveur à serveur ne prend pas en charge les fonctionnalités d’interface utilisateur de Braze, telles que les messages in-app, les fils d’actualité, les cartes de contenu ou les notifications push. Il existe également des données collectées automatiquement (telles que les champs de périphérique), qui ne sont pas disponibles avec cette méthode.
 
 Optez pour notre intégration SDK [côte à côte]({{site.baseurl}}/partners/data_and_infrastructure_agility/customer_data_platform/tealium/tealium/#side-by-side-sdk-integration) si vous souhaitez utiliser ces données et fonctionnalités.
 
@@ -160,15 +144,9 @@
 Tealium exige que vous configuriez d’abord une source de données valide pour que votre connecteur puisse extraire des données.
 1. Dans la barre latérale de Tealium, sous **Server-Side (Côté serveur)**, accédez à **Sources > Data Sources (Sources de données) > > Add Data Source (Ajouter une source de données)**.
 2. Recherchez la plateforme souhaitée dans les catégories disponibles et nommez votre source. Ce champ est obligatoire.<br>![][6]{: style="max-width:80%;margin-left:15px;margin-bottom:15px;"}
-<<<<<<< HEAD
-3. Dans les options **Event Specifications (Spécifications d’événement)** options, choisissez les [spécifications d’événement](https://community.tealiumiq.com/t5/Customer-Data-Hub/Event-Specifications/ta-p/19329) que vous souhaitez inclure. Les spécifications d’événement vous aident à identifier les noms d’événements et les attributs requis pour suivre votre installation. Ces spécifications seront appliquées aux événements entrants.<br>![][7]{: style="max-width:80%;margin-left:15px;margin-bottom:15px;"}<br>Prenez le temps de réfléchir à ce qui vous convient le mieux et aux spécifications qui vous semblent les plus appropriées pour votre cas d’utilisation. Des [spécifications d’événements personnalisés][19] sont également disponibles. <br>
-4. La prochaine boîte de dialogue vous mène à l’étape **Get Code (Obtenir le code)**. Le code de base et le code de suivi des événements fournis ici servent de guide d’installation. Téléchargez le PDF fourni si vous souhaitez partager ces instructions avec votre équipe. Cliquez sur **Save & Continue (Enregistrer et continuer)** lorsque vous avez terminé.<br>
-5. Vous pouvez maintenant consulter votre source enregistrée et ajouter ou supprimer des spécifications d’événement. <br>![][18]{: style="max-width:80%;margin-left:15px;margin-bottom:15px;"}<br>La vue détaillée de la source de données vous permet d’effectuer les actions suivantes :
-=======
 3. Dans les options **Event Specifications (Spécifications d’événement)** options, choisissez les [spécifications d’événement](https://community.tealiumiq.com/t5/Customer-Data-Hub/Event-Specifications/ta-p/19329) que vous souhaitez inclure. Les spécifications d’événement vous aident à identifier les noms d’événements et les attributs requis pour suivre votre installation. Ces spécifications seront appliquées aux événements entrants.<br>![][7]{: style="max-width:80%;margin-left:15px;margin-bottom:15px;"}<br>Prenez le temps de réfléchir à ce qui vous convient le mieux et aux spécifications qui vous semblent les plus appropriées pour votre cas d’utilisation. Des [spécifications d’évènement personnalisé][19] sont également disponibles. <br>
 4. La prochaine boîte de dialogue vous mène à l’étape **Get Code (Obtenir le code)**. Le code de base et le code de suivi des événements fournis ici servent de guide d’installation. Téléchargez le PDF fourni si vous souhaitez partager ces instructions avec votre équipe. Cliquez sur **Save & Continue (Enregistrer et continuer)** lorsque vous avez terminé.<br>
 5. Vous pouvez maintenant consulter votre source enregistrée et ajouter ou supprimer des spécifications d’événement.  <br>![][18]{: style="max-width:80%;margin-left:15px;margin-bottom:15px;"}<br>La vue détaillée de la source de données vous permet d’effectuer les actions suivantes :
->>>>>>> 7d029435
 - Afficher et copier la clé de la source de données
 - Consulter les instructions d’installation
 - Revenir à la page **Get Code (Obtenir le code)**
@@ -218,21 +196,13 @@
 
 | Paramètres | Description |
 | ---------- | ----------- |
-<<<<<<< HEAD
-| ID utilisateur | Utilisez ce champ pour mapper le champ ID utilisateur de Tealium à son équivalent dans Braze. Mappez un ou plusieurs attributs d’ID utilisateur. Si plusieurs ID ont été indiqués, la première valeur non vide sera prélevée en fonction de l’ordre de priorité suivant : ID externe, ID Braze, nom d’alias et libellé d’alias.<br><br>- L’ID externe et l’ID de Braze ne doivent pas être indiqués si vous importez des jetons de notification push.<br>- Si vous indiquez un alias d’utilisateur, le nom d’alias et le libellé d’alias doivent également être fournis. <br><br>Pour plus d’informations, consultez le [/users/track endpoint]({{site.baseurl}}/api/endpoints/user_data/post_user_track/) de Braze. |
-=======
 | ID utilisateur | Utilisez ce champ pour mapper le champ ID utilisateur de Tealium à son équivalent dans Braze. Mappez un ou plusieurs attributs d’ID utilisateur. Si plusieurs ID ont été indiqués, la première valeur non vide sera prélevée en fonction de l’ordre de priorité suivant : ID externe, ID Braze, nom d’alias et libellé d’alias.<br><br>- L’ID externe et l’ID de Braze ne doivent pas être indiqués si vous importez des jetons de notification push.<br>- Si vous indiquez un alias d’utilisateur, le nom d’alias et le libellé d’alias doivent également être fournis. <br><br>Pour plus d’informations, consultez l’[endpoint users/track]({{site.baseurl}}/api/endpoints/user_data/post_user_track/) de Braze. |
->>>>>>> 7d029435
 | Attributs utilisateur | Utilisez les champs de profil utilisateur de Braze pour mettre à jour les valeurs de profil utilisateur dans le tableau de bord Braze ou ajouter vos propres données d’[attribut utilisateur]({{site.baseurl}}/api/objects_filters/user_attributes_object/) personnalisées dans les profils utilisateur.<br><br>- Par défaut, de nouveaux utilisateurs seront créés s’il n’en existe aucun.<br>- En définissant **Update Existing Only (Mettre à jour uniquement les utilisateurs existants)** sur `true`, seuls les utilisateurs existants seront mis à jour, et aucun nouvel utilisateur ne sera créé.<br>- Si un attribut Tealium est vide, il sera défini en « nul » et supprimé du profil utilisateur Braze. Les enrichissements doivent être utilisés si les valeurs nulles ne doivent pas être envoyées à Braze pour supprimer un attribut utilisateur. |
 | Modifier les attributs utilisateur | Utilisez ce champ pour incrémenter ou décrémenter certains attributs utilisateur<br><br>- Les attributs entiers peuvent être incrémentés par des entiers positifs ou négatifs.<br>- Les attributs de matrice peuvent être modifiés en ajoutant ou en supprimant des valeurs provenant des matrices existantes. |
 | Événement | Un événement représente une occurrence unique d’un événement personnalisé pour un utilisateur particulier à un timestamp donné. Utilisez ce champ pour suivre et mapper les attributs d’événements tels que ceux de l’[objet événement]({{site.baseurl}}/api/objects_filters/event_object/) de Braze. <br><br>- Le `Name` de l’attribut événement est requis pour chaque événement mappé.<br>- L’`Time` de l’attribut événement est automatiquement défini à l’heure actuelle, sauf si cela est explicitement mappé. <br>- Par défaut, de nouveaux événements seront créés s’il n’en existe aucun. En définissant `Update Existing Only` sur `true`, seuls les événements existants seront mis à jour, et aucun nouvel événement ne sera créé.<br>-  Mappez les attributs de type de matrice pour ajouter plusieurs événements. Les attributs de type de matrice doivent être de longueur égale.<br>- Les attributs de valeur unique peuvent être utilisés et appliqués à chaque événement. |
 | Modèle d’événement | Fournissez des modèles d’événements à référencer dans les données du corps. Les modèles peuvent être utilisés pour transformer des données avant de les envoyer à Braze. Consultez le [Guide des modèles](https://community.tealiumiq.com/t5/AudienceStream/Webhook-Send-Custom-Request-Trimou-Templating-Engine-Guide/ta-p/15246/) de Tealium pour en savoir plus. |
 | Variable du modèle d’événement | Fournissez des variables de modèle d’événement comme entrée de données. Consultez le [Guide des variables de modèles](https://community.tealiumiq.com/t5/AudienceStream/Webhook-Send-Custom-Request-Template-Variables-Guide/ta-p/15245/) de Tealium pour en savoir plus. |
-<<<<<<< HEAD
-| Achat | Utilisez ce champ pour suivre et mapper les achats des utilisateurs tels que ceux de l’[objet Achat]({{site.baseurl}}/api/objects_filters/purchase_object/). de Braze.<br><br>- Les attributs d’achat `Product ID`, `Currency` et `Price` sont nécessaires pour chaque achat mappé.<br>- L’`Time` de l’attribut achat est automatiquement défini à l’heure actuelle, sauf si cela est explicitement mappé.<br>- Par défaut, de nouveaux achats seront créés s’il n’en existe aucun. En définissant `Update Existing Only` sur `true`, seuls les achats existants seront mis à jour, et aucun nouvel achat ne sera créé.<br>- Mappez les attributs de type de matrice pour ajouter plusieurs éléments d’achat. Les attributs de type de matrice doivent être de longueur égale.<br>- Les attributs de valeur unique peuvent être utilisés et s’appliqueront à chaque élément.|
-=======
 | Achat | Utilisez ce champ pour suivre et mapper les achats des utilisateurs tels que ceux de l’[objet achat]({{site.baseurl}}/api/objects_filters/purchase_object/) de Braze.<br><br>- Les attributs d’achat `Product ID`, `Currency` et `Price` sont nécessaires pour chaque achat mappé.<br>- L’`Time` de l’attribut achat est automatiquement défini à l’heure actuelle, sauf si cela est explicitement mappé.<br>- Par défaut, de nouveaux achats seront créés s’il n’en existe aucun. En définissant `Update Existing Only` sur `true`, seuls les achats existants seront mis à jour, et aucun nouvel achat ne sera créé.<br>- Mappez les attributs de type de matrice pour ajouter plusieurs éléments d’achat. Les attributs de type de matrice doivent être de longueur égale.<br>- Les attributs de valeur unique peuvent être utilisés et s’appliqueront à chaque élément.|
->>>>>>> 7d029435
 | Modèle d’achat | Les modèles peuvent être utilisés pour transformer des données avant de les envoyer à Braze.<br>- Définissez un modèle d’achat si vous avez besoin de prendre en charge des objets imbriqués.<br>- Lorsqu’un modèle d’achat est défini, la configuration de la section Achats de votre action sera ignorée.<br>- Consultez le [Guide des modèles](https://community.tealiumiq.com/t5/AudienceStream/Webhook-Send-Custom-Request-Trimou-Templating-Engine-Guide/ta-p/15246/) de Tealium pour en savoir plus.|
 | Variable du modèle d’achat | Fournissez des variables de modèle de produit comme entrée de données. Consultez le [Guide des variables de modèles](https://community.tealiumiq.com/t5/AudienceStream/Webhook-Send-Custom-Request-Template-Variables-Guide/ta-p/15245/) de Tealium pour en savoir plus. |
 {: .reset-td-br-1 .reset-td-br-2}
@@ -246,11 +216,7 @@
 
 | Paramètres | Description |
 | ---------- | ----------- |
-<<<<<<< HEAD
-| ID utilisateur | Utilisez ce champ pour mapper le champ ID utilisateur de Tealium à son équivalent dans Braze. <br><br>- Mappez un ou plusieurs attributs d’ID utilisateur. Si plusieurs ID ont été indiqués, la première valeur non vide sera prélevée en fonction de l’ordre de priorité suivant : ID externe, ID Braze, nom d’alias et libellé d’alias.<br>- Si vous indiquez un alias d’utilisateur, le nom d’alias et le libellé d’alias ne doivent pas être fournis.<br><br>Consultez les [/users/delete endpoint]({{site.baseurl}}/api/endpoints/user_data/post_user_delete/).  de Braze pour plus d’informations.|
-=======
 | ID utilisateur | Utilisez ce champ pour mapper le champ ID utilisateur de Tealium à son équivalent dans Braze. <br><br>- Mappez un ou plusieurs attributs d’ID utilisateur. Si plusieurs ID ont été indiqués, la première valeur non vide sera prélevée en fonction de l’ordre de priorité suivant : ID externe, ID Braze, nom d’alias et libellé d’alias.<br>- Si vous indiquez un alias d’utilisateur, le nom d’alias et le libellé d’alias ne doivent pas être fournis.<br><br>Pour plus d’informations, consultez l’[endpoint /users/delete]({{site.baseurl}}/api/endpoints/user_data/post_user_delete/) de Braze. |
->>>>>>> 7d029435
 {: .reset-td-br-1 .reset-td-br-2}
 
 ![]({% image_buster /assets/img/tealium/track_user_delete.png %})
@@ -290,28 +256,16 @@
 
 #### Envoyer des données en double - envoyez uniquement des deltas d’attributs à Braze
 Tealium n’envoie pas de deltas d’attributs utilisateur à Braze. Par exemple, si vous avez une action EventStream qui suit le prénom, l’e-mail et le numéro de téléphone portable d’un utilisateur, Tealium enverra ces trois attributs à Braze chaque fois que l’action est déclenchée. Tealium ne recherchera pas ce qui a changé ou ce qui a été mis à jour pour n’envoyer que ces informations.<br><br> 
-<<<<<<< HEAD
-**Solution** : <br>Vous pouvez vérifier votre back-end pour déterminer si un attribut a changé ou non. Si c’est le cas, suivez les méthodes de Tealium correspondantes pour mettre à jour le profil utilisateur. **C’est ce que font généralement les utilisateurs qui intègrent directement Braze.** <br>**OU**<br> Si vous ne stockez pas votre propre version d’un profil utilisateur dans votre dossier et si vous ne pouvez pas déterminer si des attributs changent ou non, vous pouvez utiliser AudienceStream et 
-=======
 **Solution**: <br>Vous pouvez vérifier votre back-end pour déterminer si un attribut a changé ou non. Si c’est le cas, suivez les méthodes de Tealium correspondantes pour mettre à jour le profil utilisateur. **C’est ce que font généralement les utilisateurs qui intègrent directement Braze.** <br>**OU**<br> Si vous ne stockez pas votre propre version d’un profil utilisateur dans votre dossier et si vous ne pouvez pas déterminer si des attributs changent ou non, vous pouvez utiliser AudienceStream et 
->>>>>>> 7d029435
 [créer des enrichissements](https://community.tealiumiq.com/t5/Customer-Data-Hub/Using-Enrichments/ta-p/11932) pour envoyer uniquement les attributs d’utilisateur lorsque les valeurs ont changé. Consultez la documentation de Tealium sur les [règles d’enrichissement](https://community.tealiumiq.com/t5/Server-Side-Connectors/Braze-Connector-Setup-Guide/ta-p/29761#).
 
 #### Envoyer des données non pertinentes ou écraser inutilement des données
 Si vous avez plusieurs EventStream qui ciblent le même flux d’événements, **toutes les actions activées pour ce connecteur** se déclencheront automatiquement chaque fois qu’une action est déclenchée, **cela pourrait également entraîner l’écrasement des données dans Braze et une consommation inutile de vos points de données.**<br><br>
-<<<<<<< HEAD
-**Solution** : <br>Configurez une spécification ou un flux d’événement distinct pour suivre chaque action. <br>**OU**<br> Désactivez les actions (ou les connecteurs) que vous ne voulez pas déclencher en utilisant les boutons de bascule du tableau de bord Tealium.
-
-#### Initialiser Braze trop tôt
-Il se peut que les utilisateurs qui intègrent Tealium à l’aide de la balise du SDK Web de Braze observent une augmentation spectaculaire de leur MAU. **Si Braze est initialisé pendant le chargement de la page, Braze créera un profil anonyme chaque fois qu’un utilisateur Web navigue sur le site pour la première fois.** Certaines personnes voudront suivre le comportement des utilisateurs uniquement lorsque ceux-ci ont effectué certaines actions, comme « Signed In (Connecté) » ou « Watched Video (Vidéo regardée) », pour réduire leur MAU. <br><br>
-**Solution** : <br>Configurez les règles de chargement pour déterminer exactement quand et où une balise doit charger sur votre site. Vous pouvez en savoir plus sur les règles de chargement et sur la manière de les configurer dans le [Centre d’apprentissage Tealium](https://community.tealiumiq.com/t5/Customer-Data-Hub/Building-an-Audience/ta-p/11881).
-=======
 **Solution**: <br>Configurez une spécification ou un flux d’événement distinct pour suivre chaque action. <br>**OU**<br> Désactivez les actions (ou les connecteurs) que vous ne voulez pas déclencher en utilisant les boutons de bascule du tableau de bord Tealium.
 
 #### Initialiser Braze trop tôt
 Il se peut que les utilisateurs qui intègrent Tealium à l’aide de la balise du SDK Web de Braze observent une augmentation spectaculaire de leur MAU. **Si Braze est initialisé pendant le chargement de la page, Braze créera un profil anonyme chaque fois qu’un utilisateur Web navigue sur le site pour la première fois.** Certaines personnes voudront suivre le comportement des utilisateurs uniquement lorsque ceux-ci ont effectué certaines actions, comme « Signed In (Connecté) » ou « Watched Video (Vidéo regardée) », pour réduire leur MAU. <br><br>
 **Solution**: <br>Configurez les règles de chargement pour déterminer exactement quand et où une balise doit charger sur votre site. Vous pouvez en savoir plus sur les règles de chargement et sur la manière de les configurer dans le [Centre d’apprentissage Tealium](https://community.tealiumiq.com/t5/Customer-Data-Hub/Building-an-Audience/ta-p/11881).
->>>>>>> 7d029435
 
 [1]: {{site.baseurl}}/developer_guide/platform_integration_guides/ios/initial_sdk_setup/
 [2]: {{site.baseurl}}/developer_guide/platform_integration_guides/android/initial_sdk_setup/android_sdk_integration/
