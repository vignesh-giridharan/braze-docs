--- conflicted
+++ resolved
@@ -18,239 +18,4 @@
   link: /docs/partners/data_and_infrastructure_agility/customer_data_platform/tealium/tealium_for_currents/
   fa_icon: fas fa-warehouse
 ---
-<<<<<<< HEAD
-
-# Tealium AudienceStream
-
-> Tealium [AudienceStream](https://community.tealiumiq.com/t5/Customer-Data-Hub/Introduction-to-AudienceStream/ta-p/16087) est un moteur de segmentation client omnicanal et d’action en temps réel. AudienceStream extrait les données qui affluent dans EventStream et crée des profils de visiteurs qui représentent les attributs les plus importants concernant l’engagement de vos clients envers votre marque. 
-
-L’intégration de Braze et de Tealium tire parti des profils visiteur d’AudienceStream. Les comportements partagés segmentent ces profils pour créer des ensembles de visiteurs avec des caractéristiques communes, connus sous le nom d’audiences. Ces audiences peuvent vous aider à alimenter votre pile de technologie marketing en temps réel grâce à des connecteurs. 
-
-{% alert important %}
-Les AudienceStreams et EventStreams de Tealium offrent des actions de connecteurs par lot et sans lots. Le connecteur sans lots doit être utilisé lorsque des demandes en temps réel sont importantes pour le cas d’utilisation et qu’il n’y a aucun risque d’atteindre la limite de débit d’API de Braze. Si vous avez des questions, contactez le [service d’assistance]({{site.baseurl}}/braze_support/) de Braze ou votre gestionnaire du succès des clients. 
-{% endalert %}
-
-## Conditions préalables
-
-| Nom | Description |
-| ---- | ----------- |
-| Compte Tealium | Un [Compte Tealium](https://my.tealiumiq.com/) avec un accès côté serveur est requis. Nous vous recommandons également d’utiliser des intégrations côté client pour profiter de ce partenariat. |
-| Clé API REST | Une clé API REST Braze avec des autorisations `users.track`, `users.delete` et `subscription.status.set`.<br><br>Pour créer une clé API, accédez au **Tableau de bord de Braze > Developer Console > REST API Key (Clé API REST) > Create New API Key (Créer une nouvelle clé API)**.|
-| [Endpoint REST de Braze][6] | URL de votre endpoint REST. Votre endpoint dépendra de l’URL Braze pour [votre instance]({{site.baseurl}}/api/basics/#endpoints). |
-{: .reset-td-br-1 .reset-td-br-2}
-
-## Intégration
-
-### Étape 1 : Configurer des attributs et des badges
-
-#### Comprendre les attributs
-
-Pour utiliser AudienceStream, la première étape consiste à créer des attributs. Les attributs vous permettent de définir les caractéristiques importantes qui représentent les habitudes, préférences, actions et engagements d’un visiteur par rapport à votre marque. 
-
-**Attributs de visite** : Les attributs de visite sont liés à la visite (ou session) actuelle de l’utilisateur. Les données stockées dans ces attributs sont conservées pendant toute la durée de la visite. Voici quelques exemples d’attributs de visite :
-- Durée de la visite (chiffre)
-- Navigateur actuel (String)
-- Périphérique actuel (String)
-- Nombre de pages visitées (chiffre)
-
-**Attributs de visiteur** : Les attributs de visiteur sont liés à l’utilisateur actuel. Les données stockées dans ces attributs sont conservées pendant toute la durée de vie de l’utilisateur. Voici quelques exemples d’attributs de visiteur : 
-- Valeur de la commande à vie (chiffre)
-- Prénom (String)
-- Date de naissance (date)
-- Achats et marques (décompte)
-
-Rendez-vous sur le site Web de [Tealium][1] pour obtenir la liste complète des types de données disponibles.
-
-##### Enrichissement des attributs
-
-Après avoir trouvé les attributs souhaités, vous pouvez les configurer avec des [enrichissements](https://community.tealiumiq.com/t5/Getting-Started-with/Attributes-Enrichments/ta-p/25786), c’est-à-dire des règles métier qui déterminent quand et comment mettre à jour les valeurs des attributs. Chaque type de données comprend ses propres enrichissements pour manipuler la valeur de l’attribut. Cela est associé au paramètre « WHEN (QUAND) ». Les options suivantes sont disponibles pour chaque attribut de visite et de visiteur :
-
-- Nouveau visiteur : survient la première fois qu’un visiteur consulte votre site.
-- Nouvelle visite : se produit lorsqu’un visiteur fait une nouvelle visite.
-- Tout événement : se produit pour tout événement.
-- Visite terminée : se produit lorsqu’une visite se termine.
-
-Vous pouvez également créer une condition personnalisée, appelée règle, qui déterminera la date à laquelle l’enrichissement aura lieu.
-
-#### Badges
-
-Les badges sont des attributs de visiteur spéciaux qui représentent des modèles de comportement précieux. Les badges sont attribués aux visiteurs ou retirés en fonction de la logique de leurs enrichissements. Cette logique associe généralement plusieurs conditions pour collecter des segments de visiteurs ou définit un seuil pour déterminer à quel moment une valeur donnée est atteinte.
-
-#### Exemple d’attributs et de badges
-
-{% tabs local %}
-{% tab Attribute %}
-
-Créez un attribut visiteur « Lifetime Order Value (Valeur des commandes à vie) » qui calcule le montant cumulé dépensé (`order_total`) par le client pour toutes les commandes terminées (événement d’achat). Suivez les instructions ci-dessous pour configurer la valeur des commandes à vie dans votre compte Tealium :
-
-1. Accédez à **AudienceStream > Visitor/Visit Attributes (Attributs visiteur/visite)** et cliquez sur **Add Attribute (Ajouter un attribut)**.
-2. Sélectionnez **Visitor (Visiteur)** pour la portée, puis cliquez sur **Continue (Continuer)**..
-3. Sélectionnez le **Number (Nombre)** du type de données et cliquez sur **Continue (Continuer)**.
-4. Saisissez le nom de l’attribut : « Lifetime Order Value (Valeur des commandes à vie) ».
-5. Cliquez sur **Add Enrichment (Ajouter un enrichissement)** et sélectionnez **Increment or Decrement Number (Nombre d’incréments ou de diminutions)**.
-6. Sélectionnez l’attribut contenant la valeur d’incrémentation (`order_total`).
-7. Laissez le champ « WHEN (QUAND) » défini sur « Any Event (Tout événement) », puis cliquez sur **Create a New Rule (Créer une nouvelle règle)**.
-8. Créez une règle qui identifie le moment où un événement d’achat a été effectué.
-9. Cliquez sur **Save (Enregistrer)**, puis **Finish (Terminer)**.
-
-Un attribut de valeur des commandes à vie sera maintenant associé à tous les clients.
-
-{% endtab %}
-{% tab Badge %}
-
-Vous pouvez créer des badges qui vous aident à classer et à cibler vos utilisateurs en fonction de certains attributs partagés. Pour l’exemple suivant, nous créons un badge VIP pour les utilisateurs dont la « Valeur des commandes à vie » est supérieure à 500 $.
-
-1. Accédez à **AudienceStream > Visitor/Visit Attributes (Attributs visiteur/visite)** et cliquez sur **Add Attribute (Ajouter un attribut)**.
-2. Sélectionnez **Visitor (Visiteur)** pour la portée, puis cliquez sur **Continue (Continuer)**..
-3. Sélectionnez le **Badge** du type de données et cliquez sur **Continue (Continuer)**.
-4. Saisissez le nom du badge : « VIP ».
-5. Cliquez sur **Add Enrichment (Ajouter un enrichissement)** et sélectionnez **Assign Badge (Attribuer un badge)**.
-6. Laissez le champ « WHEN (QUAND) » défini sur « Any Event (Tout événement) ».
-7. Créez une règle d’attribution de badge en sélectionnant **Create Rule (Créer une règle)**. Attribuez un titre à cette règle et à l’aide de l’attribut que vous venez de créer, définissez la règle sur « ...has attribute "Lifetime Order Value greater than 500" (… a un attribut « Valeur des commandes à vie supérieure à 500 ») ».
-8. Cliquez sur **Save (Enregistrer)**, puis sur **Finish (Terminer)**.
-
-{% endtab %}
-{% endtabs %}
-
-### Étape 2 : Créer une audience
-
-À partir de la page d’accueil de Tealium, sélectionnez **Audiences** sous **AudienceStream** dans la barre de navigation latérale. Ici, vous pouvez créer une audience d’utilisateurs avec des attributs communs. L’entrée ou la sortie d’un utilisateur de cette audience sera le déclencheur de l’action du connecteur (configuré à l’étape suivante), qui transmet ces informations au profil utilisateur de Braze. 
-
-Nommez d’abord votre audience, puis réfléchissez aux attributs qui s’appliquent au type d’audience que vous essayez de créer. Par exemple, pour créer une audience d’utilisateurs VIP, vous pourriez créer une audience de visiteurs qui ont le **badge VIP**.
-
-Assurez-vous d’**Enregistrer/Publier** votre audience une fois terminé.
-
-### Étape 3 : Créer un connecteur d’événement
-
-Un connecteur est une intégration entre Tealium et un autre fournisseur qui est utilisée pour transmettre des données. Ces connecteurs contiennent des actions qui représentent les API prises en charge par leur partenaire. 
-
-1. Sur la barre latérale de Tealium, sous **Server-Side (Côté serveur)**, accédez à **AudiencStream > Audience Connectors (Connecteurs d’audience)**.
-2. Cliquez sur le bouton bleu **+ Add Connector (+ Ajouter un connecteur)** pour ouvrir le marketplace des connecteurs. Dans la boîte de dialogue qui apparaît, utilisez la recherche Spotlight pour trouver le connecteur **Braze**.
-3. Pour ajouter ce connecteur, cliquez sur la vignette du connecteur **Braze**. Après avoir cliqué, vous pouvez afficher le résumé de la connexion et la liste des informations requises, des actions prises en charge et des instructions de configuration. La configuration comprend trois étapes : source, configuration et action.
-
-#### Source
-
-Dans la boîte de dialogue **Source** qui apparaît, sélectionnez l’audience que vous avez créée à l’étape précédente ainsi qu’un déclencheur qui vous semble approprié pour votre situation. Vous pouvez également activer la limite de fréquence pour contrôler la fréquence de déclenchement de cette action. 
-
-![]({% image_buster /assets/img/tealium/create_source.png %}){: style="max-width:90%;"}
-
-#### Configuration
-
-Ensuite, une boîte de dialogue **Configuration** s’affiche. Sélectionnez **Add Connector (Ajouter un connecteur)** au bas de la page. Donnez un nom à votre connecteur et fournissez votre endpoint d’API Braze et la clé API REST de Braze.
-
-![]({% image_buster /assets/img/tealium/create_configuration.png %}){: style="max-width:70%;"}
-
-Si vous aviez déjà créé un connecteur auparavant, vous avez la possibilité d’utiliser un élément existant dans la liste des connecteurs disponibles et de le modifier pour répondre à vos besoins en cliquant sur l’icône Crayon ou de le supprimer en cliquant sur l’icône Corbeille. 
-
-Après avoir créé ou sélectionné un connecteur pour lier cette audience, cliquez sur Done (Terminé) pour continuer.
-
-#### Action
-
-Ensuite, nommez l’action de votre connecteur et sélectionnez un type d’action pour envoyer des données en fonction du mappage que vous configurez. Ici, vous allez mapper les attributs de Braze aux noms des attributs de Tealium. Tealium affichera différents champs à remplir en fonction du type d’action que vous avez choisi. Voici des exemples et explications de ces champs.
-
-{% alert important %}
-Tous les champs ne sont pas obligatoires.
-
-![]({% image_buster /assets/img/tealium/minimize.gif %}){: style="max-width:90%"}
-{% endalert %}
-
-{% tabs local %}
-{% tab Track User (Batch and Non-Batch) %}
-
-Cette action vous permet de suivre les attributs des utilisateurs, événements et achats en une seule action. Bien que l’action Track User (Suivre l’utilisateur) soit la même pour AudienceStream et EventStream, Tealium recommande de définir des mappages d’attributs utilisateur pour les actions AudienceStream et des mappages d’événements et d’achats pour les actions EventStream.
-
-| Paramètres | Description |
-| ---------- | ----------- |
-| ID utilisateur | Utilisez ce champ pour mapper le champ ID utilisateur de Tealium à son équivalent dans Braze. Mappez un ou plusieurs attributs d’ID utilisateur. Si plusieurs ID ont été indiqués, la première valeur non vide sera prélevée en fonction de l’ordre de priorité suivant : ID externe, ID Braze, nom d’alias et libellé d’alias.<br><br>- L’ID externe et l’ID de Braze ne doivent pas être indiqués si vous importez des jetons de notification push.<br>- Si vous indiquez un alias d’utilisateur, le nom d’alias et le libellé d’alias doivent également être fournis. <br><br>Pour plus d’informations, consultez le [/users/track endpoint]({{site.baseurl}}/api/endpoints/user_data/post_user_track/) de Braze. |
-| Attributs utilisateur | Utilisez les champs de profil utilisateur de Braze pour mettre à jour les valeurs de profil utilisateur dans le tableau de bord Braze ou ajouter vos propres données d’[attribut utilisateur]({{site.baseurl}}/api/objects_filters/user_attributes_object/) personnalisées dans les profils utilisateur.<br><br>- Par défaut, de nouveaux utilisateurs seront créés s’il n’en existe aucun.<br>- En définissant **Update Existing Only (Mettre à jour uniquement les utilisateurs existants)** sur `true`, seuls les utilisateurs existants seront mis à jour, et aucun nouvel utilisateur ne sera créé.<br>- Si un attribut Tealium est vide, il sera défini en « nul » et supprimé du profil utilisateur Braze. Les enrichissements doivent être utilisés si les valeurs nulles ne doivent pas être envoyées à Braze pour supprimer un attribut utilisateur. |
-| Modifier les attributs utilisateur | Utilisez ce champ pour incrémenter ou décrémenter certains attributs utilisateur<br><br>- Les attributs entiers peuvent être incrémentés par des entiers positifs ou négatifs.<br>- Les attributs de matrice peuvent être modifiés en ajoutant ou en supprimant des valeurs provenant des matrices existantes. |
-| Événement | Un événement représente une occurrence unique d’un événement personnalisé pour un utilisateur particulier à un timestamp donné. Utilisez ce champ pour suivre et mapper les attributs d’événements tels que ceux de l’[objet événement]({{site.baseurl}}/api/objects_filters/event_object/) de Braze. <br><br>- Le `Name` de l’attribut événement est requis pour chaque événement mappé.<br>- L’`Time` de l’attribut événement est automatiquement défini à l’heure actuelle, sauf si cela est explicitement mappé. <br>- Par défaut, de nouveaux événements seront créés s’il n’en existe aucun. En définissant `Update Existing Only` sur `true`, seuls les événements existants seront mis à jour, et aucun nouvel événement ne sera créé.<br>-  Mappez les attributs de type de matrice pour ajouter plusieurs événements. Les attributs de type de matrice doivent être de longueur égale.<br>- Les attributs de valeur unique peuvent être utilisés et appliqués à chaque événement. |
-| Modèle d’événement | Fournissez des modèles d’événements à référencer dans les données du corps. Les modèles peuvent être utilisés pour transformer des données avant de les envoyer à Braze. Consultez le [Guide des modèles](https://community.tealiumiq.com/t5/AudienceStream/Webhook-Send-Custom-Request-Trimou-Templating-Engine-Guide/ta-p/15246/) de Tealium pour en savoir plus. |
-| Variable du modèle d’événement | Fournissez des variables de modèle d’événement comme entrée de données. Consultez le [Guide des variables de modèles](https://community.tealiumiq.com/t5/AudienceStream/Webhook-Send-Custom-Request-Template-Variables-Guide/ta-p/15245/) de Tealium pour en savoir plus. |
-| Achat | Utilisez ce champ pour suivre et mapper les achats des utilisateurs tels que ceux de l’[objet Achat]({{site.baseurl}}/api/objects_filters/purchase_object/). de Braze.<br><br>- Les attributs d’achat `Product ID`, `Currency` et `Price` sont nécessaires pour chaque achat mappé.<br>- L’`Time` de l’attribut achat est automatiquement défini à l’heure actuelle, sauf si cela est explicitement mappé.<br>- Par défaut, de nouveaux achats seront créés s’il n’en existe aucun. En définissant `Update Existing Only` sur `true`, seuls les achats existants seront mis à jour, et aucun nouvel achat ne sera créé.<br>- Mappez les attributs de type de matrice pour ajouter plusieurs éléments d’achat. Les attributs de type de matrice doivent être de longueur égale.<br>- Les attributs de valeur unique peuvent être utilisés et s’appliqueront à chaque élément.|
-| Modèle d’achat | Les modèles peuvent être utilisés pour transformer des données avant de les envoyer à Braze.<br>- Définissez un modèle d’achat si vous avez besoin de prendre en charge des objets imbriqués.<br>- Lorsqu’un modèle d’achat est défini, la configuration de la section Achats de votre action sera ignorée.<br>- Consultez le [Guide des modèles](https://community.tealiumiq.com/t5/AudienceStream/Webhook-Send-Custom-Request-Trimou-Templating-Engine-Guide/ta-p/15246/) de Tealium pour en savoir plus.|
-| Variable du modèle d’achat | Fournissez des variables de modèle de produit comme entrée de données. Consultez le [Guide des variables de modèles](https://community.tealiumiq.com/t5/AudienceStream/Webhook-Send-Custom-Request-Template-Variables-Guide/ta-p/15245/) de Tealium pour en savoir plus. |
-{: .reset-td-br-1 .reset-td-br-2}
-
-![]({% image_buster /assets/img/tealium/track_user_example2.png %}){: style="max-width:90%"}
-
-{% endtab %}
-{% tab Delete User (Non-Batch) %}
-
-Cette action vous permet de supprimer des utilisateurs du tableau de bord de Braze.
-
-| Paramètres | Description |
-| ---------- | ----------- |
-| ID utilisateur | Utilisez ce champ pour mapper le champ ID utilisateur de Tealium à son équivalent dans Braze.<br><br>- Mappez un ou plusieurs attributs d’ID utilisateur. Si plusieurs ID ont été indiqués, la première valeur non vide sera prélevée en fonction de l’ordre de priorité suivant : ID externe, ID Braze, nom d’alias et libellé d’alias.<br>- Si vous indiquez un alias d’utilisateur, le nom d’alias et le libellé d’alias ne doivent pas être fournis.<br><br>Consultez les [/users/delete endpoint]({{site.baseurl}}/api/endpoints/user_data/post_user_delete/).  de Braze pour plus d’informations.|
-{: .reset-td-br-1 .reset-td-br-2}
-
-![]({% image_buster /assets/img/tealium/track_user_delete2.png %}){: style="max-width:90%"}
-
-{% endtab %}
-{% tab Update User Subscription Group Status (Non-Batch) %}
-Cette action vous permet d’ajouter ou de supprimer des utilisateurs des groupes d’abonnement par e-mail ou SMS de Braze.
-
-| Paramètres | Description |
-| ---------- | ----------- |
-| Type de groupe | Utilisez ce champ pour indiquer s’il s’agit d’un groupe d’abonnement par e-mail ou SMS. |
-| Type de mise à jour | Mappez cette action à un événement d’abonnement ou de désabonnement 
-| Attributs | - ID du groupe d’abonnement (obligatoire) : L’ID du groupe d’abonnement associé au type de groupe mappé dans le champ précédent.<br>- ID externe : L’ID externe de l’utilisateur.<br><br>Spécifique au groupe E-mail :<br>- Email: L’adresse e-mail de l’utilisateur.<br>**Si l’ID externe n’est pas défini, l’e-mail sera requis.**<br><br>Spécifique au groupe SMS :<br>- Phone: Le numéro de téléphone au format E.164. Par exemple, +14155552671.<br>**Si l’ID externe n’est pas défini, le téléphone sera requis.** |
-{: .reset-td-br-1 .reset-td-br-2}
-
-![]({% image_buster /assets/img/tealium/update_subscription.png %}){: style="max-width:90%"}
-
-{% endtab %}
-{% endtabs %}
-
-Sélectionnez **Finish (Terminer)**..
-
-#### Résumé
-
-Afficher le résumé du connecteur que vous avez créé. Si vous souhaitez modifier les options sélectionnées, cliquez sur **Back (Retour)** pour les modifier ou sur **Finish (Terminer)**.
-
-Votre connecteur s’affiche maintenant dans la liste des connecteurs sur votre page d’accueil Tealium.
-
-Assurez-vous d’**Enregistrer/Publier** votre connecteur une fois terminé. Les actions que vous avez configurées vont maintenant se déclencher lorsque les connexions du déclencheur sont satisfaites. 
-
-### Étape 4 : Tester votre connecteur Tealium
-
-Une fois votre connecteur en marche et en cours d’exécution, vous devez le tester pour vous assurer qu’il fonctionne correctement. Le moyen le plus simple de tester votre connecteur est d’utiliser l’**outil Trace** de Tealium. Pour commencer à utiliser Trace, assurez-vous d’avoir ajouté l’extension de navigateur Tealium Tools.
-
-1. Pour démarrer une nouvelle action de suivi, sélectionnez **Trace** sur la barre latérale sous les options **Server-Side (Côté serveur)**. Cliquez sur **Start (Démarrer)** et notez l’ID de Trace.
-2. Ouvrez l’extension du navigateur et saisissez l’ID de Trace dans AudienceStream Trace.
-3. Vérifiez le journal en temps réel.
-4. Vérifiez l’action que vous souhaitez valider en cliquant sur l’entrée **Actions Triggered (Actions déclenchées)** pour développer la liste.
-5. Recherchez l’action que vous souhaitez valider et consultez l’état du journal. 
-
-Consultez la [documentation Trace][21] de Tealium pour obtenir des instructions détaillées sur l’utilisation de l’outil Trace de Tealium.
-
-## Démo de l’intégration
-
-<div class="video-container">
-  <iframe width="560" height="315" src="https://drive.google.com/file/d/1m2JI4vdFt3fDePBdVvVcQWEjbC82ApGA/preview" frameborder="0" allow="accelerometer; autoplay; encrypted-media; gyroscope; picture-in-picture" allowfullscreen></iframe>
-</div>
-
-## Dépassements potentiels des points de données
-
-Il existe trois façons principales d’atteindre accidentellement des dépassements de données lorsque vous intégrez Braze via Tealium :
-
-#### Envoyer des données en double - envoyez uniquement des deltas d’attributs à Braze
-Tealium n’envoie pas de deltas d’attributs utilisateur à Braze. Par exemple, si vous avez une action EventStream qui suit le prénom, l’e-mail et le numéro de téléphone portable d’un utilisateur, Tealium enverra ces trois attributs à Braze chaque fois que l’action est déclenchée. Tealium ne recherchera pas ce qui a changé ou ce qui a été mis à jour pour n’envoyer que ces informations.<br><br> 
-**Solution** : <br>Vous pouvez vérifier votre back-end pour déterminer si un attribut a changé ou non. Si c’est le cas, suivez les méthodes de Tealium correspondantes pour mettre à jour le profil utilisateur. **C’est ce que font généralement les utilisateurs qui intègrent directement Braze.** <br>**OU**<br> Si vous ne stockez pas votre propre version d’un profil utilisateur dans votre dossier et si vous ne pouvez pas déterminer si des attributs changent ou non, vous pouvez utiliser AudienceStream et [créer des enrichissements](https://community.tealiumiq.com/t5/Customer-Data-Hub/Using-Enrichments/ta-p/11932) pour envoyer uniquement les attributs utilisateur lorsque les valeurs ont changé. Reportez-vous à la documentation de Tealium sur les [règles d’enrichissement](https://community.tealiumiq.com/t5/Server-Side-Connectors/Braze-Connector-Setup-Guide/ta-p/29761#) pour plus d’informations.
-
-#### Envoyer des données non pertinentes ou écraser inutilement des données
-Si vous avez plusieurs EventStream qui ciblent le même flux d’événements, **toutes les actions activées pour ce connecteur** se déclencheront automatiquement chaque fois qu’une action est déclenchée, **cela pourrait également entraîner l’écrasement des données dans Braze.**<br><br>
-**Solution** : <br>Configurez une spécification ou un flux d’événement distinct pour suivre chaque action. <br>**OU**<br> Désactivez les actions (ou les connecteurs) que vous ne voulez pas déclencher en utilisant les boutons de bascule du tableau de bord Tealium.
-
-#### Initialiser Braze trop tôt
-Il se peut que les utilisateurs qui intègrent Tealium à l’aide de la balise du SDK Web de Braze observent une augmentation spectaculaire de leur MAU. **Si Braze est initialisé pendant le chargement de la page, Braze créera un profil anonyme chaque fois qu’un utilisateur Web navigue sur le site pour la première fois.** Certaines personnes voudront suivre le comportement des utilisateurs uniquement lorsque ceux-ci ont effectué certaines actions, comme « Signed In (Connecté) » ou « Watched Video (Vidéo regardée) », pour réduire leur MAU. <br><br>
-**Solution** : <br>Configurez les règles de chargement pour déterminer exactement quand et où une balise doit charger sur votre site. Vous pouvez en savoir plus sur les règles de chargement et sur la manière de les configurer dans le [Centre d’apprentissage Tealium](https://community.tealiumiq.com/t5/Customer-Data-Hub/Building-an-Audience/ta-p/11881).
-
-[1]: https://community.tealiumiq.com/t5/Getting-Started-with/Attributes/ta-p/25785
-[15]: {% image_buster /assets/img/tealium/create_configuration.png %}
-[6]: {{site.baseurl}}/api/basics?redirected=true#endpoints
-[21]: https://community.tealiumiq.com/t5/Getting-Started-with/Trace/ta-p/25797
-[17]: {% image_buster /assets/img/tealium/save_publish.png %}
-=======
-<br>
->>>>>>> 7d029435
+<br>