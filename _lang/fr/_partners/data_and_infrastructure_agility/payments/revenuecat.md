--- conflicted
+++ resolved
@@ -20,15 +20,9 @@
 | Configuration requise | Description |
 |---|---|
 | Compte et application RevenueCat | Un compte [RevenueCat][9] est requis pour profiter de ce partenariat. Vous devez également disposer d’une application RevenuCat configurée. |
-<<<<<<< HEAD
-| SDK RevenueCat | En plus du SDK de Braze, nous vous recommandons d’installer le [SDK de RevenueCat][8] pour fournir des alias d’utilisateur à RevenuEcat. |
-| Instance de Braze | Votre instance Braze peut être obtenue auprès de votre gestionnaire d’onboarding Braze ou est disponible sur la page [API overview]({{site.baseurl}}/api/basics/#endpoints)..<br><br>RevenueCat nécessite l’instance Braze pour envoyer l’intégration côté serveur au bon endpoint REST de Braze. |
-| Clé API REST Braze | Une clé d’API REST Braze avec des autorisations `users.track`. <br><br> Pour créer une clé d’API, accédez au **Tableau de bord de Braze > Developer Console > REST API Key (Clé d’API REST) > Create New API Key (Créer une nouvelle clé d’API)**. .|
-=======
 | SDK RevenueCat | En plus du SDK de Braze, nous vous recommandons d’installer le [SDK de RevenueCat][8] pour fournir des alias d’utilisateur à RevenueCat. |
 | Instance de Braze | Votre instance Braze peut être obtenue auprès de votre gestionnaire d’onboarding de Braze ou trouvée sur la page [API overview]({{site.baseurl}}/api/basics/#endpoints).<br><br>RevenueCat nécessite l’instance Braze pour envoyer l’intégration côté serveur au bon endpoint REST de Braze. |
 | Clé API REST Braze | Une clé d’API REST Braze avec des autorisations `users.track`. <br><br> Pour créer une clé d’API, accédez au **Tableau de bord de Braze > Developer Console > REST API Key (Clé d’API REST) > Create New API Key (Créer une nouvelle clé d’API)**. |
->>>>>>> 7d029435
 | Clé API REST test de Braze (facultatif) | Une clé API test qui peut être utilisée pour effectuer des tests ou des achats de production si vous souhaitez que ces requêtes soient envoyées à des instances de Braze séparées. |
 {: .reset-td-br-1 .reset-td-br-2}
 
@@ -60,7 +54,7 @@
                              "$brazeAliasLabel" : "label"])
 ```
 {% endtab %}
-{% tab objectif-c %}
+{% tab objective-c %}
 ```objc
 // Configurer les SDK d’achats
 [RCPurchases configureWithAPIKey:@"public_sdk_key" appUserID:@"my_app_user_id"];
@@ -111,12 +105,12 @@
 
 1. Accédez à votre projet dans le tableau de bord de RevenueCat et recherchez la carte **Integrations** dans le menu de gauche. Cliquez sur **+ New (+ Nouveau)**.
 2. Ensuite, sélectionnez **Braze** à partir de la liste des intégrations disponibles et ajoutez votre instance Braze et la clé API REST de Braze. 
-3. Saisissez les noms des événements que RevenueCat enverra ou choisissez les noms d’événements par défaut. L’[étape 3](#configure-event-names). vous donnera plus d’informations sur les événements disponibles.
+3. Saisissez les noms des événements que RevenueCat enverra ou choisissez les noms d’événements par défaut. Vous trouverez plus d’informations sur les événements disponibles à l’[étape 3](#configure-event-names).
 4. Indiquez si vous souhaitez que RevenueCat présente les recettes (après la coupure de l’App Store) ou le chiffre d’affaires (ventes brutes).
 
 ![Paramètres de Braze dans RevenueCat avec champs pour instance de Braze, identificateur de clé API et identifiant de sandbox.][3]
 
-### Étape 3 : Configurer les noms d’événement{#configure-event-names}
+### Étape 3 : Configurer des noms d’événements {#configure-event-names}
 
 Saisissez les noms des événements que RevenueCat enverra ou choisissez les noms d’événements par défaut en sélectionnant **Use Default Event Names (Utiliser les noms d’événements par défaut)**. Les événements pris en charge par RevenueCat sont décrits dans le tableau suivant.
 
@@ -125,7 +119,7 @@
 | Achat initial | Premier achat d’un produit avec abonnement renouvelé automatiquement qui ne contient pas d’essai gratuit. |
 | Essai démarré | Le début d’un essai gratuit pour un produit avec abonnement renouvelé automatiquement. |
 | Essai converti | Lorsqu’un produit avec abonnement renouvelé automatiquement convertit un essai gratuit en un abonnement normal. |
-| Trial Canceled (Essai annulé) | Lorsqu’un utilisateur désactive le renouvellement d’un produit avec abonnement renouvelé automatiquement pendant une période d’essai gratuite. |
+| Essai annulé | Lorsqu’un utilisateur désactive le renouvellement d’un produit avec abonnement renouvelé automatiquement pendant une période d’essai gratuite. |
 | Renouvellement | Lorsque l’abonnement d’un produit avec abonnement renouvelé automatiquement est renouvelé, ou lorsqu’un utilisateur achète à nouveau un produit à renouvellement automatique après s’être désabonné pendant un certain temps. |
 | Annulation | Lorsqu’un utilisateur désactive le renouvellement d’un produit avec abonnement renouvelé automatiquement pendant la période d’abonnement. |
 | Achat sans abonnement | L’achat de tout produit sans abonnement renouvelé automatiquement. |
