---
nav_title: Pypestream
article_title: Pypestream
page_order: 5
description: "Cet article présente le partenariat entre Braze et Pypestream, une plateforme d’IA conversationnelle complète qui vous permet d’améliorer l’engagement numérique avec votre marque."
alias: /partners/pypestream/
page_type: partner
search_tag: Partenaire

---

# Pypestream

> [Pypestream](https://www.pypestream.com) est une plateforme complète d’IA conversationnelle comprenant une messagerie cloud brevetée et tout-en-un qui transforme les marques en entités numériques toujours présentes en ligne. Avec Pypestream, les marques peuvent désormais mener des conversations omnicanales à grande échelle avec chacun de leurs clients, tout en tirant parti d’une expérience utilisateur immersive, de capacités avancées de compréhension du langage naturel et d’intégrations en temps réel aux systèmes back-end.

L’intégration de Braze et de Pypestream vous permet de gérer facilement le cycle de vie de bout en bout du client, depuis la première interaction jusqu’aux expériences conversationnelles, en passant par les suivis omnicanaux via des reciblages intelligents. 

## Conditions préalables

| Configuration requise | Description |
|---|---|
| Compte Pypestream | Un compte [Pypestream](https://www.pypestream.com/contact-us/) est requis pour profiter de ce partenariat.<br><br>Une fois inscrit, l’équipe Pypestream vous aidera à configurer votre environnement dédié pour commencer à concevoir votre solution d’IA conversationnelle et l’intégrer à Braze. |
<<<<<<< HEAD
| Clé API REST Braze | Une clé d’API REST Braze avec des autorisations `users.track`. <br><br> Pour créer une clé d’API, accédez au **Tableau de bord de Braze > Developer Console > REST API Key (Clé d’API REST) > Create New API Key (Créer une nouvelle clé d’API)**. .|
| Endpoint REST de Braze  | URL de votre endpoint REST. Votre endpoint dépendra de l’URL Braze pour [votre instance]({site.baseurl}}/api/basics/?redirected=true). |
=======
| Clé API REST Braze | Une clé d’API REST Braze avec des autorisations `users.track`. <br><br> Pour créer une clé d’API, accédez au **Tableau de bord de Braze > Developer Console > REST API Key (Clé d’API REST) > Create New API Key (Créer une nouvelle clé d’API)**. |
| Endpoint REST de Braze  | URL de votre endpoint REST. Votre endpoint dépendra de [l’URL Braze pour votre instance]({site.baseurl}}/api/basics/?redirected=true). |
>>>>>>> 7d029435
{: .reset-td-br-1 .reset-td-br-2}

## Cas d’utilisation

Le partenariat entre Braze et Pypestream peut être utilisé dans vos Canvas pour des exemples d’utilisation courants comme :
* **Reciblage intelligent** : Reciblez des utilisateurs avec Braze Canvas après leur engagement conversationnel avec votre marque en tirant parti de tous les points de données enrichis collectés via Pypestream.
* **Ciblage dynamique** : Contactez les clients existants et potentiels en fonction de leurs cohortes et segments pour leur offrir des expériences conversationnelles personnalisées via Pypestream.
* **Informations contextuelles sur les clients** : Lorsqu’un utilisateur final (client existant ou potentiel) interagit avec votre site Web, combinez les balises Web acquises sur Pypestream Event Listener avec les données client stockées dans Braze pour fournir des interactions conversationnelles personnalisées et contextuelles.

## Intégration

Pypestream exploite une couche d’intégration sans serveur qui permet d’effectuer des intégrations personnalisées sur diverses plateformes. Cette couche est utilisée pour interagir avec des services ou systèmes afin de soutenir les exigences en matière de données du flux conversationnel en cours d’élaboration. Ces intégrations, appelées Action Node Integrations, sont généralement écrites en langage Python et déployées à l’aide de la plateforme Pypestream. Une fois qu’un nœud d’action est instancié, il peut intégrer n’importe quel endpoint d’API Braze et permet d’évaluer les résultats de plusieurs manières. 

{% alert note %}
Consultez cet [article de Pypestream](https://pypestream.atlassian.net/servicedesk/customer/kb/view/669352070) pour obtenir un aperçu des nœuds d’action Pypestream et les étapes de configuration. Vous devez être un client Pypestream pour accéder à cette documentation.
{% endalert %}

### Étape 1 : Définir les configurations d’endpoint

Les valeurs de configuration principales, telles que **URL d’endpoint REST Braze** et les **clés API Braze**, doivent être définies dans le fichier `app.py` de la solution : 

```
import os

NAME = '{ CUSTOMER NAME }'
BOTS = []
CSV_BOTS = ['{ SOLUTION NAME }']
PATH = os.path.dirname(__file__)

PARAMS = {
    'sandbox': {
        #Braze
        'braze_url': '{ BRAZE ENDPOINT URL }',
        'braze_api_key': '{ BRAZE API KEY }',
        'braze_user_track': 'users/track'
    },
    'prod': {

        #Braze
        'braze_url': '{ BRAZE ENDPOINT URL }',
        'braze_api_key': '{ BRAZE API KEY }',
        'braze_user_track': 'users/track'
    },
}
```

### Étape 2 : Développer un modèle de nœud d’action

Les nœuds d’action tirent parti de l’environnement dans lequel la solution est déployée pour interagir avec le ou les endpoints Braze respectifs qui ont été configurés à l’étape précédente. Cette étape développe un nœud d’action pour intégrer des endpoints spécifiques de Braze. Utilisez le modèle suivant pour vous aider à développer des intégrations : 

```
# -*- coding: utf-8 -*-
r'''
    ______  ______  _____________________  _________    __  ___
   / __ \ \/ / __ \/ ____/ ___/_  __/ __ \/ ____/   |  /  |/  /
  / /_/ /\  / /_/ / __/  \__ \ / / / /_/ / __/ / /| | / /|_/ /
 / ____/ / / ____/ /___ ___/ // / / _, _/ /___/ ___ |/ /  / /
/_/     /_/_/   /_____//____//_/ /_/ |_/_____/_/  |_/_/  /_/
Script Action Node pour l'intégration de Braze

Paramètres
----------
Requête POST vers l’endpoint Braze de suivi des utilisateurs (users/track)

{
  "api_base_url": "{env.braze_url}",
  "req_endpoint_path": "users/track",
  "req_method": "POST",
  "req_headers": {
    "Authorization": "{YOUR-REST-API-KEY}"
    "Content-Type": "application/json"
  },
  "req_body": {
        "api_key": "{env.braze_api_key}",
        "attributes": [{
                "external_id": "{HOLDER_EMAIL}",
                ...
        }],
        "events": [
            ...
        ]
}

Retours
-------
Créer et/ou mettre à jour les détails de l'utilisateur dans le tableau de bord de Braze.

'''
demandes d'importation
à partir de .. import app

class BrazeExample:
    def execute(self, log, payload=None, context=None):
<<<<<<< HEAD
        Essayez
=======
        try:
>>>>>>> 7d029435
            # initialiser les variables de la charge utile
            app_params = app.PARAMS[context['env']]
            req_params = {
                "attributes": [{
                    "external_id": "{ USER_ID }",
                    # inclure les détails supplémentaires de l'utilisateur dans cette section
                    # pour plus de détails, consultez la documentation de l'API Braze pour l’endpoint de l'API REST User Track.
                }],
                "events": [],
                "partner" : 'pypestream'
            }
            req_url = '{}/{}'.format(
                app_params['braze_url'],
                app_params['braze_user_track']
            )
            req_headers = {
                "Authorization": app_params['braze_api_key']
                "Content-Type": "application/json"
            }

            resp = requests.post(req_url,
                                params=req_params,
                                headers=req_headers)
            
            log('BrazeExample API response: {}'.format(resp.text))

            if resp.status_code[`Retrait en magasin`]== 400:
                return {'success': 'error'}

            return {'success': 'true'}

        except Exception as err:
            log('BrazeExample Exception error: {}'.format(err))

        return {'success': 'error'}
```
### Étape 3 : Mettre à jour les conceptions de solution

L’étape finale de l’intégration avec l’API REST de Braze consiste à configurer des flux dans le [Design Studio](https://platform.pypestream.com/design-studio/) de Pypestream pour utiliser le nœud d’action développé à l’étape précédente. 

{% alert note %}
Consultez cet [article de Pypestream](https://pypestream.atlassian.net/servicedesk/customer/kb/view/669352070) pour obtenir un aperçu de la configuration des modes dans Design Studio. Vous devez être un client Pypestream pour accéder à cette documentation.
{% endalert %}

## Exemple d’intégration

Une fois les conditions préalables remplies et une structure de nœud d’action créée, les développeurs peuvent travailler sur un Canvas vierge lorsqu’ils interagissent avec les endpoints d’API Braze. Cet exemple montre les étapes requises pour intégrer un nœud d’action à l’[endpoint user track]({{site.baseurl}}/api/endpoints/user_data/post_user_track/) de Braze et plus particulièrement pour créer un profil utilisateur afin de suivre un utilisateur spécifique entrant dans un flux conversationnel Pypestream.

### Étape 1 : Collecter des données utilisateur pendant une conversation

Lorsqu’un utilisateur rejoint une session Pypestream, les données recueillies dépendent entièrement du cas d’utilisation. Pour pouvoir créer un profil utilisateur dans Braze, la conversation doit collecter les champs 
requis par l’endpoint souhaité.

Par exemple, si la solution a recueilli les informations ci-dessous auprès de l’utilisateur pendant la conversation pour l’[endpoint user track]({{site.baseurl}}/api/endpoints/user_data/post_user_track/) : 

* Prénom
* Nom
* Adresse e-mail
* Date de naissance
* Ville de résidence
* Système d’exploitation

Ces données peuvent maintenant être envoyées à la plateforme Braze pour suivre l’engagement de cet utilisateur et le recibler ultérieurement. Consultez la [liste des cas d’utilisation](#use-cases) pour découvrir les applications courantes.

### Étape 2 : Renseigner les données dans la structure du nœud d’action

Tirant parti de la même structure pour développer des nœuds d’action, les données collectées auprès de l’utilisateur peuvent être renseignées dans le nœud d’action à envoyer à Braze via l’[endpoint user track (Suivi Utilisateur)]({{site.baseurl}}/api/endpoints/user_data/post_user_track/).

```
# -*- coding: utf-8 -*-
r'''
    ______  ______  _____________________  _________    __  ___
   / __ \ \/ / __ \/ ____/ ___/_  __/ __ \/ ____/   |  /  |/  /
  / /_/ /\  / /_/ / __/  \__ \ / / / /_/ / __/ / /| | / /|_/ /
 / ____/ / / ____/ /___ ___/ // / / _, _/ /___/ ___ |/ /  / /
/_/     /_/_/   /_____//____//_/ /_/ |_/_____/_/  |_/_/  /_/
Script Action Node pour l'intégration de Braze

Paramètres
----------
Requête POST vers l’endpoint Braze de suivi des utilisateurs (users/track)

{
  "api_base_url": "{env.braze_url}",
  "req_endpoint_path": "users/track",
  "req_method": "POST",
  "req_headers": {
    "Content-Type": "application/json"
  },
  "req_body": {
        "api_key": "{env.braze_api_key}",
        "attributes": [{
                "external_id": "{HOLDER_EMAIL}",
                ...
        }],
        "events": [
            ...
        ],
        "partner" : 'pypestream'
}

Retours
-------
Créer et/ou mettre à jour les détails de l'utilisateur dans le tableau de bord de Braze.

'''
demandes d'importation
à partir de .. import app

class BrazeExample:
    def execute(self, log, payload=None, context=None):
<<<<<<< HEAD
        Essayez
=======
        try:
>>>>>>> 7d029435
            # initialiser les variables de la charge utile
            app_params = app.PARAMS[context['env']]
            req_params = {
                "attributes": [{
                    "external_id": "{ USER_ID }",
                    "first_name": "{ FIRST_NAME }",
                    "last_name": "{ LAST_NAME }",
                    "email": "{ EMAIL_ADDRESS }",
                    "dob": "{ DATE_OF_BIRTH }",
                    "home_city": "{ CITY_OF_RESIDENCE }",
<<<<<<< HEAD
                    "operating_system": "{ OPERATING_SYSTEM }" #vous pouvez également ajouter des attributs personnalisés ici
=======
                    "operating_system": "{ OPERATING_SYSTEM }" #des attributs personnalisés peuvent également être ajoutés ici
>>>>>>> 7d029435
                    # inclure les détails supplémentaires de l'utilisateur dans cette section
                    # pour plus de détails, consultez la documentation de l'API Braze pour l’endpoint de l'API REST User Track.
                }],
                "events": [{
                    "external_id": "{ USER_ID }",
                    "name": "{ NAME_OF_EVENT }",
                    "time": "{ EVENT_TIME }"
                }],
                "partner" : 'pypestream'
            }
            req_url = '{}/{}'.format(
                app_params['braze_url'],
                app_params['braze_user_track']
            )
            req_headers = {
                "Authorization": app_params['braze_api_key']
                "Content-Type": "application/json"
            }

            resp = requests.post(req_url,
                                params=req_params,
                                headers=req_headers)
            
            log('BrazeExample API response: {}'.format(resp.text))

            if resp.status_code[`Retrait en magasin`]== 400:
                return {'success': 'error'}

            return {'success': 'true'}

        except Exception as err:
            log('BrazeExample Exception error: {}'.format(err))

        return {'success': 'error'}
```

### Étape 3 : Mettre à jour les flux de la solution pour les rediriger en fonction de la réussite/échec du nœud d’action

Enfin, dans la conception de chaque solution, vous pouvez acheminer des utilisateurs vers des nœuds si l’appel API du nœud d’action a été effectué avec succès. Si le nœud d’action reçoit un message d’erreur, l’utilisateur final doit être traité avec précaution. <|MERGE_RESOLUTION|>--- conflicted
+++ resolved
@@ -20,13 +20,8 @@
 | Configuration requise | Description |
 |---|---|
 | Compte Pypestream | Un compte [Pypestream](https://www.pypestream.com/contact-us/) est requis pour profiter de ce partenariat.<br><br>Une fois inscrit, l’équipe Pypestream vous aidera à configurer votre environnement dédié pour commencer à concevoir votre solution d’IA conversationnelle et l’intégrer à Braze. |
-<<<<<<< HEAD
-| Clé API REST Braze | Une clé d’API REST Braze avec des autorisations `users.track`. <br><br> Pour créer une clé d’API, accédez au **Tableau de bord de Braze > Developer Console > REST API Key (Clé d’API REST) > Create New API Key (Créer une nouvelle clé d’API)**. .|
-| Endpoint REST de Braze  | URL de votre endpoint REST. Votre endpoint dépendra de l’URL Braze pour [votre instance]({site.baseurl}}/api/basics/?redirected=true). |
-=======
 | Clé API REST Braze | Une clé d’API REST Braze avec des autorisations `users.track`. <br><br> Pour créer une clé d’API, accédez au **Tableau de bord de Braze > Developer Console > REST API Key (Clé d’API REST) > Create New API Key (Créer une nouvelle clé d’API)**. |
 | Endpoint REST de Braze  | URL de votre endpoint REST. Votre endpoint dépendra de [l’URL Braze pour votre instance]({site.baseurl}}/api/basics/?redirected=true). |
->>>>>>> 7d029435
 {: .reset-td-br-1 .reset-td-br-2}
 
 ## Cas d’utilisation
@@ -115,16 +110,12 @@
 Créer et/ou mettre à jour les détails de l'utilisateur dans le tableau de bord de Braze.
 
 '''
-demandes d'importation
-à partir de .. import app
+import requests
+from .. import app
 
 class BrazeExample:
     def execute(self, log, payload=None, context=None):
-<<<<<<< HEAD
-        Essayez
-=======
         try:
->>>>>>> 7d029435
             # initialiser les variables de la charge utile
             app_params = app.PARAMS[context['env']]
             req_params = {
@@ -151,7 +142,7 @@
             
             log('BrazeExample API response: {}'.format(resp.text))
 
-            if resp.status_code[`Retrait en magasin`]== 400:
+            if resp.status_code == 400:
                 return {'success': 'error'}
 
             return {'success': 'true'}
@@ -191,7 +182,7 @@
 
 ### Étape 2 : Renseigner les données dans la structure du nœud d’action
 
-Tirant parti de la même structure pour développer des nœuds d’action, les données collectées auprès de l’utilisateur peuvent être renseignées dans le nœud d’action à envoyer à Braze via l’[endpoint user track (Suivi Utilisateur)]({{site.baseurl}}/api/endpoints/user_data/post_user_track/).
+Tirant parti de la même structure pour développer des nœuds d’action, les données collectées auprès de l’utilisateur peuvent être renseignées dans le nœud d’action à envoyer à Braze via l’[endpoint user track]({{site.baseurl}}/api/endpoints/user_data/post_user_track/).
 
 ```
 # -*- coding: utf-8 -*-
@@ -231,16 +222,12 @@
 Créer et/ou mettre à jour les détails de l'utilisateur dans le tableau de bord de Braze.
 
 '''
-demandes d'importation
-à partir de .. import app
+import requests
+from .. import app
 
 class BrazeExample:
     def execute(self, log, payload=None, context=None):
-<<<<<<< HEAD
-        Essayez
-=======
         try:
->>>>>>> 7d029435
             # initialiser les variables de la charge utile
             app_params = app.PARAMS[context['env']]
             req_params = {
@@ -251,11 +238,7 @@
                     "email": "{ EMAIL_ADDRESS }",
                     "dob": "{ DATE_OF_BIRTH }",
                     "home_city": "{ CITY_OF_RESIDENCE }",
-<<<<<<< HEAD
-                    "operating_system": "{ OPERATING_SYSTEM }" #vous pouvez également ajouter des attributs personnalisés ici
-=======
                     "operating_system": "{ OPERATING_SYSTEM }" #des attributs personnalisés peuvent également être ajoutés ici
->>>>>>> 7d029435
                     # inclure les détails supplémentaires de l'utilisateur dans cette section
                     # pour plus de détails, consultez la documentation de l'API Braze pour l’endpoint de l'API REST User Track.
                 }],
@@ -281,7 +264,7 @@
             
             log('BrazeExample API response: {}'.format(resp.text))
 
-            if resp.status_code[`Retrait en magasin`]== 400:
+            if resp.status_code == 400:
                 return {'success': 'error'}
 
             return {'success': 'true'}
