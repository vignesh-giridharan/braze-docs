---
nav_title: Looker
article_title: Looker
alias: /partners/looker/
description: "Cet article présente le partenariat entre Braze et Looker, une plateforme d’aide à la décision et d’analyses du Big Data."
page_type: partner
search_tag: Partenaire

---

# [![Cours d’apprentissage Braze]({% image_buster /assets/img/bl_icon2.png %})](https://learning.braze.com/looker-integration-with-braze/){: style="float:right;width:120px;border:0;" class="noimgborder"}Looker

> [Looker](https://looker.com/) est une plateforme d’aide à la décision et d’analyses du Big Data qui vous permet d’explorer, d’analyser et de partager facilement des analyses commerciales en temps réel.

L’intégration de Braze et Looker permet aux utilisateurs de Braze de signaler des utilisateurs de [blocs Looker](#looker-blocks) et d’[actions Looker](#looker-actions) via l’API REST. Une fois signalés, ces utilisateurs peuvent être ajoutés à des segments pour [cibler](#segment-users) de futures campagnes ou Canvas de Braze. Pour utiliser Looker avec Braze, nous vous recommandons d’envoyer vos données Braze dans un [entrepôt de données utilisant Braze Currents][6], puis d’utiliser les blocs Looker de Braze pour modéliser et visualiser rapidement vos données Braze dans Looker.

## Conditions préalables

| Configuration requise | Description |
|---|---|
|Compte Looker | Un compte [Looker](https://looker.com/) est requis pour profiter de ce partenariat. |
<<<<<<< HEAD
| Clé API REST Braze | Une clé d’API REST Braze avec des autorisations `users.track`. <br><br> Pour créer une clé d’API, accédez au **Tableau de bord de Braze > Developer Console > REST API Key (Clé d’API REST) > Create New API Key (Créer une nouvelle clé d’API)**. .|
=======
| Clé API REST Braze | Une clé d’API REST Braze avec des autorisations `users.track`. <br><br> Pour créer une clé d’API, accédez au **Tableau de bord de Braze > Developer Console > REST API Key (Clé d’API REST) > Create New API Key (Créer une nouvelle clé d’API)**. |
>>>>>>> 7d029435
| Endpoint REST de Braze  | URL de votre endpoint REST. Votre endpoint dépendra de l’[URL Braze pour votre instance][1]. |
{: .reset-td-br-1 .reset-td-br-2 .reset-td-br-3}

#### Limitations

- Ce processus fonctionne uniquement avec des données qui n’ont pas été réorganisées.
- Actuellement, l’API est limitée à 100 000 lignes envoyées.
- Le compte final d’un utilisateur signalé peut être inférieur en raison de doublons ou de non-utilisateurs.

## Intégration

### Blocs Looker

Nos blocs Looker aident les clients de Braze à accéder rapidement à une vue des données granulaires que nous proposons via [Currents][5]. Nos blocs fournissent des visualisations et une modélisation pré-conçues pour les données de Currents, ce qui signifie que les clients de Braze peuvent facilement mettre en œuvre des modèles analytiques comme les modèles de rétention, évaluer la délivrabilité des messages, examiner plus précisément le comportement des utilisateurs, et bien plus encore.

Pour implémenter les blocs Looker, suivez les instructions dans les fichiers README du code GitHub.
- [Bloc d’analyse de l’engagement par message README][2]
- [Bloc d’analyse du comportement utilisateur README][3]

Ces deux intégrations supposent que votre [intégration initiale à ][4], ainsi que votre intégration de Braze à un [entrepôt de données][7] compatible avec Looker sont configurées de manière appropriée pour collecter et envoyer les données nécessaires.


{% alert important %}
Braze a conçu ses blocs Looker en utilisant [Snowflake](https://www.snowflake.com/) comme entrepôt de données. Bien que nous ayons pour objectif de travailler avec autant d’entrepôts de données que possible pour nos blocs, certaines fonctions SQL peuvent différer en fonction de la disponibilité, de la syntaxe ou du comportement des dialectes.
{% endalert %}

{% alert warning %}
Soyez conscient des différentes conventions de noms ! Les noms personnalisés peuvent entraîner des incongruités dans les données, sauf si vous modifiez tous les noms correspondants. Si vous avez personnalisé les noms d’une vue, d’un tableau ou d’un modèle, renommez chaque nom dans le LookML conformément aux noms que vous avez choisis.
{% endalert %}

#### Blocs disponibles

| Bloc | Description |
|---|---|
<<<<<<< HEAD
| Bloc d’analyse de l’engagement par message | Ce bloc inclut des données sur les messages push, les e-mails, les messages in-app, les Webhooks, les fils d’actualité, les conversions, les entrées dans Canva, et les événements d’inscription des groupes de contrôle de campagne. <br><br>Découvrez [Bloc Looker](https://looker.com/platform/blocks/source/message-engagement-analytics-by-braze?latest&utm_campaign=7012R000000fxfC&utm_source=other&utm_medium=email&utm_content=brazedirectreferral&utm_term=braze_direct), ou consultez le [Code Github](https://github.com/llooker/braze_message_engagement_block). |
| Bloc analytique du comportement utilisateur | Ce bloc inclut des données sur les événements personnalisés, les achats, les sessions, les événements de localisation et les désinstallations.<br><br>Découvrez [Bloc Looker](https://looker.com/platform/blocks/source/user-behavior-analytics-by-braze?latest&utm_campaign=7012R000000fxfC&utm_source=other&utm_medium=email&utm_content=brazedirectreferral&utm_term=braze_direct), ou consultez le [Code Github](https://github.com/llooker/braze_retention_block). |
=======
| Bloc d’analyse de l’engagement par message | Ce bloc inclut des données sur les messages push, les e-mails, les messages in-app, les Webhooks, les fils d’actualité, les conversions, les entrées dans Canva, et les événements d’inscription des groupes de contrôle de campagne. <br><br>En savoir plus sur ce [Bloc Looker](https://looker.com/platform/blocks/source/message-engagement-analytics-by-braze?latest&utm_campaign=7012R000000fxfC&utm_source=other&utm_medium=email&utm_content=brazedirectreferral&utm_term=braze_direct), ou consulter le [Code Github](https://github.com/llooker/braze_message_engagement_block). |
| Bloc analytique du comportement utilisateur | Ce bloc inclut des données sur les événements personnalisés, les achats, les sessions, les événements de localisation et les désinstallations.<br><br>En savoir plus sur ce [Bloc Looker](https://looker.com/platform/blocks/source/user-behavior-analytics-by-braze?latest&utm_campaign=7012R000000fxfC&utm_source=other&utm_medium=email&utm_content=brazedirectreferral&utm_term=braze_direct), ou consulter le [Code Github](https://github.com/llooker/braze_retention_block). |
>>>>>>> 7d029435
{: .reset-td-br-1 .reset-td-br-2}

### Actions Looker

Les actions Looker vous permettent de marquer des utilisateurs dans Braze via l’endpoint de l’API REST d’un Looker Look. Les actions exigent qu’une dimension soit marquée avec `braze_id`. L’action ajoutera la valeur marquée à l’attribut personnalisé `looker_export` de l’utilisateur.

{% alert important %}
Seuls les utilisateurs existants seront marqués. Vous ne pouvez pas utiliser de Looks pivotants lorsque vous marquez des données dans Braze.
{% endalert %}

#### Étape 1 : Configurer une action Looker dans Braze

Configurez une action Looker dans Braze avec votre clé API REST Braze et l’endpoint REST.

![Page de configuration Looker Braze. Vous trouverez ici les champs pour la clé API Braze et l’endpoint de l’API REST Braze.][12]

#### Étape 2 : Configurer Looker Develp

Sélectionnez les vues appropriées dans Looker Develop. Ajouter `braze_id` à la balise dimensions et valider les modifications.
Cette balise `braze_id` est utilisée pour déterminer quel champ est la clé unique.

```json
dimension: external_id {
    type: string
    primary_key: yes
    sql: ${TABLE}.external_id ;;
    tags: ["braze_id"]
}
```

**Assurez-vous de valider les changements. L'action Looker ne fonctionnera qu'avec des paramètres de production.**

#### Étape 3 : Définir des attributs utilisateur dans les balises

<<<<<<< HEAD
Tout attribut a la possibilité d’être défini en utilisant une balise `braze[]` avec le nom de l’attribut entre parenthèses. Par exemple, si vous souhaitez envoyer un `user_segment` d’attribut personnalisé, la balise doit être `braze[user_segment]`.
=======
En option, n'importe quel attribut peut être défini en utilisant `braze[]` tag with the attribute name in the brackets. For example, if you wanted a custom attribute `user_segment` to be sent, the tag would be `braze[user_segment]`.
>>>>>>> 7d029435

Notez les restrictions suivantes :
- Les attributs ne seront envoyés que s’ils sont **inclus sous forme de champ dans le Look**.
- Les types pris en charge sont `Strings`, `Boolean`, `Nombres` et `Dates`.
- Les noms des attributs sont sensibles à la casse.
- Les attributs standard peuvent également être définis tant qu’ils correspondent aux noms exacts des [profils utilisateur standard]({{site.baseurl}}/api/endpoints/user_data/#braze-user-profile-fields).
<<<<<<< HEAD
- La balise complète doit être formatée entre guillemets. Par exemple, `tags: ["braze[first_name]"]`. D’autres balises peuvent également être assignées, mais elles seront ignorées.
=======
- La balise complète doit être formatée entre guillemets. Par exemple, `tags : ["braze[first_name]"]`. D’autres balises peuvent également être assignées, mais elles seront ignorées.
>>>>>>> 7d029435
- Des informations supplémentaires sont disponibles sur [Github](https://github.com/looker/actions/tree/master/src/actions/braze).

#### Étape 4 : Envoyer l’action Looker

1. Dans un Look dont la dimension `braze_id` est sélectionnée, cliquez sur l’engrenage des paramètres (<i class="fas fa-cog"></i>) en haut à droite, puis sélectionnez **Envoyer…**.
2. Sélectionnez l’action Braze personnalisée.
3. Sous **Clé unique**, fournissez la clé primaire de mappage utilisateur pour le compte Braze (`external_id` ou `braze_id`).
4. Donnez un nom à l’exportation. Si aucun nom n’est fourni, `LOOKER_EXPORT` sera utilisé.
5. Sous **Options avancées**, cliquez sur **Résultats présentés dans le tableau** ou **Tous les résultats**, puis sur **Envoyer**.<br><br>![][13]<br><br>Si l’exportation a correctement été envoyée, alors `LOOKER_EXPORT` doit apparaître dans le profil utilisateur en tant qu’attribut personnalisé avec la valeur que vous avez saisie dans l’action.<br><br>![][14]

##### Exemple d’appel d’API sortant

Voici un exemple d’appel d’API sortant, qui sera envoyé à l’endpoint [/users/track/][10].

###### En-tête
```
Authorization: Bearer [API_KEY]
```

###### Corps
```json
{
   "attributes" : [
      {
        "external_id" : "user_01",
        "_update_existing_only" : true,
        "looker_export" : { "add" : ["LOOKER"] }
      },
      {
        "external_id" : "user_02",
        "_update_existing_only" : true,
        "looker_export" : { "add" : ["LOOKER"] }
      },
      {
        "external_id" : "user_03",
        "_update_existing_only" : true,
        "looker_export" : { "add" : ["LOOKER"] }
      },
      .....
   ]
}
```

### Segmenter des utilisateurs dans Braze {#segment-users}

Dans Braze, pour créer un segment avec ces utilisateurs marqués, accédez à **Segments** sous **Engagement**, nommez votre segment et sélectionnez **Looker_Export** en tant que filtre. Ensuite, utilisez l’option « includes value » et indiquez l’indicateur d’attribut personnalisé que vous avez attribué dans Looker.

![Dans le générateur de segments de Braze, le filtre « looker_export » est défini sur « includes_value » et « Looker ».][15]

Une fois enregistré, vous pouvez référencer ce segment pendant la création d’un Canvas ou d’une campagne dans l’étape de ciblage des utilisateurs.

## Résolution des problèmes
Si vous rencontrez des problèmes avec l’action Looker, ajoutez un utilisateur test à des [groupes internes][16] et vérifiez que :

* La clé API dispose des autorisations `users.track`.
* Le bon endpoint REST a été saisi, c.-à-d., `https://rest.iad-01.braze.com`.
* Une balise `braze_id` est définie dans la vue Dimension.
* Votre requête inclut l’attribut ou la dimension de l’ID sous forme de colonne.
* Les résultats de Looker n’ont pas été réorganisés.
* La clé unique a été sélectionnée correctement. Il s’agit généralement de `external_id`.
* `braze_id` dans le champ dimension est différent du `braze_id` dans l’API. `braze_id` dans le champ dimension est utilisé pour indiquer qu'il s'agit du champ `id` de l'API Braze. Dans la plupart des cas, l'envoi de `external_id` est la clé primaire.
* L’utilisateur `external_id` existe sur la plateforme Braze.
<<<<<<< HEAD
* Le champ `looker_export` est défini comme `Détecter automatiquement` sous `Braze Platform > Settings > Manage Settings > Custom Attributes`.
=======
* Le champ `looker_export` est défini comme `Automatically Detect` sous `Braze Platform > Settings > Manage Settings > Custom Attributes`.
>>>>>>> 7d029435
* Les changements sont mis en production. Looker Action fonctionne sur les paramètres de production.

[1]: {{site.baseurl}}/user_guide/data_and_analytics/braze_currents/advanced_topics/how_braze_uses_currents/
[2]: https://github.com/llooker/braze_message_engagement_block/blob/master/README.md
[3]: https://github.com/llooker/braze_retention_block/blob/master/README.md
[4]: {{site.baseurl}}//user_guide/onboarding_with_braze/integration/
[5]: {{site.baseurl}}/partners/braze_currents/about/
[6]: {{site.baseurl}}/user_guide/data_and_analytics/braze_currents/available_partners/
[7]: https://looker.com/solutions/other-databases?latest&utm_campaign=7012R000000fxfC&utm_source=other&utm_medium=email&utm_content=brazedirectreferral&utm_term=braze_direct
[8]: https://dashboard.braze.com/app_settings/developer_console/
[9]: {{site.baseurl}}/api/basics/#endpoints
[10]: {{site.baseurl}}/api/endpoints/user_data/post_user_track/
[11]: {% image_buster /assets/img/user_track_api.png %}
[12]: {% image_buster /assets/img/braze-looker-action.png %}
[13]: {% image_buster /assets/img/send-looker-action.png %}
[14]: {% image_buster /assets/img/custom-attributes-looker.png %}
[15]: {% image_buster /assets/img/braze_segments.png %}
[16]: {{site.baseurl}}/user_guide/administrative/app_settings/developer_console/internal_groups_tab/<|MERGE_RESOLUTION|>--- conflicted
+++ resolved
@@ -19,11 +19,7 @@
 | Configuration requise | Description |
 |---|---|
 |Compte Looker | Un compte [Looker](https://looker.com/) est requis pour profiter de ce partenariat. |
-<<<<<<< HEAD
 | Clé API REST Braze | Une clé d’API REST Braze avec des autorisations `users.track`. <br><br> Pour créer une clé d’API, accédez au **Tableau de bord de Braze > Developer Console > REST API Key (Clé d’API REST) > Create New API Key (Créer une nouvelle clé d’API)**. .|
-=======
-| Clé API REST Braze | Une clé d’API REST Braze avec des autorisations `users.track`. <br><br> Pour créer une clé d’API, accédez au **Tableau de bord de Braze > Developer Console > REST API Key (Clé d’API REST) > Create New API Key (Créer une nouvelle clé d’API)**. |
->>>>>>> 7d029435
 | Endpoint REST de Braze  | URL de votre endpoint REST. Votre endpoint dépendra de l’[URL Braze pour votre instance][1]. |
 {: .reset-td-br-1 .reset-td-br-2 .reset-td-br-3}
 
@@ -58,13 +54,8 @@
 
 | Bloc | Description |
 |---|---|
-<<<<<<< HEAD
 | Bloc d’analyse de l’engagement par message | Ce bloc inclut des données sur les messages push, les e-mails, les messages in-app, les Webhooks, les fils d’actualité, les conversions, les entrées dans Canva, et les événements d’inscription des groupes de contrôle de campagne. <br><br>Découvrez [Bloc Looker](https://looker.com/platform/blocks/source/message-engagement-analytics-by-braze?latest&utm_campaign=7012R000000fxfC&utm_source=other&utm_medium=email&utm_content=brazedirectreferral&utm_term=braze_direct), ou consultez le [Code Github](https://github.com/llooker/braze_message_engagement_block). |
 | Bloc analytique du comportement utilisateur | Ce bloc inclut des données sur les événements personnalisés, les achats, les sessions, les événements de localisation et les désinstallations.<br><br>Découvrez [Bloc Looker](https://looker.com/platform/blocks/source/user-behavior-analytics-by-braze?latest&utm_campaign=7012R000000fxfC&utm_source=other&utm_medium=email&utm_content=brazedirectreferral&utm_term=braze_direct), ou consultez le [Code Github](https://github.com/llooker/braze_retention_block). |
-=======
-| Bloc d’analyse de l’engagement par message | Ce bloc inclut des données sur les messages push, les e-mails, les messages in-app, les Webhooks, les fils d’actualité, les conversions, les entrées dans Canva, et les événements d’inscription des groupes de contrôle de campagne. <br><br>En savoir plus sur ce [Bloc Looker](https://looker.com/platform/blocks/source/message-engagement-analytics-by-braze?latest&utm_campaign=7012R000000fxfC&utm_source=other&utm_medium=email&utm_content=brazedirectreferral&utm_term=braze_direct), ou consulter le [Code Github](https://github.com/llooker/braze_message_engagement_block). |
-| Bloc analytique du comportement utilisateur | Ce bloc inclut des données sur les événements personnalisés, les achats, les sessions, les événements de localisation et les désinstallations.<br><br>En savoir plus sur ce [Bloc Looker](https://looker.com/platform/blocks/source/user-behavior-analytics-by-braze?latest&utm_campaign=7012R000000fxfC&utm_source=other&utm_medium=email&utm_content=brazedirectreferral&utm_term=braze_direct), ou consulter le [Code Github](https://github.com/llooker/braze_retention_block). |
->>>>>>> 7d029435
 {: .reset-td-br-1 .reset-td-br-2}
 
 ### Actions Looker
@@ -99,22 +90,14 @@
 
 #### Étape 3 : Définir des attributs utilisateur dans les balises
 
-<<<<<<< HEAD
 Tout attribut a la possibilité d’être défini en utilisant une balise `braze[]` avec le nom de l’attribut entre parenthèses. Par exemple, si vous souhaitez envoyer un `user_segment` d’attribut personnalisé, la balise doit être `braze[user_segment]`.
-=======
-En option, n'importe quel attribut peut être défini en utilisant `braze[]` tag with the attribute name in the brackets. For example, if you wanted a custom attribute `user_segment` to be sent, the tag would be `braze[user_segment]`.
->>>>>>> 7d029435
 
 Notez les restrictions suivantes :
 - Les attributs ne seront envoyés que s’ils sont **inclus sous forme de champ dans le Look**.
 - Les types pris en charge sont `Strings`, `Boolean`, `Nombres` et `Dates`.
 - Les noms des attributs sont sensibles à la casse.
 - Les attributs standard peuvent également être définis tant qu’ils correspondent aux noms exacts des [profils utilisateur standard]({{site.baseurl}}/api/endpoints/user_data/#braze-user-profile-fields).
-<<<<<<< HEAD
 - La balise complète doit être formatée entre guillemets. Par exemple, `tags: ["braze[first_name]"]`. D’autres balises peuvent également être assignées, mais elles seront ignorées.
-=======
-- La balise complète doit être formatée entre guillemets. Par exemple, `tags : ["braze[first_name]"]`. D’autres balises peuvent également être assignées, mais elles seront ignorées.
->>>>>>> 7d029435
 - Des informations supplémentaires sont disponibles sur [Github](https://github.com/looker/actions/tree/master/src/actions/braze).
 
 #### Étape 4 : Envoyer l’action Looker
@@ -177,11 +160,7 @@
 * La clé unique a été sélectionnée correctement. Il s’agit généralement de `external_id`.
 * `braze_id` dans le champ dimension est différent du `braze_id` dans l’API. `braze_id` dans le champ dimension est utilisé pour indiquer qu'il s'agit du champ `id` de l'API Braze. Dans la plupart des cas, l'envoi de `external_id` est la clé primaire.
 * L’utilisateur `external_id` existe sur la plateforme Braze.
-<<<<<<< HEAD
 * Le champ `looker_export` est défini comme `Détecter automatiquement` sous `Braze Platform > Settings > Manage Settings > Custom Attributes`.
-=======
-* Le champ `looker_export` est défini comme `Automatically Detect` sous `Braze Platform > Settings > Manage Settings > Custom Attributes`.
->>>>>>> 7d029435
 * Les changements sont mis en production. Looker Action fonctionne sur les paramètres de production.
 
 [1]: {{site.baseurl}}/user_guide/data_and_analytics/braze_currents/advanced_topics/how_braze_uses_currents/
