--- conflicted
+++ resolved
@@ -1,11 +1,6 @@
 ---
-<<<<<<< HEAD
 nav_title: Amplitude et Contenu connecté
 article_title: Amplitude et Contenu connecté
-=======
-nav_title: Amplitude pour Currents
-article_title: Amplitude pour Currents
->>>>>>> 7d029435
 page_order: 0
 description: "Cet article présente le partenariat entre Braze Currents et Amplitude, une plateforme d’aide à la décision et d’analyse de produits."
 page_type: partner
@@ -14,7 +9,6 @@
 
 ---
 
-<<<<<<< HEAD
 # Amplitude et Contenu connecté
 
 > L’API des profils utilisateur d’Amplitude est utilisée pour les profils utilisateur Amplitude. Cela inclut les propriétés utilisateur, les propriétés calculées de l’utilisateur, la liste des ID de cohorte pour les cohortes qui incluent l’utilisateur et des recommandations. La liste suivante répertorie les endpoints communs de l'API Amplitude qui peuvent être utilisés avec le contenu connecté.
@@ -216,447 +210,6 @@
     },
     "cohort_ids": null
   }
-=======
-# [![Cours d’apprentissage Braze]({% image_buster /assets/img/bl_icon2.png %})](https://learning.braze.com/amplitude-integration-with-braze){: style="float:right;width:120px;border:0;" class="noimgborder"}Amplitude pour Currents
-
-> [Amplitude](https://amplitude.com/) est une plateforme d’aide à la décision et d’analyse de produits.
-
-L'intégration bidirectionnelle Braze et Amplitude vous permet de [synchroniser vos cohortes Amplitude]({{site.baseurl}}/partners/data_and_infrastructure_agility/analytics/amplitude/amplitude_audiences/), vos caractéristiques utilisateur et vos événements dans Braze, ainsi que d'exploiter Braze Currents pour [exporter vos événements Braze vers Amplitude](#data-export-integration) afin d'effectuer des analyses plus approfondies de vos données produit et marketing.
-
-## Conditions préalables
-
-| Configuration requise | Description |
-|---|---|
-| Compte Amplitude | Un [compte Amplitude](https://amplitude.com/) est requis pour profiter de ce partenariat. |
-| Currents | Pour réexporter des données dans Amplitude, vous devez avoir configuré [Braze Currents]({{site.baseurl}}/user_guide/data_and_analytics/braze_currents/#access-currents) pour votre compte. |
-{: .reset-td-br-1 .reset-td-br-2} 
-
-## Intégration de l’exportation de données
-
-Les sections suivantes présentent une liste complète des événements et des propriétés de l’événement pouvant être exportés de Braze vers Amplitude. Tous les événements envoyés à Amplitude incluront l’`external_user_id` de l’utilisateur en tant qu’ID utilisateur d’Amplitude. Les propriétés de l’événement spécifiques à Braze seront envoyées sous la clé `event_properties` dans les données envoyées à Amplitude.
-
-Braze enverra uniquement des données d’événements pour les utilisateurs dont l’`external_user_id` est défini ou pour les utilisateurs anonymes dont l’`device_id` est défini. Pour les utilisateurs anonymes, vous devrez synchroniser votre ID d'appareil Amplitude avec l'ID d'appareil Braze dans le SDK. Par exemple :
-```java
-amplitude.setDeviceId(Apppboy.getInstance(context).getDeviceId();)
-```
-
-Vous pouvez exporter deux types d’événements vers Amplitude : Les [événements d’engagement par message](#message-engagement-events), qui incluent les Événements de Braze directement liés à l’envoi de messages, et les [événements de comportement client](#customer-berhavior-events), qui incluent les activités d’autres applications ou sites Web, telles que des sessions, des événements personnalisés et des achats suivis sur la plateforme. Tous les événements réguliers sont préfixés par `[Appboy]`, and all custom events are prefixed with `[Appboy] [Custom Event]`. Custom event and purchase event properties are prefixed with `[Custom event property]` and `[Purchase property]`, respectivement.
-
-Toutes les cohortes nommées et importées dans Braze seront préfixées par `[Amplitude]` and suffixed with their `cohort_id`. This means that a cohort named "TEST_COHORT" with the `cohort_id` "abcd1234" will be titled `[Amplitude] TEST_COHORT : abcd1234` dans les filtres Braze.
-
-Contactez votre gestionnaire de compte ou ouvrez un [cas d’assistance][support] si vous avez besoin d’accéder à des droits d’événement supplémentaires.
-
-### Étape 1 : Configurer l’intégration Amplitude dans Braze 
-
-Dans Amplitude, recherchez votre clé API d’exportation Amplitude.
-
-{% alert warning %}
-Assurez-vous de maintenir votre clé API Amplitude à jour. Le connecteur arrêtera d’envoyer des événements si les informations d’identification de votre connecteur expirent. Si cela persiste plus de **48 heures**, les événements du connecteur seront supprimés et les données seront perdues définitivement.
-{% endalert %}
-
-### Étape 2 : Créer un Braze Current
-
-Dans Braze, accédez à **Currents > > + Create Current (+ Créer un Current) > Create Amplitude Export (Créer une exportation Amplitude)**. Indiquez le nom de l’intégration, une adresse e-mail de contact, la clé API d’exportation Amplitude et une région pour Amplitude dans les champs répertoriés. Ensuite, sélectionnez les événements que vous souhaitez suivre (consultez la liste des événements disponibles). Enfin, cliquez sur **‬Launch Current (Lancer le Current)**
-
-{% alert note %}
-Les événements envoyés de Braze Currents à Amplitude seront pris en compte dans votre quota de volume d'événements Amplitude.
-{% endalert %}
-
-![La page Braze Amplitude Currents. Cette page comprend des champs pour le nom d’intégration, l’adresse e-mail de contact, la clé API et la région US. La moitié inférieure de la page Currents répertorie les événements Currents que vous pouvez envoyer.]({% image_buster /assets/img/amplitude4.png %})
-
-{% tab note %}
-Consultez les [documents d’intégration](https://amplitude.zendesk.com/hc/en-us/articles/115000217351-Appboy-Amplitude-Integration#how-to-set-up-and-use-the-integration) d’Amplitude pour en savoir plus. 
-{% endtab %}
-
-## Limites de débit
-
-Les Currents se connectent à l’API HTTP d’Amplitude, qui comporte une [Limite de débit](https://developers.amplitude.com/docs/http-api-v2#upload-limit) de 30 événements/seconde par appareil et une limite non documentée de 500 000 événements/jour par appareil. Si ces seuils sont dépassés, Amplitude limitera les événements enregistrés dans des Currents. Si un appareil au sein de votre intégration dépasse cette limite de débit, il se peut que les appareils apparaissent dans Amplitude avec un certain retard.
-
-Dans des circonstances normales, les appareils ne doivent pas rapporter plus de 30 événements/seconde ou 500 000 événements/jour, et cette fréquence d’événement ne devrait se produire qu’en cas d’intégration mal configurée. Pour éviter ce type de retard, assurez-vous que votre intégration SDK rapporte des événements à une fréquence normale, tel que spécifié dans nos instructions d’intégration SDK. D’autre part, faites attention à ne pas exécuter de tests automatisés qui génèrent de nombreux événements pour un seul appareil.
-
-## Événements de comportement client
-
-### Événements personnalisés
-
-```json
-// <Custom Event Name>
-{
-  "app_id": (string) identifiant de l'application sur laquelle l'action de l'utilisateur s'est produite,
-  "platform": (string) plateforme de l'appareil (iOS, Android, web, etc.),
-  "os_version": (string) version du système d'exploitation de l'appareil utilisé pour l'action,
-  "device_model": (string) modèle matériel de l'appareil
-}
-```
-
-### Événements d’achat
-
-```json
-// Acheter
-{
-  "product_id": (string) id du produit acheté (envoyé dans le champ « productId » de l'API HTTP Amplitude),
-  "price": (float) prix du produit (envoyé dans le champ « price » (prix) de l'API HTTP Amplitude),
-  "currency": (string) code de devise ISO 4217 alphabétique à trois lettres,
-  "app_id": (string) identifiant de l'application sur laquelle l'action de l'utilisateur s'est produite,
-  "platform": (string) plateforme de l'appareil (iOS, Android, web, etc.),
-  "os_version": (string) version du système d'exploitation de l'appareil utilisé pour l'action,
-  "device_model": (string) modèle matériel de l'appareil
-}
-```
-
-### Événements de session
-
-```json
-// Première session
-{
-  "session_id": (string) identifiant de la session,
-  "app_id": (string) identifiant de l'application sur laquelle l'action de l'utilisateur s'est produite,
-  "platform": (string) plateforme de l'appareil (iOS, Android, web, etc.),
-  "os_version": (string) version du système d'exploitation de l'appareil utilisé pour l'action,
-  "device_model": (string) modèle matériel de l'appareil
-}
-// Démarrage de la session
-{
-  "session_id": (string) identifiant de la session,
-  "app_id": (string) identifiant de l'application sur laquelle l'action de l'utilisateur s'est produite,
-  "platform": (string) plateforme de l'appareil (iOS, Android, web, etc.),
-  "os_version": (string) version du système d'exploitation de l'appareil utilisé pour l'action,
-  "device_model": (string) modèle matériel de l'appareil
-}
-// Fin de session
-{
-  "session_id": (string) identifiant de la session,
-  "duration": (float) durée de la session en secondes,
-  "app_id": (string) identifiant de l'application sur laquelle l'action de l'utilisateur s'est produite,
-  "platform": (string) plateforme de l'appareil (iOS, Android, web, etc.),
-  "os_version": (string) version du système d'exploitation de l'appareil utilisé pour l'action,
-  "device_model": (string) modèle matériel de l'appareil
-}
-```
-
-### Événements de localisation
-
-```json
-// Localisation
-{
-  "longitude": (float) longitude du lieu enregistré,
-  "latitude": (float) latitude du lieu enregistré,
-  "altitude": (float) altitude du lieu enregistré,
-  "ll_accuracy": (float) un pourcentage représentant la précision déterminée par le système d'exploitation de l'emplacement enregistré,
-  "alt_accuracy": (float) précision de l’altitude du lieu enregistré,
-  "app_id": (string) identifiant de l'application sur laquelle l'action de l'utilisateur s'est produite,
-  "platform": (string) plateforme de l'appareil (iOS, Android, web, etc.),
-  "os_version": (string) version du système d'exploitation de l'appareil utilisé pour l'action,
-  "device_model": (string) modèle matériel de l'appareil
-}
-```
-
-### Événements d’attribution d’installation
-
-```json
-// Attribution d’installation
-{
-  "source": (string) la source de l'attribution
-}
-```
-
-## Événements d’engagement par message
-
-### Événements de notification push
-
-```json
-// Notification push envoyée
-{
-  "campaign_id": (string) id de la campagne si provenant d'une campagne,
-  "campaign_name": (string) nom de la campagne,
-  "message_variation_id": (string) id de la variation du message si provenant d'une campagne,
-  "canvas_id": (string) id du Canvas s'il provient d'un Canvas,
-  "canvas_name": (string) nom du Canvas,
-  "canvas_variation_id": (string) id de la variation Canvas dans laquelle se trouve l'utilisateur s'il provient d'un Canvas,
-  "canvas_variation_name": (string) nom de la variation Canvas dans laquelle se trouve l'utilisateur s'il provient d'un Canvas,
-  "canvas_step_id": (string) id de l'étape pour ce message s'il provient d'un Canvas,
-  "canvas_step_name": (string) nom de l'étape pour ce message s'il provient d'un Canvas,
-  "send_id": (string) id du message si spécifié pour la campagne (voir Send Identifier sous REST API Parameter Definitions),
-  "app_id": (string) identifiant de l'application sur laquelle l'action de l'utilisateur s'est produite,
-  "platform": (string) plateforme de l'appareil (iOS, Android, web, etc.),
-  "dispatch_id": (string) id de distribution du message (ID unique pour chaque « transmission » envoyée depuis la plateforme Braze). Les utilisateurs qui reçoivent un message programmé reçoivent le même ID_de distribution. Les messages basés sur des actions ou les messages déclenchés par API reçoivent un ID_de distribution unique pour chaque utilisateur.
-}
-// Notification push ouverte
-{
-  "campaign_id": (string) id de la campagne si provenant d'une campagne,
-  "campaign_name": (string) nom de la campagne,
-  "message_variation_id": (string) id de la variation du message si provenant d'une campagne,
-  "canvas_id": (string) id du Canvas s'il provient d'un Canvas,
-  "canvas_name": (string) nom du Canvas,
-  "canvas_variation_id": (string) id de la variation Canvas dans laquelle se trouve l'utilisateur s'il provient d'un Canvas,
-  "canvas_variation_name": (string) nom de la variation Canvas dans laquelle se trouve l'utilisateur s'il provient d'un Canvas,
-  "canvas_step_id": (string) id de l'étape pour ce message s'il provient d'un Canvas,
-  "canvas_step_name": (string) nom de l'étape pour ce message s'il provient d'un Canvas,
-  "send_id": (string) id du message si spécifié pour la campagne (voir Send Identifier sous REST API Parameter Definitions),
-  "app_id": (string) identifiant de l'application sur laquelle l'action de l'utilisateur s'est produite,
-  "platform": (string) plateforme de l'appareil (iOS, Android, web, etc.),
-  "os_version": (string) version du système d'exploitation de l'appareil utilisé pour l'action,
-  "device_model": (string) modèle matériel de l'appareil,
-  "dispatch_id": (string) id de distribution du message (ID unique pour chaque « transmission » envoyée depuis la plateforme Braze). Les utilisateurs qui reçoivent un message programmé reçoivent le même ID_de distribution. Les messages basés sur des actions ou les messages déclenchés par API reçoivent un ID_de distribution unique pour chaque utilisateur.
-}
-// Notification Push iOS ouverte en premier plan
-// Veuillez noter que cet événement n'est pas pris en charge par notre SDK Swift et est obsolète sur notre SDK Obj-C.
-{
-  "campaign_id": (string) id de la campagne si provenant d'une campagne,
-  "campaign_name": (string) nom de la campagne,
-  "message_variation_id": (string) id de la variation du message si provenant d'une campagne,
-  "canvas_id": (string) id du Canvas s'il provient d'un Canvas,
-  "canvas_name": (string) nom du Canvas,
-  "canvas_variation_id": (string) id de la variation Canvas dans laquelle se trouve l'utilisateur s'il provient d'un Canvas,
-  "canvas_variation_name": (string) nom de la variation Canvas dans laquelle se trouve l'utilisateur s'il provient d'un Canvas,
-  "canvas_step_id": (string) id de l'étape pour ce message s'il provient d'un Canvas,
-  "canvas_step_name": (string) nom de l'étape pour ce message s'il provient d'un Canvas,
-  "send_id": (string) id du message si spécifié pour la campagne (voir Send Identifier sous REST API Parameter Definitions),
-  "app_id": (string) identifiant de l'application sur laquelle l'action de l'utilisateur s'est produite,
-  "platform": (string) plateforme de l'appareil (iOS, Android, web, etc.),
-  "dispatch_id": (string) id de distribution du message (ID unique pour chaque « transmission » envoyée depuis la plateforme Braze). Les utilisateurs qui reçoivent un message programmé reçoivent le même ID_de distribution. Les messages basés sur des actions ou les messages déclenchés par API reçoivent un ID_de distribution unique pour chaque utilisateur.
-}
-// Notification push renvoyée
-{
-  "campaign_id": (string) id de la campagne si provenant d'une campagne,
-  "campaign_name": (string) nom de la campagne,
-  "message_variation_id": (string) id de la variation du message si provenant d'une campagne,
-  "canvas_id": (string) id du Canvas s'il provient d'un Canvas,
-  "canvas_name": (string) nom du Canvas,
-  "canvas_variation_id": (string) id de la variation Canvas dans laquelle se trouve l'utilisateur s'il provient d'un Canvas,
-  "canvas_variation_name": (string) nom de la variation Canvas dans laquelle se trouve l'utilisateur s'il provient d'un Canvas,
-  "canvas_step_id": (string) id de l'étape pour ce message s'il provient d'un Canvas,
-  "canvas_step_name": (string) nom de l'étape pour ce message s'il provient d'un Canvas,
-  "send_id": (string) id du message si spécifié pour la campagne (voir Send Identifier sous REST API Parameter Definitions),
-  "app_id": (string) identifiant de l'application sur laquelle le renvoi s'est produit,
-  "platform": (string) plateforme de l'appareil (iOS, Android, web, etc.),
-  "dispatch_id": (string) id de distribution du message (ID unique pour chaque « transmission » envoyée depuis la plateforme Braze). Les utilisateurs qui reçoivent un message programmé reçoivent le même ID_de distribution. Les messages basés sur des actions ou les messages déclenchés par API reçoivent un ID_de distribution unique pour chaque utilisateur.
-}
-```
-
-### Événements par e-mail
-
-```json
-// E-mail envoyé
-// Livraison des e-mails
-// Ouverture des e-mails
-// Clics sur les e-mails
-// Renvoi d’e-mail
-// Renvoi flexible d’e-mail
-// E-mail marqué comme spam
-// Désinscription des e-mails
-{
-  "campaign_id": (string) id de la campagne si provenant d'une campagne,
-  "campaign_name": (string) nom de la campagne,
-  "message_variation_id": (string) id de la variation du message si provenant d'une campagne,
-  "canvas_id": (string) id du Canvas s'il provient d'un Canvas,
-  "canvas_name": (string) nom du Canvas,
-  "canvas_variation_id": (string) id de la variation Canvas dans laquelle se trouve l'utilisateur s'il provient d'un Canvas,
-  "canvas_variation_name": (string) nom de la variation Canvas dans laquelle se trouve l'utilisateur s'il provient d'un Canvas,
-  "canvas_step_id": (string) id de l'étape pour ce message s'il provient d'un Canvas,
-  "canvas_step_name": (string) nom de l'étape pour ce message s'il provient d'un Canvas,
-  "send_id": (string) id du message si spécifié pour la campagne (voir Send Identifier sous REST API Parameter Definitions),
-  "dispatch_id": (string) id de distribution du message (ID unique pour chaque « transmission » envoyée depuis la plateforme Braze). Les utilisateurs qui reçoivent un message programmé reçoivent le même ID_de distribution. Les messages basés sur des actions ou les messages déclenchés par API reçoivent un ID_de distribution unique pour chaque utilisateur,
-  "email_address": (string) adresse e-mail pour cet événement,
-  "url": (string) l'URL qui a été cliquée (événements E-mail cliqué uniquement),
-  "user_agent": (string) description du système et le navigateur de l’utilisateur pour l’événement (événements E-mail cliqué et E-mail ouvert uniquement),
-  "link_id": (string) valeur unique générée par Braze pour l'URL (événements E-mail cliqué uniquement, et nécessite l'activation de l'aliasage de lien),
-  "link_alias": (string) nom d'alias défini lors de l'envoi du message (événements E-mail cliqué uniquement et nécessite l'activation de l'aliasage de lien),
-  "machine_open": (string) indicateur permettant de savoir si l’e-mail a été ouvert par un processus automatisé, comme la fonction de pré-récupération des e-mails d’Apple ou de Google. Actuellement "true" ou nul, mais une granularité supplémentaire pourrait être ajoutée à l’avenir (par ex., « Apple » ou « Google » pour indiquer quel processus a récupéré l’e-mail). (Événements e-mail ouverts uniquement)
-}
-```
-
-### Événements d'étape de test
-
-```json
-// Entrée de direction fractionnée de l'étape expérimentale
-{
-  "id": (string) identifiant global unique de cet événement,
-  "user_id": (string) ID utilisateur Braze de l'utilisateur, 
-  "external_user_id": (string) ID utilisateur externe de l'utilisateur,
-  "time": (int) horodatage unix de l'événement,
-  "canvas_id": (string) id du Canvas s'il provient d'un Canvas,
-  "canvas_name": (string) nom du Canvas,
-  "canvas_variation_id": (string) id de la variation Canvas dans laquelle se trouve l'utilisateur,
-  "canvas_variation_name": (string) nom de la variation Canvas dans laquelle se trouve l'utilisateur s'il provient d'un Canvas,
-  "experiment_step_id": (string) ID BSON de l'étape d'expérience à laquelle appartient cet événement,
-  "canvas_step_id": (string) id de l'étape pour ce message s'il provient d'un Canvas,
-  "canvas_step_name": (string) nom de l'étape pour ce message s'il provient d'un Canvas,
-  "experiment_split_id": (string) ID BSON de la division d'expérience à laquelle l'utilisateur s'est inscrit,
-  "experiment_split_name": (string) nom de la division d'expérience à laquelle l'utilisateur s'est inscrit,
-  "in_control_group": (boolean) si l'utilisateur était inscrit dans le groupe de contrôle
-}
-
-// Conversion d'étape de test
-{
-  "id": (string) identifiant global unique de cet événement,
-  "user_id": (string) ID utilisateur Braze de l'utilisateur, 
-  "external_user_id": (string) ID utilisateur externe de l'utilisateur,
-  "app_group_id": (string) ID BSON du groupe d'apps auquel appartient cet utilisateur,
-  "time": (int) horodatage unix de l'événement,
-  "workflow_id": (string) ID Braze à usage interne du flux de travail auquel cet événement appartient,
-  "experiment_step_id": (string) ID BSON de l'étape d'expérience à laquelle appartient cet événement,
-  "experiment_split_id": (string) ID BSON de la variation de répartition du test reçue par cet utilisateur,
-  "conversion_behavior_index": (int) index du comportement de conversion
-}
-```
-
-### Événements SMS
-```json
-// SMS envoyé
-{
-  "campaign_id": (string) id de la campagne si provenant d'une campagne,
-  "campaign_name": (string) nom de la campagne,
-  "message_variation_id": (string) id de la variation du message si provenant d'une campagne,
-  "canvas_id": (string) id du Canvas s'il provient d'un Canvas,
-  "canvas_name": (string) nom du Canvas,
-  "canvas_variation_id": (string) id de la variation Canvas dans laquelle se trouve l'utilisateur s'il provient d'un Canvas,
-  "canvas_variation_name": (string) nom de la variation Canvas dans laquelle se trouve l'utilisateur s'il provient d'un Canvas,
-  "canvas_step_id": (string) id de l'étape pour ce message s'il provient d'un Canvas,
-  "canvas_step_name": (string) nom de l'étape pour ce message s'il provient d'un Canvas,
-  "dispatch_id": (string) id de l'envoi du message (id unique pour chaque 'transmission' envoyée depuis la plateforme Braze et les utilisateurs qui reçoivent un message programmé obtiennent le même identifiant_d’envoi. Les messages basés sur des actions ou les messages déclenchés par API reçoivent un ID_de distribution unique pour chaque utilisateur,
-  "send_id": (string) id du message si spécifié pour la campagne (voir Send Identifier sous REST API Parameter Definitions),
-  "to_phone_number": (string) le numéro auquel le message a été envoyé,
-  "subscription_group_id": (string) id de l’api du groupe d'abonnement ciblé pour ce message SMS,
-}
-
-// SMS envoyé à l’opérateur
-// Envoi SMS
-{
-  "campaign_id": (string) id de la campagne si provenant d'une campagne,
-  "campaign_name": (string) nom de la campagne,
-  "message_variation_id": (string) id de la variation du message si provenant d'une campagne,
-  "canvas_id": (string) id du Canvas s'il provient d'un Canvas,
-  "canvas_name": (string) nom du Canvas,
-  "canvas_variation_id": (string) id de la variation Canvas dans laquelle se trouve l'utilisateur s'il provient d'un Canvas,
-  "canvas_variation_name": (string) nom de la variation Canvas dans laquelle se trouve l'utilisateur s'il provient d'un Canvas,
-  "canvas_step_id": (string) id de l'étape pour ce message s'il provient d'un Canvas,
-  "canvas_step_name": (string) nom de l'étape pour ce message s'il provient d'un Canvas,
-  "dispatch_id": (string) id de l'envoi du message (id unique pour chaque 'transmission' envoyée depuis la plateforme Braze et les utilisateurs qui reçoivent un message programmé obtiennent le même identifiant_d’envoi. Les messages basés sur des actions ou les messages déclenchés par API reçoivent un ID_de distribution unique pour chaque utilisateur,
-  "send_id": (string) id du message si spécifié pour la campagne (voir Send Identifier sous REST API Parameter Definitions),
-  "to_phone_number": (string) le numéro auquel le message a été envoyé,
-  "subscription_group_id": (string) id de l’api du groupe d'abonnement ciblé pour ce message SMS,
-  "from_phone_number": (string) le numéro de téléphone de l'expéditeur du message (remis et non remis uniquement),
-}
-
-// SMS, Rejet
-// Échecs de livraison SMS
-{
-  "campaign_id": (string) id de la campagne si provenant d'une campagne,
-  "campaign_name": (string) nom de la campagne,
-  "message_variation_id": (string) id de la variation du message si provenant d'une campagne,
-  "canvas_id": (string) id du Canvas s'il provient d'un Canvas,
-  "canvas_name": (string) nom du Canvas,
-  "canvas_variation_id": (string) id de la variation Canvas dans laquelle se trouve l'utilisateur s'il provient d'un Canvas,
-  "canvas_variation_name": (string) nom de la variation Canvas dans laquelle se trouve l'utilisateur s'il provient d'un Canvas,
-  "canvas_step_id": (string) id de l'étape pour ce message s'il provient d'un Canvas,
-  "canvas_step_name": (string) nom de l'étape pour ce message s'il provient d'un Canvas,
-  "dispatch_id": (string) id de l'envoi du message (id unique pour chaque 'transmission' envoyée depuis la plateforme Braze et les utilisateurs qui reçoivent un message programmé obtiennent le même identifiant_d’envoi. Les messages basés sur des actions ou les messages déclenchés par API reçoivent un ID_de distribution unique pour chaque utilisateur,
-  "send_id": (string) id du message si spécifié pour la campagne (voir Send Identifier sous REST API Parameter Definitions),
-  "to_phone_number": (string) le numéro auquel le message a été envoyé,
-  "subscription_group_id": (string) id de l’api du groupe d'abonnement ciblé pour ce message SMS,
-  "from_phone_number": (string) le numéro de téléphone de l'expéditeur du message (remis et non remis uniquement),
-  "error": (string) message d'erreur pour le rejet ou l'échec de livraison,
-  "provider_error_code": (string) code d'erreur pour le rejet ou l'échec de livraison,
-}
-```
-
-
-
-### Événements d’abonnement
-
-```json
-// Changement de statut du groupe d’abonnement
-{
-  "campaign_id": (string) id de la campagne si provenant d'une campagne,
-  "campaign_name": (string) nom de la campagne,
-  "message_variation_id": (string) id de la variation du message si provenant d'une campagne,
-  "canvas_id": (string) id du Canvas s'il provient d'un Canvas,
-  "canvas_name": (string) nom du Canvas,
-  "canvas_variation_id": (string) id de la variation Canvas dans laquelle se trouve l'utilisateur s'il provient d'un Canvas,
-  "canvas_variation_name": (string) nom de la variation Canvas dans laquelle se trouve l'utilisateur s'il provient d'un Canvas,
-  "canvas_step_id": (string) id de l'étape pour ce message s'il provient d'un Canvas,
-  "canvas_step_name": (string) nom de l'étape pour ce message s'il provient d'un Canvas,
-  "send_id": (string) id du message si spécifié pour la campagne (voir Send Identifier sous REST API Parameter Definitions),
-  "email_address": (string) adresse e-mail pour cet événement,
-  "subscription_group_id": (string) id du groupe d'abonnement,
-  "subscription_status": (string) statut de l'abonnement après le changement : 'Abonné' ou 'Désabonné'
-}
-```
-
-### Événements de messages in-app
-
-```json
-// Impressions des messages in-app
-{
-  "campaign_id": (string) id de la campagne si provenant d'une campagne,
-  "campaign_name": (string) nom de la campagne,
-  "message_variation_id": (string) id de la variation du message si provenant d'une campagne,
-  "canvas_id": (string) id du Canvas s'il provient d'un Canvas,
-  "canvas_name": (string) nom du Canvas,
-  "canvas_variation_id": (string) id de la variation Canvas dans laquelle se trouve l'utilisateur s'il provient d'un Canvas,
-  "canvas_variation_name": (string) nom de la variation Canvas dans laquelle se trouve l'utilisateur s'il provient d'un Canvas,
-  "canvas_step_id": (string) id de l'étape pour ce message s'il provient d'un Canvas,
-  "canvas_step_name": (string) nom de l'étape pour ce message s'il provient d'un Canvas,
-  "send_id": (string) id du message si spécifié pour la campagne (voir Send Identifier sous REST API Parameter Definitions),
-  "app_id": (string) identifiant de l'application sur laquelle l'action de l'utilisateur s'est produite,
-  "platform": (string) plateforme de l'appareil (iOS, Android, web, etc.),
-  "os_version": (string) version du système d'exploitation de l'appareil utilisé pour l'action,
-  "device_model": (string) modèle matériel de l'appareil
-}
-// Clics des messages in-app
-{
-  "button_id": (string) index du bouton cliqué, s'il s'agit d'un bouton cliqué, ou identifiant de suivi du clic, si l'événement provient d'un appel appboyBridge.logClick,
-  "campaign_id": (string) id de la campagne si provenant d'une campagne,
-  "campaign_name": (string) nom de la campagne,
-  "message_variation_id": (string) id de la variation du message si provenant d'une campagne,
-  "canvas_id": (string) id du Canvas s'il provient d'un Canvas,
-  "canvas_name": (string) nom du Canvas,
-  "canvas_variation_id": (string) id de la variation Canvas dans laquelle se trouve l'utilisateur s'il provient d'un Canvas,
-  "canvas_variation_name": (string) nom de la variation Canvas dans laquelle se trouve l'utilisateur s'il provient d'un Canvas,
-  "canvas_step_id": (string) id de l'étape pour ce message s'il provient d'un Canvas,
-  "canvas_step_name": (string) nom de l'étape pour ce message s'il provient d'un Canvas,
-  "send_id": (string) id du message si spécifié pour la campagne (voir Send Identifier sous REST API Parameter Definitions),
-  "app_id": (string) identifiant de l'application sur laquelle l'action de l'utilisateur s'est produite,
-  "platform": (string) plateforme de l'appareil (iOS, Android, web, etc.),
-  "os_version": (string) version du système d'exploitation de l'appareil utilisé pour l'action,
-  "device_model": (string) modèle matériel de l'appareil
-}
-```
-
-### Événements de Webhook
-
-```json
-// Webhook envoyé
-{
-  "campaign_id": (string) id de la campagne si provenant d'une campagne,
-  "campaign_name": (string) nom de la campagne,
-  "message_variation_id": (string) id de la variation du message si provenant d'une campagne,
-  "canvas_id": (string) id du Canvas s'il provient d'un Canvas,
-  "canvas_name": (string) nom du Canvas,
-  "canvas_variation_id": (string) id de la variation Canvas dans laquelle se trouve l'utilisateur s'il provient d'un Canvas,
-  "canvas_variation_name": (string) nom de la variation Canvas dans laquelle se trouve l'utilisateur s'il provient d'un Canvas,
-  "canvas_step_id": (string) id de l'étape pour ce message s'il provient d'un Canvas,
-  "canvas_step_name": (string) nom de l'étape pour ce message s'il provient d'un Canvas,
-  "send_id": (string) id du message si spécifié pour la campagne (voir Send Identifier sous REST API Parameter Definitions)
-}
-```
-
-### Événements de carte de contenu
-
-```json
-// Carte de contenu envoyée
-{
-  "card_id": (string) identifiant de la carte de contenu qui a été envoyée,
-  "campaign_id": (string) id de la campagne si provenant d'une campagne,
-  "campaign_name": (string) nom de la campagne,
-  "message_variation_id": (string) id de la variation du message si provenant d'une campagne,
-  "canvas_id": (string) id du Canvas s'il provient d'un Canvas,
-  "canvas_name": (string) nom du Canvas,
-  "canvas_variation_id": (string) id de la variation Canvas dans laquelle se trouve l'utilisateur s'il provient d'un Canvas,
-  "canvas_variation_name": (string) nom de la variation Canvas dans laquelle se trouve l'utilisateur s'il provient d'un Canvas,
-  "canvas_step_id": (string) id de l'étape pour ce message s'il provient d'un Canvas,
-  "canvas_step_name": (string) nom de l'étape pour ce message s'il provient d'un Canvas,
-  "send_id": (string) id du message si spécifié pour la campagne (voir Send Identifier sous REST API Parameter Definitions)
 }
 ```
 
@@ -769,7 +322,6 @@
   "campaign_name": (string) nom de la campagne,
   "message_variation_id": (string) id de la variation du message,
   "send_id": (string) id du message si spécifié pour la campagne (voir Send Identifier sous REST API Parameter Definitions)
->>>>>>> 7d029435
 }
 ```
 [support]: {{site.baseurl}}/braze_support/