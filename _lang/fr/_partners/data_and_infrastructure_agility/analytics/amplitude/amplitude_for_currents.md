--- conflicted
+++ resolved
@@ -1,14 +1,7 @@
 ---
-<<<<<<< HEAD
 nav_title: Amplitude pour Currents
 article_title: Amplitude pour Currents
 page_order: 0
-=======
-nav_title: Audiences Amplitude
-article_title: Audiences Amplitude
-page_order: 0
-alias: /partners/amplitude_recommend/
->>>>>>> 7d029435
 description: "Cet article présente le partenariat entre Braze Currents et Amplitude, une plateforme d’aide à la décision et d’analyse de produits."
 page_type: partner
 tool: Currents
@@ -16,19 +9,11 @@
 
 ---
 
-<<<<<<< HEAD
 # [![Cours d’apprentissage Braze]({% image_buster /assets/img/bl_icon2.png %})](https://learning.braze.com/amplitude-integration-with-braze){: style="float:right;width:120px;border:0;" class="noimgborder"}Amplitude pour Currents
 
 > [Amplitude](https://amplitude.com/) est une plateforme d’aide à la décision et d’analyse de produits.
 
 L'intégration bidirectionnelle Braze et Amplitude vous permet de [synchroniser vos cohortes Amplitude]({{site.baseurl}}/partners/data_and_infrastructure_agility/analytics/amplitude/amplitude_audiences/), vos caractéristiques utilisateur et vos événements dans Braze, ainsi que d'exploiter Braze Currents pour [exporter vos événements Braze vers Amplitude](#data-export-integration) afin d'effectuer des analyses plus approfondies de vos données produit et marketing.
-=======
-# [![Cours d’apprentissage Braze]({% image_buster /assets/img/bl_icon2.png %})](https://learning.braze.com/amplitude-integration-with-braze){: style="float:right;width:120px;border:0;" class="noimgborder"}Audiences Amplitude
-
-> [Amplitude](https://amplitude.com/) est une plateforme d’aide à la décision et d’analyse de produits.
-
-L’intégration bidirectionnelle de Braze et Amplitude vous permet d’importer vos cohortes Amplitude, caractéristiques d'utilisateur et événements dans Braze et de créer des segments qui peuvent être utilisés afin de cibler des utilisateurs dans de futures campagnes ou de futurs Canvas. Vous pouvez également tirer parti de Braze Currents pour [exporter vos événements Braze vers Amplitude]({{site.baseurl}}/partners/data_and_infrastructure_agility/analytics/amplitude/amplitude_for_currents/#data-export-integration) afin d’effectuer des analyses approfondies de vos produits et des données marketing.
->>>>>>> 7d029435
 
 ## Conditions préalables
 
@@ -38,7 +23,6 @@
 | Currents | Pour réexporter des données dans Amplitude, vous devez avoir configuré [Braze Currents]({{site.baseurl}}/user_guide/data_and_analytics/braze_currents/#access-currents) pour votre compte. |
 {: .reset-td-br-1 .reset-td-br-2} 
 
-<<<<<<< HEAD
 ## Intégration de l’exportation de données
 
 Les sections suivantes présentent une liste complète des événements et des propriétés de l’événement pouvant être exportés de Braze vers Amplitude. Tous les événements envoyés à Amplitude incluront l’`external_user_id` de l’utilisateur en tant qu’ID utilisateur d’Amplitude. Les propriétés de l’événement spécifiques à Braze seront envoyées sous la clé `event_properties` dans les données envoyées à Amplitude.
@@ -47,81 +31,6 @@
 ```java
 amplitude.setDeviceId(Apppboy.getInstance(context).getDeviceId();)
 ```
-=======
-## Choisir une intégration 
-
-Amplitude et Braze proposent deux méthodes d'intégration différentes. Lisez la documentation suivante pour déterminer quelles méthodes répondront à vos besoins :
-
-- Braze Event Streaming (bêta) : Une intégration qui vous permet de transférer les données brutes d'événement Amplitude directement dans Braze.
-- Importation de la cohorte : Une intégration qui vous permet de transférer les cohortes Amplitude directement dans Braze.
-
-## Braze Event Streaming :
-
-### Conditions préalables
-
-| Configuration requise | Description |
-| ----------- | ----------- |
-| Clé d’API REST Braze | Une clé d’API REST Braze avec toutes les autorisations.<br><br> Pour créer une clé d’API, accédez au **Tableau de bord de Braze > Developer Console > REST API Key (Clé d’API REST) > Create New API Key (Créer une nouvelle clé d’API)**. |
-| Endpoint REST de Braze | [URL de votre endpoint REST][1]. Votre endpoint dépendra de l’URL Braze pour votre instance. |
-| Identifiant de l'application Braze | L'identifiant de l'application qui recevra les événements Amplitude. Cela se trouve dans **Braze Dashboard > Developer Console > Settings** (Tableau de bord de Braze > Developer Console > Paramètres). |
-
-### Configuration d’Amplitude
-
-1. Dans Amplitude, accédez aux **Data Destinations** (Destinations de données), puis recherchez « Braze - Event Stream ».
-2. Saisissez un nom de synchronisation, puis cliquez sur **Create Sync** (Créer une synchronisation).
-3. Cliquez sur **Edit** (Éditer) et fournissez votre endpoint d'API REST Braze, votre clé d'API REST et votre identifiant d'application Braze.
-4. Utilisez le filtre d'envoi d'événements pour sélectionner les événements à envoyer. Vous pouvez envoyer tous les événements, mais Amplitude recommande de choisir les plus importants. 
-5. Lorsque vous avez terminé, activez la destination et enregistrez. 
-
-Reportez-vous à [Braze Event Streaming](https://www.docs.developers.amplitude.com/data/destinations/braze/) pour plus d'informations sur cette intégration.
-
-## Intégration de l’importation de données
-
-Utilisez le partenariat entre Braze et Amplitude pour importer des cohortes Amplitude directement dans Braze afin de segmenter des audiences. Cela vous permet d’effectuer des analyses plus approfondies à l’aide d’Amplitude et d’exécuter vos stratégies de façon transparente avec Braze.
-
-{% multi_lang_include video.html id="8a57e44be7da423e9699cedd6c241eae" source="loom"%}
-
-Toutes les intégrations que vous avez configurées seront prises en compte dans le volume de points de données de votre compte.
-
-### Étape 1 : Obtenir la clé d’importation des données Braze
-
-Dans Braze, accédez à **Technology Partners** et sélectionnez **Amplitude**. Ici, vous trouverez l’endpoint REST pour générer votre clé d’importation des données Braze. Une fois la clé générée, vous pouvez créer une nouvelle clé ou invalider une clé existante. La clé d’importation des données et l’endpoint REST sont utilisés à l’étape suivante lors de la configuration d’un postback dans le tableau de bord d’Amplitude.<br><br>![]({% image_buster /assets/img/amplitude3.png %})
-
-### Étape 2 : Configurer l’intégration Braze dans Amplitude
-
-Dans Amplitude, accédez à **Sources & Destinations (Sources et destinations) > [project name (nom du projet)] > Destinations > Braze**. Dans l’invite qui apparaît, renseignez la clé d’importation des données de Braze et l’endpoint REST, puis cliquez sur **Save (Enregistrer)**.
-
-![]({% image_buster /assets/img/amplitude.png %})
-
-### Étape 3 : Exporter une cohorte Amplitude vers Braze
-
-Pour exporter des utilisateurs d’Amplitude vers Braze, créez d’abord une [cohorte](https://help.amplitude.com/hc/en-us/articles/231881448-Behavioral-Cohorts) avec les utilisateurs que vous souhaitez exporter. Amplitude peut synchroniser les cohortes avec Braze en utilisant les identifiants suivants :
-- Alias d’utilisateur
-- ID du dispositif
-- ID utilisateur (ID externe)
-
-Après avoir créé votre cohorte, cliquez sur **Sync to… (Synchroniser avec…)** pour exporter ces utilisateurs vers Braze.
-
-#### Définition de la cadence de synchronisation
-
-Les synchronisations de cohorte peuvent être définies comme synchronisation unique, planifiée quotidiennement, toutes les heures ou même en temps réel qui met à jour toutes les minutes. Assurez-vous de sélectionner une option adaptée aux besoins de votre entreprise tout en tenant compte de la consommation de [points de données]({{site.baseurl}}/user_guide/onboarding_with_braze/data_points/).
-
-### Étape 4 : Segmenter des utilisateurs dans Braze
-
-Dans Braze, pour créer un segment avec ces utilisateurs, accédez à **Segments** sous **Engagement**, nommez votre segment et sélectionnez **Amplitude Cohorts** en tant que filtre. Ensuite, utilisez l’option « includes (inclut) » et sélectionnez la cohorte que vous avez créée dans Amplitude. 
-
-![Dans le générateur de segments de Braze, le filtre « amplitude_cohorts » est défini sur « includes_value » et « Amplitude cohort test ».]({% image_buster /assets/img/amplitude2.png %})
-
-Une fois enregistré, vous pouvez référencer ce segment pendant la création d’un Canvas ou d’une campagne dans l’étape de ciblage des utilisateurs.
-
-## Synchroniser les caractéristiques et les calculs des utilisateurs
-
-Utilisez Audiences pour envoyer des propriétés utilisateur et des calculs à Braze en tant qu'attributs personnalisés. Vous pourrez synchroniser les propriétés utilisateur ou les propriétés calculées pour les utilisateurs ayant été actifs au cours des 90 derniers jours.
-
-Lorsqu'une propriété d'utilisateur ou un calcul est mis à jour, Amplitude met à jour un attribut personnalisé dans Braze avec le même nom que cette propriété d'utilisateur ou ce calcul.
-
-Les synchronisations de caractéristiques et de calculs des utilisateurs créeront de nouveaux utilisateurs pour les identifiants d'utilisateurs qui n'existent pas encore dans Braze. Les calculs et les caractéristiques des utilisateurs ne peuvent être synchronisés uniquement à l'aide de l'ID utilisateur.
->>>>>>> 7d029435
 
 Consultez la documentation d'Amplitude pour en savoir plus sur [la synchronisation des propriétés, des recommandations et des cohortes vers des destinations tierces](https://help.amplitude.com/hc/en-us/articles/360060055531).
 
@@ -138,7 +47,6 @@
 
 Sélectionnez **User Property** (Propriété utilisateur), puis la propriété utilisateur que vous souhaitez synchroniser.
 
-<<<<<<< HEAD
 Dans Braze, accédez à **Currents > > + Create Current (+ Créer un Current) > Create Amplitude Export (Créer une exportation Amplitude)**. Indiquez le nom de l’intégration, une adresse e-mail de contact, la clé API d’exportation Amplitude et une région pour Amplitude dans les champs répertoriés. Ensuite, sélectionnez les événements que vous souhaitez suivre (consultez la liste des événements disponibles). Enfin, cliquez sur **‬Launch Current (Lancer le Current)**
 
 {% alert note %}
@@ -149,39 +57,11 @@
 
 {% tab remarque %}
 Consultez les [documents d’intégration](https://amplitude.zendesk.com/hc/en-us/articles/115000217351-Appboy-Amplitude-Integration#how-to-set-up-and-use-the-integration) d’Amplitude pour en savoir plus. 
-=======
-![]({% image_buster /assets/img/amplitude7.png %})
-
-Ensuite, sélectionnez une destination avec laquelle synchroniser votre propriété utilisateur.
-
-![]({% image_buster /assets/img/amplitude8.png %})
-
-Enfin, définissez la fréquence de votre synchronisation.
-
-![Définissez votre cadence comme une synchronisation unique ou une synchronisation planifiée.]({% image_buster /assets/img/amplitude9.png %})
-
-{% endtab %}
-{% tab Syncing computation %}
-
-Sélectionnez **Computation** (Calcul) puis le calcul à synchroniser
-
-![]({% image_buster /assets/img/amplitude10.png %})
-
-Ensuite, sélectionnez une destination pour synchroniser votre calcul.
-
-![]({% image_buster /assets/img/amplitude8.png %})
-
-Enfin, définissez la fréquence de votre synchronisation.
-
-![Définissez votre cadence comme une synchronisation unique ou une synchronisation planifiée.]({% image_buster /assets/img/amplitude9.png %})
-
->>>>>>> 7d029435
 {% endtab %}
 {% endtabs %}
 
 ## Endpoints de l’API des profils utilisateur d’Amplitude
 
-<<<<<<< HEAD
 ## Limites de débit
 
 Les Currents se connectent à l’API HTTP d’Amplitude, qui comporte une [Limite de débit](https://developers.amplitude.com/docs/http-api-v2#upload-limit) de 30 événements/seconde par appareil et une limite non documentée de 500 000 événements/jour par appareil. Si ces seuils sont dépassés, Amplitude limitera les événements enregistrés dans des Currents. Si un appareil au sein de votre intégration dépasse cette limite de débit, il se peut que les appareils apparaissent dans Amplitude avec un certain retard.
@@ -690,6 +570,3 @@
 }
 ```
 [support]: {{site.baseurl}}/braze_support/
-=======
-Pour découvrir certains endpoints d’API Amplitude communs qui peuvent être utilisés avec le Contenu connecté, consultez notre [documentation sur l’API d’Amplitude]({{site.baseurl}}/partners/data_and_infrastructure_agility/analytics/amplitude/amplitude_user_profile_api/).
->>>>>>> 7d029435
