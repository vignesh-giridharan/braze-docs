---
nav_title: Snowplow
article_title: Snowplow
page_order: 1
description: "L’intégration de Braze et Snowplow permet aux utilisateurs de transférer des événements de Snowplow vers Braze avec le marquage côté serveur de Google Tag Manager."
alias: /partners/snowplow/
page_type: partner
search_tag: Partenaire

---

# Snowplow

> [Snowplow][1] est une plateforme évolutive et open source conçue pour collecter des données enrichies de haute qualité et à faible latence. Cette plateforme collecte des données comportementales complètes et de hautes qualités pour les grandes entreprises.

L’intégration de Braze et Snowplow permet aux utilisateurs de transférer des événements de Snowplow vers Braze avec le marquage côté serveur de Google Tag Manager. La balise Snowplow Braze vous permet d’envoyer des événements à Braze tout en bénéficiant d’une flexibilité et d’un contrôle accrus :
- Visibilité totale sur toutes les modifications de données
- Capacité à évoluer et à se développer au fil du temps
- Toutes les données restent dans votre cloud privé jusqu’à ce que vous choisissiez de les envoyer
- Configuration simplifiée grâce à de vastes bibliothèques de balises et à l’interface utilisateur familière de Google Tag Manager

Tirez parti des données comportementales enrichies de Snowplow pour effectuer des interactions client efficaces dans Braze et livrer des messages personnalisés en temps réel.

## Conditions préalables

| Configuration requise | Description |
| ----------- | ----------- |
| Pipeline Snowplow | Un pipeline Snowplow doit être implémenté et opérationnel. |
| Google Tag Manager Server-Side | GTM-SS doit être déployé et le [client Snowplow pour GTM-SS][2] doit être configuré. |
<<<<<<< HEAD
| Clé API REST Braze | Une clé d’API REST Braze avec des autorisations `users.track`. <br><br> Pour créer une clé d’API, accédez au **Tableau de bord de Braze > Developer Console > REST API Key (Clé d’API REST) > Create New API Key (Créer une nouvelle clé d’API)** .|
=======
| Clé d’API REST Braze | Une clé d’API REST Braze avec des autorisations `users.track`. <br><br> Pour créer une clé d’API, accédez au **Tableau de bord de Braze > Developer Console > REST API Key (Clé d’API REST) > Create New API Key (Créer une nouvelle clé d’API)**. |
>>>>>>> 7d029435
| Endpoint REST de Braze | [URL de votre endpoint REST][3]. Votre endpoint dépendra de l’URL Braze pour votre instance. |
{: .reset-td-br-1 .reset-td-br-2}

## Cas d’utilisation

### Livraison personnalisée par événement
Utilisez l’un des nombreux événements enrichis et collectés automatiquement par Snowplow, ou définissez vos événements personnalisés pour créer des parcours clients encore plus granulaires qui ont du sens pour votre entreprise. Exploitez les données comportementales enrichies de Snowplow pour concevoir des entonnoirs de clients et libérer de la valeur pour vos équipes marketing et produit, les aidant ainsi à maximiser le taux de conversion et l’utilisation des produits via Braze.

### Segmentation dynamique
Créez des audiences dynamiques dans Braze en vous basant sur les données comportementales de haute qualité de Snowplow : Lorsque les utilisateurs effectuent des actions dans votre produit, application ou site Web, vous pouvez tirer parti des données comportementales en temps réel collectées par Snowplow pour ajouter ou supprimer automatiquement des utilisateurs dans des segments de Braze.

## Intégration

### Étape 1 : Installation du modèle

#### Installation manuelle

1. Téléchargez le fichier modèle [`template.tpl`][7].
2. Créez une nouvelle balise dans la section **Modèles** d’un conteneur de serveur Google Tag Manager.
3. Cliquez sur le menu **Plus d’actions** dans le coin supérieur droit, puis cliquez sur **Importer**.
4. Importez le fichier modèle que vous venez de télécharger et enregistrez-le.

#### Galerie de Tag Manager

Bientôt disponible ! Cette balise sera incluse dans la galerie GTM après approbation.

### Étape 2 : Configurer la balise Braze

Une fois le modèle installé, ajoutez la balise Braze à votre conteneur GTM-SS.

1. Depuis l’onglet **Balise**, cliquez sur **Nouvelle balise**, puis **Balise Braze** comme configuration pour votre balise.
2. Sélectionnez un déclencheur pour les événements que vous souhaitez envoyer à Braze.
3. Saisissez les paramètres requis et configurez votre balise (des informations supplémentaires sont fournies dans la prochaine section : Personnalisation).
4. Cliquez sur **Enregistrer**.

## Personnalisation

### Paramètres requis pour la balise

Le tableau suivant répertorie les paramètres de balise que vous devez inclure dans votre configuration de balise Braze.

| Paramètre | Description |
| --------- | ----------- |
| Endpoint d’API REST Braze | Renseignez l’URL de votre [endpoint REST Braze][3]. |
| Clé API Braze | Renseignez votre [clé API][4] Braze qui sera incluse dans chaque requête. |
| `external_id`  Braze| Définissez cette clé sur la propriété d’événement client qui correspond à l’`external_id` de vos utilisateurs et qui sera utilisée comme [Identifiant utilisateur Braze][5]. |
{: .reset-td-br-1 .reset-td-br-2}

### Mappage d’événements

Le tableau suivant répertorie les options de mappage d’événements pour les événements Snowplow, comme revendiqué par le [client Snowplow][2].

| Option de mappage | Description |
| --------- | ----------- |
| Inclure un événement auto-descriptif | Cette option activée par défaut indique si les données d’événement auto-descriptif de Snowplow seront incluses dans les objets des propriétés de l’événement envoyés à Braze. |
| Règles contextuelles des événements Snowflow | Cette option décrit comment la balise Braze utilisera les entités contextuelles associées à un événement Snowplow. |
| Extraire l’entité de la matrice si elle contient un seul élément | Les entités Snowplow sont toujours organisées en matrice, car plusieurs entités peuvent être jointes à un événement. Cette option permet de sélectionner l’élément de la matrice si la matrice ne contient qu’un seul élément. |
| Inclure toutes les entités dans l’objet événement | Cette option activée par défaut garantit que toutes les entités d’un événement seront incluses dans l’objet des propriétés de l’événement Braze. Désactivez cette option pour sélectionner et inclure des entités individuelles. |
{: .reset-td-br-1 .reset-td-br-2}

### Mappage avancé des événements

#### Règles des propriétés de l’événement

Si vous souhaitez inclure d’autres propriétés de l’événement client et les mapper sur l’événement Braze, veuillez consulter les règles énoncées dans le tableau ci-dessous : 

| Règles des propriétés de l’événement | Description |
| --------- | ----------- |
| Inclure les propriétés d’événement courantes | Cette option activée par défaut détermine si vous souhaitez inclure automatiquement les propriétés d’événement de la [définition des événements communs][6] dans les propriétés de l’événement Braze. |
| Règles supplémentaires pour le mappage des propriétés de l’utilisateur et de l’événement | Spécifiez la clé de propriété de l’événement client et la clé d’objet des propriétés que vous souhaitez mapper (ou laissez la clé mappée vide pour conserver le même nom). Vous pouvez utiliser le chemin d’accès à la clé ici (par ex., `x-sp-tp2.p` pour une plateforme d’événements Snowplow ou `x-sp-contexts.com_snowplowanalytics_snowplow_web_page_1.0.id` pour un identifiant de page d’événements Snowplow [dans l’index de la matrice 0]) ou choisir des propriétés non associées à Snowplow si vous utilisez un autre client.<br><br>Les règles de mappage des propriétés de l’événement remplissent l’objet des propriétés de l’événement Braze.|
| Inclure les propriétés utilisateur courantes| Cette option activée par défaut détermine si vous souhaitez inclure les propriétés `user_data` de la définition d’événement courant dans l’objet des attributs utilisateur de Braze.|
| Propriété de l’heure de l’événement | Cette option vous permet de spécifier la propriété de l’événement client pour renseigner l’heure de l’événement (au format ISO-8601) ou la laisser vide pour utiliser l’heure actuelle (comportement par défaut). |
{: .reset-td-br-1 .reset-td-br-2}

### Mappage d’entité

À l’aide du tableau de mappage d’entité de Snowplow, les entités peuvent être mappées à nouveau pour avoir des noms différents dans Braze et que ceux-ci soient inclus dans les propriétés de l’événement ou dans les objets des attributs utilisateur. 

L’entité peut être spécifiée sous deux formats différents :
- Correspondance de version majeure : `x-sp-contexts_com_snowplowanalytics_snowplow_web_page_1` où `com_snowplowanalytics_snowplow` est le fournisseur d’événements, `web_page` est le nom du schéma et `1` est le numéro de version majeure. `x-sp-` peut également être omis si vous le souhaitez.
- Correspondance complète du schéma : `iglu:com.snowplowanalytics.snowplow/webPage/jsonschema/1-0-0`
<br><br>

| Option de mappage d’entité | Description |
| --------- | ----------- |
| Inclure des entités non mappées dans l’événement | Lorsque vous remappez ou déplacez des entités dans des attributs utilisateur avec la personnalisation précédente, cette option vous permet de garantir que toutes les entités non mappées (c.-à-d., toute entité qui ne fait pas partie des [règles de propriété de l’événement](#event-property-rules)) seront incluses dans l’objet des propriétés de l’événement Braze. |
{: .reset-td-br-1 .reset-td-br-2}

[1]: https://snowplowanalytics.com
[2]: https://docs.snowplowanalytics.com/docs/forwarding-events-to-destinations/forwarding-events/google-tag-manager-server-side/snowplow-client-for-gtm-ss/
[3]: {{site.baseurl}}/developer_guide/rest_api/basics/#endpoints
[4]: {{site.baseurl}}/developer_guide/rest_api/basics/#app-group-rest-api-keys
[5]: {{site.baseurl}}/developer_guide/rest_api/basics/#external-user-id-explanation
[6]: https://developers.google.com/tag-platform/tag-manager/server-side/common-event-data
[7]: https://github.com/snowplow/snowplow-gtm-server-side-braze-tag/blob/main/template.tpl<|MERGE_RESOLUTION|>--- conflicted
+++ resolved
@@ -27,11 +27,7 @@
 | ----------- | ----------- |
 | Pipeline Snowplow | Un pipeline Snowplow doit être implémenté et opérationnel. |
 | Google Tag Manager Server-Side | GTM-SS doit être déployé et le [client Snowplow pour GTM-SS][2] doit être configuré. |
-<<<<<<< HEAD
 | Clé API REST Braze | Une clé d’API REST Braze avec des autorisations `users.track`. <br><br> Pour créer une clé d’API, accédez au **Tableau de bord de Braze > Developer Console > REST API Key (Clé d’API REST) > Create New API Key (Créer une nouvelle clé d’API)** .|
-=======
-| Clé d’API REST Braze | Une clé d’API REST Braze avec des autorisations `users.track`. <br><br> Pour créer une clé d’API, accédez au **Tableau de bord de Braze > Developer Console > REST API Key (Clé d’API REST) > Create New API Key (Créer une nouvelle clé d’API)**. |
->>>>>>> 7d029435
 | Endpoint REST de Braze | [URL de votre endpoint REST][3]. Votre endpoint dépendra de l’URL Braze pour votre instance. |
 {: .reset-td-br-1 .reset-td-br-2}
 
