---
nav_title: Intégration de l’importation de la cohorte
alias: /cohort_import/
hidden: true
---

# Intégration de l’importation de la cohorte de partenaire

> La fonctionnalité d’intégration d’importation de la cohorte de partenaire permet à nos partenaires de s’intégrer à Braze pour envoyer plus de cohortes d’utilisateurs générés dans l’application du partenaire.

## URl de cluster

Braze héberge notre application sur plusieurs clusters aux États-Unis et dans l’UE. L’URL des endpoints d’importation sera différente selon le cluster qui héberge l’instance de la société du client :

| INSTANCE | ENDPOINT REST |
| ----- | ------------------------------- |
| US-01 | `https://rest.iad-01.braze.com` |
| US-02 | `https://rest.iad-02.braze.com` |
| US-03 | `https://rest.iad-03.braze.com` |
| US-04 | `https://rest.iad-04.braze.com` |
| US-05 | `https://rest.iad-05.braze.com` |
| US-06 | `https://rest.iad-06.braze.com` |
| US-08 | `https://rest.iad-08.braze.com` |
| EU-01 | `https://rest.fra-01.braze.eu`  |
| EU-02 | `https://rest.fra-02.braze.eu`  |
{: .reset-td-br-1 .reset-td-br-2}

## URL de l’endpoint

Outre les URL de haut niveau spécifiques au cluster, chaque endpoint est également spécifique à un partenaire. Par exemple, lors de l'importation dans notre cluster US01, l'URL aurait le format `https://rest.iad-01.braze.com/partners/[partner_name]/…`, where `[partner_name]` est généralement le nom de l'entreprise du partenaire. Les spécificités de chaque endpoint sont décrites dans les sections suivantes.

## Authentification

Pour importer des données de cohorte dans Braze, deux clés d’authentification sont requises.

### Clé d’API partenaire

La clé d’API partenaire identifie le partenaire d’intégration et authentifie la demande comme étant valide pour l’importation. La clé doit être incluse dans le corps de la demande dans le champ `partner_api_key`.

Lors de la configuration de l’intégration dans l’application du partenaire, le client doit être invité à préciser son Cluster Braze afin que l’intégration sache quelle URL de Cluster et quelle clé d’API de partenaire utiliser lors de l’importation des données.

Braze fournira la ou les clés d’API partenaires au partenaire avant le début du développement de l’intégration du partenaire. En général, nous fournirons une clé unique valable pour tous les groupements américains, et une autre clé valable pour notre cluster européen.

### Clé d’importation des données client

La clé d’importation des données client identifie le groupe d’applications client dans lequel la cohorte doit être importée. La clé doit être incluse dans le corps de la demande dans le champ `client_secret`.

Cette clé est générée dans le tableau de bord du client dans les paramètres d’intégrations du partenaire. Lors de la configuration de l’intégration dans l’application du partenaire, le client doit être invité à indiquer sa clé d’importation des données afin que l’intégration sache à quel client et à quel groupe d’applications envoyer les données.

## Spécifications de l’endpoint API

### Endpoint du nom de la cohorte
L’Endpoint du nom de la cohorte peut être utilisé pour spécifier le nom d’une cohorte en fonction de son ID. Cet endpoint doit être appelé chaque fois qu’une cohorte est initialement exportée vers Braze, ou lorsque le nom d’une cohorte déjà connu de Braze est modifié.

| Champ | Type | Requis | Remarques |
| ----- | ---- | -------- | ----- |
| `partner_api_key` | chaîne de caractères | oui | Clé d’API spécifique au partenaire, utilisée dans toutes les demandes du partenaire à Braze. Cette clé sera spécifique au cluster (voir [Clé d’API du partenaire](#partner-api-key)), de sorte que le partenaire puisse connaître le cluster dans lequel les cohortes seront écrites. |
| `client_secret` | chaîne de caractères | oui | Clé d’importation des données du client propriétaire de la cohorte. |
| `cohort_id` | chaîne de caractères | oui | Identifiant de la cohorte. Cet identifiant doit être unique pour le client spécifié. |
| `name` | chaîne de caractères | oui | Nom spécifié par le client pour la cohorte |
| `created_at` | chaîne de caractères | oui | Horodatage au format ISO-8601 |
{: .reset-td-br-1 .reset-td-br-2 .reset-td-br-3  .reset-td-br-4}

#### Exemple de demande :

`POST: https://rest.iad-01.braze.com/partners/[partner_name]/cohorts`
```
{
<<<<<<< HEAD
	“partner_api_key” : “123456-1234-1234-12345678”,
	“client_secret” : “234567-2345-2345-23456789”,
	“cohort_id” : “[un identifiant unique généré par le partenaire]”,
=======
	“partner_api_key” : “123456-1234-1234-12345678”,
	“client_secret” : “234567-2345-2345-23456789”,
	“cohort_id” : “[un identifiant unique généré par le partenaire]”,
>>>>>>> e3286499
	“name” : "Nom de la cohorte qui apparaîtra dans le tableau de bord de Braze",
	“created_at” : “2021-01-21T19:20:30+05:00”
}
```

### Endpoint de la cohorte d’utilisateurs

L’Endpoint de la cohorte d’utilisateurs permet de spécifier quels utilisateurs ont été ajoutés ou supprimés d’une cohorte particulière. Cet endpoint doit être appelé lorsqu’une cohorte est actualisée. Seuls les utilisateurs qui ont récemment saisi la cohorte ou qui ont quitté la cohorte depuis la dernière actualisation doivent être envoyés à Braze.

| Champ | Type | Requis | Remarques |
| ----- | ---- | -------- | ----- |
| `partner_api_key` | chaîne de caractères | oui | Clé d’API spécifique au partenaire, utilisée dans toutes les demandes du partenaire à Braze. Cette clé sera spécifique au cluster (voir [Clé d’API du partenaire](#partner-api-key)), de sorte que l’intégration puisse connaître le cluster dans lequel les cohortes seront écrites. |
| `client_secret` | chaîne de caractères | oui | Clé d’importation des données du client propriétaire de la cohorte. |
| `cohort_id` | chaîne de caractères | oui | Identifiant de la cohorte. L’identifiant doit être unique pour le client spécifié. |
| `cohort_changes` | matrice d’objets | oui | Les objets peuvent avoir deux champs. Un, `user_ids`, est obligatoire et peut être une matrice de `external_ids`, `device_ids` et `aliases`. Chaque élément est un ID pour un utilisateur dont le statut dans la cohorte a changé. Le deuxième champ, `should_remove`, est un booléen facultatif indiquant si les utilisateurs de cet objet doivent être supprimés de la cohorte au lieu d’y être ajoutés. La valeur par défaut est fausse. Au début, nous ignorerons tous les ID qui ne correspondent pas à l’ID utilisateur externe pour un utilisateur, ce qui signifie que les utilisateurs anonymes ne peuvent pas être ajoutés ou supprimés d’une cohorte. La longueur combinée max. des ID utilisateur dans une seule demande est 1 000. |
{: .reset-td-br-1 .reset-td-br-2 .reset-td-br-3  .reset-td-br-4}

#### Exemple de demande :

`POST: https://rest.iad-01.braze.com/partners/[partner_name]/cohorts/users`
```
{
<<<<<<< HEAD
	“partner_api_key” : “123456-1234-1234-12345678”,
	“client_secret” : “234567-2345-2345-23456789”,
	“cohort_id” : “[un identifiant unique généré par le partenaire]”,
=======
	“partner_api_key” : “123456-1234-1234-12345678”,
	“client_secret” : “234567-2345-2345-23456789”,
	“cohort_id” : “[un identifiant unique généré par le partenaire]”,
>>>>>>> e3286499
	"cohort_changes" : "[
	   {"user_ids": ["test_user_1", "test_user_2"]}
	]"
}
```

## Limitation du débit

En dehors du maximum de 1 000 ID utilisateur par demande dans l’Endpoint de la cohorte d’utilisateurs, ces endpoints ne sont pas spécifiquement limités.

## Filtre de cohorte

Braze ajoutera un filtre qui permet à un utilisateur de tableau de bord d’inclure ou d’exclure des utilisateurs d’un public ciblé s’ils sont dans une cohorte de partenaire. Le filtre fournit une liste déroulante des noms de toutes les cohortes connues de Braze pour ce client. Ce filtre ne sera visible que par les clients avec lesquels le partenaire et Braze ont accepté de collaborer avec cette intégration.

## Résolution des problèmes

Reportez-vous au tableau suivant pour connaître les codes d’erreur spécifiques aux endpoints de l’importation de la cohorte et comment les résoudre.

| Code d’erreur | Description |
| ----- | ---- |
| `401` | Clé d’API partenaire non valide |
|  | Secret client non valide |
|  | Partenaire non activé pour le client avec secret client : **&#60;secret client&#62;** |
| `400` | `cohort_id` doit être une chaîne de caractères valide |
|  | `cohort_changes` doit être un ensemble d’objets avec une clé `user_ids` et/ou un mappage `device_ids` vers un tableau de chaînes de caractères ou un objet `aliases` |
|  | Seulement 1 000 `user_ids`, `device_ids` et `aliases` sont autorisés par demande |
|  | `name` doit être une chaîne de caractères non vide |
|  | `created_at` doit être une heure valide au format [ISO-8601](https://en.wikipedia.org/wiki/ISO_8601) |
{: .reset-td-br-1 .reset-td-br-2}

Pour un dépannage supplémentaire, consultez [Erreurs et réponses]({{site.baseurl}}/api/errors/), qui couvrent les diverses erreurs et réponses du serveur qui peuvent apparaître lors de l’utilisation de l’API Braze.<|MERGE_RESOLUTION|>--- conflicted
+++ resolved
@@ -66,15 +66,9 @@
 `POST: https://rest.iad-01.braze.com/partners/[partner_name]/cohorts`
 ```
 {
-<<<<<<< HEAD
 	“partner_api_key” : “123456-1234-1234-12345678”,
 	“client_secret” : “234567-2345-2345-23456789”,
 	“cohort_id” : “[un identifiant unique généré par le partenaire]”,
-=======
-	“partner_api_key” : “123456-1234-1234-12345678”,
-	“client_secret” : “234567-2345-2345-23456789”,
-	“cohort_id” : “[un identifiant unique généré par le partenaire]”,
->>>>>>> e3286499
 	“name” : "Nom de la cohorte qui apparaîtra dans le tableau de bord de Braze",
 	“created_at” : “2021-01-21T19:20:30+05:00”
 }
@@ -97,15 +91,9 @@
 `POST: https://rest.iad-01.braze.com/partners/[partner_name]/cohorts/users`
 ```
 {
-<<<<<<< HEAD
 	“partner_api_key” : “123456-1234-1234-12345678”,
 	“client_secret” : “234567-2345-2345-23456789”,
 	“cohort_id” : “[un identifiant unique généré par le partenaire]”,
-=======
-	“partner_api_key” : “123456-1234-1234-12345678”,
-	“client_secret” : “234567-2345-2345-23456789”,
-	“cohort_id” : “[un identifiant unique généré par le partenaire]”,
->>>>>>> e3286499
 	"cohort_changes" : "[
 	   {"user_ids": ["test_user_1", "test_user_2"]}
 	]"
