---
page_order: 0
article_title: Technology Partners
alias: /partners/Partners/
layout: partner_page
search_tag: Partenaire

partner_api: "https://www.braze.com/api/v1/partners"
partner_path: "https://www.braze.com/product/alloys/partners/"

partner_top_header: "Technology Partners"
<<<<<<< HEAD
partner_top_text: "Bienvenue sur notre liste d’alliés (nos acolytes, nos camarades, nos partenaires) ! Elle vous permettra d’explorer notre documentation technique pour vous aider à implémenter nos Technology Partners dans votre SDK Braze. <br> <br>  Si vous cherchez des informations sur comment rejoindre nos Firebrands, une communauté de personnes influentes qui utilisent Braze pour moderniser leur expérience client et leur marketing, consultez notre page d’informations en cliquant <a href='https://brazefirebrands.splashthat.com/'>ici</a>.."
=======
partner_top_text: "Bienvenue sur notre liste d’alliés (nos acolytes, nos camarades, nos partenaires) ! Elle vous permettra d’explorer notre documentation technique pour vous aider à implémenter nos Technology Partners dans votre SDK Braze. <br> <br>  Si vous cherchez des informations sur comment rejoindre nos Firebrands, une communauté de personnes influentes qui utilisent Braze pour moderniser leur expérience client et leur marketing, consultez notre page d’informations en cliquant <a href='https://brazefirebrands.splashthat.com/'>ici</a>."
>>>>>>> e3286499
description: "Cette page d’accueil inclut tous les partenaires de Braze. Utilisez-la pour explorer la documentation technique qui vous aidera à implémenter des Technology Partners dans votre SDK Braze."

valid_partner_list:
- name: Jampp
  url: /docs/partners/message_orchestration/additional_channels/retargeting/jampp/
- name: Remerge
  url: /docs/partners/message_orchestration/additional_channels/retargeting/remerge/
- name: Facebook
  url: /docs/partners/message_orchestration/additional_channels/retargeting/facebook/
- name: Passkit
  url: /docs/partners/message_orchestration/additional_channels/mobile_wallet/passkit/
- name: Inkit
  url: /docs/partners/message_orchestration/additional_channels/direct_mail/inkit/
- name: Lob
  url: /docs/partners/message_orchestration/additional_channels/direct_mail/lob/
- name: Messenger
  url: /docs/partners/message_orchestration/additional_channels/instant_chat/messenger/
- name: Rokt Calendar
  url: /docs/partners/message_orchestration/additional_channels/calendar/rokt_calendar/
- name: Adjust
  url: /docs/partners/message_orchestration/attribution/adjust/
- name: AppsFlyer
  url: /docs/partners/message_orchestration/attribution/appsflyer/
- name: Branch
  title: Deeplinking
  url: /docs/partners/message_orchestration/attribution/branch/branch_for_deeplinking/
  alt :
    - title: Événements d’attribution
      url: /docs/partners/message_orchestration/attribution/branch/branch_for_attribution/
- name: Kochava
  url: /docs/partners/message_orchestration/attribution/kochava/
- name: Singular
  url: /docs/partners/message_orchestration/attribution/singular/
- name: Vizbee
  url: /docs/partners/message_orchestration/attribution/vizbee_for_tv_deeplinking/
- name: Airbridge
  url: /docs/partners/message_orchestration/attribution/airbridge/
- name: Dyspatch.io
  url: /docs/partners/message_orchestration/channel_extensions/email_templates/dyspatch/
- name: Stensul
  url: /docs/partners/message_orchestration/channel_extensions/email_templates/stensul/
- name: Stripo
  url: /docs/partners/message_orchestration/channel_extensions/email_templates/stripo/
- name: Taxi for Email
  url: /docs/partners/message_orchestration/channel_extensions/email_templates/taxi_for_email/
- name: Talon.One
  url: /docs/partners/message_orchestration/channel_extensions/loyalty/talonone/
- name: Voucherify
  url: /docs/partners/message_orchestration/channel_extensions/loyalty/voucherify/
- name: Jebbit
  url: /docs/partners/message_orchestration/channel_extensions/loyalty/jebbit/
- name: Iterate
  url: /docs/partners/message_orchestration/channel_extensions/surveys/iterate/
- name: EduMe
  url: /docs/partners/message_orchestration/learning/edume/
- name: Fivetran
  url: /docs/partners/data_and_infrastructure_agility/workflow_automation/fivetran/
- name: Zapier
  url: /docs/partners/data_and_infrastructure_agility/workflow_automation/zapier/
- name: Zendesk
  url: /docs/partners/data_and_infrastructure_agility/support/zendesk/
- name: Pypestream
  url: /docs/partners/data_and_infrastructure_agility/support/pypestream/
- name: Amazon S3
  url: /docs/partners/data_and_infrastructure_agility/cloud_storage/amazon_s3/
- name: Google Cloud Storage
  url: /docs/partners/data_and_infrastructure_agility/cloud_storage/google_cloud_storage_for_currents/
- name: Microsoft Azure
  url: /docs/partners/data_and_infrastructure_agility/cloud_storage/microsoft_azure_blob_storage_for_currents/
- name: Apteligent
  url: /docs/partners/data_and_infrastructure_agility/crash_analytics/apteligent/
- name: Snowflake
  url: /docs/partners/data_and_infrastructure_agility/data_warehouses/snowflake/
- name: Amplitude
  url: /docs/partners/data_and_infrastructure_agility/analytics/amplitude_for_currents/
- name: Mixpanel
  url: /docs/partners/data_and_infrastructure_agility/analytics/mixpanel_for_currents/
- name: Looker
  url: /docs/partners/data_and_infrastructure_agility/analytics/looker/
- name: Neura
  url: /docs/partners/message_personalization/location/neura_actions/
  title: Actions
  alt :
    - title: Insights
      url: /docs/partners/data_and_infrastructure_agility/analytics/neura_insights/
- name: Kubit
  url: /docs/partners/data_and_infrastructure_agility/analytics/kubit/
- name: Segment
  url: /docs/partners/data_and_infrastructure_agility/customer_data_platform/segment/
- name: mParticle
  url: /docs/partners/data_and_infrastructure_agility/customer_data_platform/mParticle/mparticle_for_currents/
- name: Tealium
  url: /docs/partners/data_and_infrastructure_agility/customer_data_platform/tealium/
- name: RudderStack
  url: /docs/partners/data_and_infrastructure_agility/customer_data_platform/rudderstack/
- name: Census
  url: /docs/partners/data_and_infrastructure_agility/workflow_automation/census/
- name: Données précieuses
  url: /docs/partners/data_and_infrastructure_agility/customer_data_platform/treasure_data/
- name: AWS Personalize
  url: /docs/partners/message_personalization/dynamic_content/amazon_personalize/
- name: Certona
  url: /docs/partners/message_personalization/dynamic_content/certona/
- name: Playable
  url: /docs/partners/message_personalization/dynamic_content/playable/
- name: Movable Ink
  url: /docs/partners/message_personalization/dynamic_content/movable_ink/
- name: Liftigniter
  url: /docs/partners/message_personalization/dynamic_content/liftigniter/
- name: Transifex
  url: /docs/partners/message_personalization/localization/transifex/
- name: Crowdin
  url: /docs/partners/message_personalization/localization/crowdin/
- name: Accuweather
  url: /docs/partners/message_personalization/location/accuweather/
- name: Foursquare
  url: /docs/partners/message_personalization/location/foursquare/
- name: Gimbal
  url: /docs/partners/message_personalization/location/gimbal/
- name: Radar
  url: /docs/partners/message_personalization/location/radar/
- name: Bluedot
  url: /docs/partners/message_personalization/location/bluedot/
- name: NPAW
  url: /docs/partners/data_and_infrastructure_agility/analytics/npaw/
- name: Phrasee
  url: /docs/partners/data_and_infrastructure_agility/ab_testing/phrasee/
- name: optilyz
  url: /docs/partners/message_orchestration/additional_channels/direct_mail/optilyz/
- name: Digioh
  url: /docs/partners/message_orchestration/channel_extensions/surveys/digioh/
- name: Nexla
  url: /docs/partners/data_and_infrastructure_agility/workflow_automation/nexla/
- name: Amperity
  url: /docs/partners/data_and_infrastructure_agility/customer_data_platform/amperity/
- name: Hightouch
  url: /docs/partners/data_and_infrastructure_agility/workflow_automation/hightouch/
- name: Tinyclues
  url: /docs/partners/data_and_infrastructure_agility/cohort_import/tinyclues/
- name: Transcend
  url: /docs/partners/data_and_infrastructure_agility/data_privacy/transcend/
- name: RevenueCat
  url: /docs/partners/data_and_infrastructure_agility/payments/revenuecat/
- name: Punchh
  url: /docs/partners/message_orchestration/channel_extensions/loyalty/punchh/
- name: BlueConic
  url: /docs/partners/data_and_infrastructure_agility/customer_data_platform/blueconic/
- name: LINE
  url: /docs/partners/message_orchestration/additional_channels/messaging/line/  
- name: Judo
  url: /docs/partners/message_personalization/dynamic_content/judo/
- name: Shopify
  url: /docs/partners/message_orchestration/channel_extensions/eCommerce/shopify/
- name: Adobe
  url: /docs/partners/data_and_infrastructure_agility/customer_data_platform/adobe/
- name: Worthy
  url: /docs/partners/message_personalization/dynamic_content/worthy/ 
- name: Yotpo
  url: /docs/partners/message_orchestration/channel_extensions/ecommerce/yotpo/ 
- name: Zeotap
  url: /docs/partners/data_and_infrastructure_agility/customer_data_platform/zeotap/
- name: Toovio
  url: /docs/partners/data_and_infrastructure_agility/customer_data_platform/toovio/
- name: Lexer
  url: /docs/partners/data_and_infrastructure_agility/customer_data_platform/lexer/
- name: Snowplow
  url: /docs/partners/data_and_infrastructure_agility/analytics/snowplow/
- name: Clarisights
  url: /docs/partners/data_and_infrastructure_agility/analytics/clarisights/
- name: Survicate
  url: /docs/partners/message_orchestration/channel_extensions/surveys/survicate/
- name: Wyng
  url: /docs/partners/message_personalization/dynamic_content/wyng/
- name: Peak
  url: /docs/partners/message_personalization/dynamic_content/peak/
- name: Knak
  url: /docs/partners/message_orchestration/channel_extensions/email_templates/knak/
- name: WSC Sports
  url: /docs/partners/message_personalization/dynamic_content/wsc_sports/
- name: Extole
  url: /docs/partners/message_orchestration/channel_extensions/loyalty/extole/
- name: ViralSweep
  url: /docs/partners/message_orchestration/channel_extensions/loyalty/viralsweep/
- name: Dynamics 365 Customer Insights 
  url: /docs/partners/data_and_infrastructure_agility/customer_data_platform/dynamics_365_customer_insights/
- name: Heap
  url: /docs/partners/data_and_infrastructure_agility/cohort_import/heap/  
- name: Quikly
  url: /docs/partners/message_orchestration/additional_channels/retargeting/quikly/
- name: actionable.me
  url: /docs/partners/data_and_infrastructure_agility/analytics/actionableme/
- name: IAM Studio
  url: /docs/partners/message_orchestration/channel_extensions/email_templates/iam_studio/
- name: Storyly
  url: /docs/partners/data_and_infrastructure_agility/cohort_import/storyly/
- name: Lokalise
  url: /docs/partners/message_personalization/localization/lokalise/
- name: DataGrail
  url: /docs/partners/data_and_infrastructure_agility/data_privacy/datagrail/
<<<<<<< HEAD
- name: Dynamic Yield
  url: /docs/partners/message_personalization/dynamic_content/dynamic_yield/
- name: Octolis
  url: /docs/partners/data_and_infrastructure_agility/customer_data_platform/octolis/
- name: Ada
  url: /docs/partners/message_orchestration/channel_extensions/surveys/ada/
- name: Lieu à idée
  url: /docs/partners/data_and_infrastructure_agility/analytics/thoughtspot/
- name: Prodige
=======
- name: Ada
  url: /docs/partners/message_orchestration/channel_extensions/surveys/ada/
- name: ThoughtSpot
  url: /docs/partners/data_and_infrastructure_agility/analytics/thoughtspot/
- name: Wunderkind
>>>>>>> e3286499
  url: /docs/partners/data_and_infrastructure_agility/analytics/wunderkind/
- name: B.Layer 
  url: /docs/partners/message_orchestration/channel_extensions/email_templates/blayer/
- name: Tellius
  url: /docs/partners/data_and_infrastructure_agility/analytics/tellius/
- name: Sheetlabs
  url: /docs/partners/message_personalization/dynamic_content/sheetlabs/
<<<<<<< HEAD
- name: Carré de contenu
=======
- name: Contentsquare
>>>>>>> e3286499
  url: /docs/partners/data_and_infrastructure_agility/analytics/contentsquare/

---<|MERGE_RESOLUTION|>--- conflicted
+++ resolved
@@ -9,11 +9,7 @@
 partner_path: "https://www.braze.com/product/alloys/partners/"
 
 partner_top_header: "Technology Partners"
-<<<<<<< HEAD
 partner_top_text: "Bienvenue sur notre liste d’alliés (nos acolytes, nos camarades, nos partenaires) ! Elle vous permettra d’explorer notre documentation technique pour vous aider à implémenter nos Technology Partners dans votre SDK Braze. <br> <br>  Si vous cherchez des informations sur comment rejoindre nos Firebrands, une communauté de personnes influentes qui utilisent Braze pour moderniser leur expérience client et leur marketing, consultez notre page d’informations en cliquant <a href='https://brazefirebrands.splashthat.com/'>ici</a>.."
-=======
-partner_top_text: "Bienvenue sur notre liste d’alliés (nos acolytes, nos camarades, nos partenaires) ! Elle vous permettra d’explorer notre documentation technique pour vous aider à implémenter nos Technology Partners dans votre SDK Braze. <br> <br>  Si vous cherchez des informations sur comment rejoindre nos Firebrands, une communauté de personnes influentes qui utilisent Braze pour moderniser leur expérience client et leur marketing, consultez notre page d’informations en cliquant <a href='https://brazefirebrands.splashthat.com/'>ici</a>."
->>>>>>> e3286499
 description: "Cette page d’accueil inclut tous les partenaires de Braze. Utilisez-la pour explorer la documentation technique qui vous aidera à implémenter des Technology Partners dans votre SDK Braze."
 
 valid_partner_list:
@@ -213,23 +209,15 @@
   url: /docs/partners/message_personalization/localization/lokalise/
 - name: DataGrail
   url: /docs/partners/data_and_infrastructure_agility/data_privacy/datagrail/
-<<<<<<< HEAD
 - name: Dynamic Yield
   url: /docs/partners/message_personalization/dynamic_content/dynamic_yield/
 - name: Octolis
   url: /docs/partners/data_and_infrastructure_agility/customer_data_platform/octolis/
 - name: Ada
   url: /docs/partners/message_orchestration/channel_extensions/surveys/ada/
-- name: Lieu à idée
-  url: /docs/partners/data_and_infrastructure_agility/analytics/thoughtspot/
-- name: Prodige
-=======
-- name: Ada
-  url: /docs/partners/message_orchestration/channel_extensions/surveys/ada/
 - name: ThoughtSpot
   url: /docs/partners/data_and_infrastructure_agility/analytics/thoughtspot/
 - name: Wunderkind
->>>>>>> e3286499
   url: /docs/partners/data_and_infrastructure_agility/analytics/wunderkind/
 - name: B.Layer 
   url: /docs/partners/message_orchestration/channel_extensions/email_templates/blayer/
@@ -237,11 +225,7 @@
   url: /docs/partners/data_and_infrastructure_agility/analytics/tellius/
 - name: Sheetlabs
   url: /docs/partners/message_personalization/dynamic_content/sheetlabs/
-<<<<<<< HEAD
-- name: Carré de contenu
-=======
 - name: Contentsquare
->>>>>>> e3286499
   url: /docs/partners/data_and_infrastructure_agility/analytics/contentsquare/
 
 ---