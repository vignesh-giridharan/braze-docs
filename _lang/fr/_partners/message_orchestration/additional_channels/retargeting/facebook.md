--- conflicted
+++ resolved
@@ -58,11 +58,7 @@
 {% alert important %}
 Pour les clients qui ont déjà passé le processus d’examen de l’application Facebook pour [Ads Management](https://developers.facebook.com/docs/facebook-login/permissions/#reference-ads_management) et [Ads Management Standard Access](https://developers.facebook.com/docs/marketing-api/access#standard), votre jeton d’utilisateur système sera toujours valable pour l’étape de l’audience Facebook. Vous ne pourrez pas modifier ou révoquer le jeton d’utilisateur du système Facebook via la page partenaire Facebook. Au lieu de cela, vous pouvez connecter votre compte Facebook pour remplacer votre jeton d’utilisateur du système Facebook dans votre groupe d’applications de Braze. 
 
-<<<<<<< HEAD
 <br><br>La nouvelle configuration de Facebook oAuth s’appliquera également aux [exportations de Facebook via les segments]({{site.baseurl}}/partners/message_orchestration/additional_channels/retargeting/facebook/#prerequisites). .
-=======
-<br><br>La nouvelle configuration de Facebook oAuth s’appliquera également aux [exportations de Facebook via les segments]({{site.baseurl}}/partners/message_orchestration/additional_channels/retargeting/facebook/#prerequisites). 
->>>>>>> e3286499
 {% endalert %}
 
 ### Exportation de vos utilisateurs dans Facebook
