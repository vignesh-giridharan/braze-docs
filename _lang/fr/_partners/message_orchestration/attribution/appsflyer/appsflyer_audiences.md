---
nav_title: AppsFlyer
noindex: true
page_order: 1
layout: featured
guide_top_header: "AppsFlyer"
guide_top_text: "AppsFlyer est une plateforme d’analytiques et d’attribution de marketing mobile qui vous aide à analyser et à optimiser vos applications grâce à des analytiques marketing, à l’attribution mobile et à la création de liens profonds."
description: "AppsFlyer est une plateforme d’analytiques et d’attribution de marketing mobile qui vous aide à analyser et à optimiser vos applications grâce à des analytiques marketing, à l’attribution mobile et à la création de liens profonds."

guide_featured_list:
- name: AppsFlyer
  link: /docs/partners/message_orchestration/attribution/appsflyer/appsflyer/
  fa_icon: fas fa-user-circle
- name: AppsFlyer Audiences
  link: /docs/partners/message_orchestration/attribution/appsflyer/appsflyer_audiences/
  fa_icon: fas fa-users

---
<<<<<<< HEAD

# AppsFlyer Audiences

> [AppsFlyer][1] est une plateforme d’analytiques et d’attribution de marketing mobile qui vous aide à analyser et à optimiser vos applications grâce à des analytiques marketing, à [l’attribution mobile][3] et à la création de liens profonds. [AppsFlyer Audiences][2] vous permet de créer et de connecter des segments de public à vos réseaux partenaires.

L’intégration de Braze et AppsFlyer vous permet de stimuler l’engagement des utilisateurs et d’augmenter l’efficacité de vos programmes de remarketing en tirant parti de la puissance des segments d’utilisateurs incorporés dans AppsFlyer Audiences. Passez vos publics AppsFlyer (cohortes) directement à Braze pour créer de puissantes campagnes d’engagement client ciblant uniquement les bons utilisateurs au bon moment. 

## Conditions préalables

| Configuration requise | Description |
|---|---|
| Compte AppsFlyer | Un compte AppsFlyer est requis pour profiter de ce partenariat. |
| Application iOS ou Android | Cette intégration prend en charge les applications iOS et Android. Selon votre plateforme, les extraits de code peuvent être requis dans votre application. Vous trouverez des détails sur ces exigences à l’étape 1 du processus d’intégration. |
| SDK AppsFlyer | En plus du SDK Braze requis, vous devez installer le [SDK AppsFlyer](https://support.appsflyer.com/hc/en-us/categories/201114756-SDK-integration-). .|
{: .reset-td-br-1 .reset-td-br-2}

## Intégration de l’importation de données

### Étape 1 : Configurer le SDK AppsFlyer

Pour utiliser cette intégration, vous devez transmettre l’ID externe Braze de l’utilisateur à AppsFlyer en utilisant la fonction `setPartnerData()` du SDK AppsFlyer :

#### Android 
```java
Map<String, Object> brazeData = new HashMap<>();
partnerData.put("external_user_id", "some-braze-external-id-value");
AppsFlyerLib.getInstance().setPartnerData("braze_int", brazeData);
```

#### iOS
```objc
NSDictionary *brazeInfo = @{
     @"external_user_id":@"some-braze-external-id-value"
};
[[AppsFlyerLib shared]  setPartnerDataWithPartnerId:@"braze_int" partnerInfo:brazeInfo];
```

### Étape 2 : Obtenir la clé d’importation des données Braze

Dans Braze, accédez à **Technology Partners** et sélectionnez **AppsFlyer**. Ici, vous trouverez l’endpoint REST pour générer votre clé d’importation des données Braze. Une fois la clé générée, vous pouvez créer une nouvelle clé ou invalider une clé existante. La clé d’importation des données et l’endpoint REST sont utilisés dans l’étape suivante lors de la configuration d’un postback dans le tableau de bord d’AppsFlyer.<br><br>![La zone « Data Import Using Cohort Import » (Importation de données avec l’importation de la cohorte) est disponible sur la page AppsFlyer Technology. Dans cette zone, vous trouverez la clé d’importation des données et l’endpoint REST.][5]{: style="max-width:90%;"}

### Étape 3 : Configurer une connexion Braze dans AppsFlyer Audiences

1. Dans [AppsFlyer Audiences][4], accédez à l’onglet **Connections (Connexions)** et cliquez sur **Add partner connection (Ajouter une connexion de partenaire)**..
2. Sélectionnez Braze en tant que partenaire et donnez un nom à la connexion.
3. Fournissez la clé d’importation des données et l’endpoint REST de Braze.
4. Enregistrez la connexion et vous serez prêt pour vous relier à tout public nouveau ou existant.

![La page de configuration de la connexion du partenaire de la plateforme AppsFlyer Audiences. La partie inférieure des images montre que la case d’ID externe Braze est cochée.][6]{: style="max-width:80%;"}

### Étape 4 : Utilisation des cohortes AppsFlyer Audiences dans Braze

Une fois que le public AppsFlyer a été téléchargé sur Braze, vous pouvez l’utiliser comme filtre lors de la définition des segments dans Braze en sélectionnant le filtre **AppsFlyer Cohorts**.

![Filtre des attributs utilisateur « AppsFlyer Cohorts » sélectionné.][7]

[1]: https://www.appsflyer.com/
[2]: https://www.appsflyer.com/product/audiences/
[3]: {{site.baseurl}}/partners/message_orchestration/attribution/appsflyer/appsflyer/
[4]: https://support.appsflyer.com/hc/en-us/articles/115002689186-Audiences-guide#managing-connections
[5]: {% image_buster /assets/img/appsflyer_audiences/appsflyer_data_import_key.png %}
[6]: {% image_buster /assets/img/appsflyer_audiences/appsflyer_braze_connection.png %}
[7]: {% image_buster /assets/img/appsflyer_audiences/appsflyer_cohorts_as_filter.png %}
=======
<br>
>>>>>>> e3286499
<|MERGE_RESOLUTION|>--- conflicted
+++ resolved
@@ -15,71 +15,4 @@
   link: /docs/partners/message_orchestration/attribution/appsflyer/appsflyer_audiences/
   fa_icon: fas fa-users
 
----
-<<<<<<< HEAD
-
-# AppsFlyer Audiences
-
-> [AppsFlyer][1] est une plateforme d’analytiques et d’attribution de marketing mobile qui vous aide à analyser et à optimiser vos applications grâce à des analytiques marketing, à [l’attribution mobile][3] et à la création de liens profonds. [AppsFlyer Audiences][2] vous permet de créer et de connecter des segments de public à vos réseaux partenaires.
-
-L’intégration de Braze et AppsFlyer vous permet de stimuler l’engagement des utilisateurs et d’augmenter l’efficacité de vos programmes de remarketing en tirant parti de la puissance des segments d’utilisateurs incorporés dans AppsFlyer Audiences. Passez vos publics AppsFlyer (cohortes) directement à Braze pour créer de puissantes campagnes d’engagement client ciblant uniquement les bons utilisateurs au bon moment. 
-
-## Conditions préalables
-
-| Configuration requise | Description |
-|---|---|
-| Compte AppsFlyer | Un compte AppsFlyer est requis pour profiter de ce partenariat. |
-| Application iOS ou Android | Cette intégration prend en charge les applications iOS et Android. Selon votre plateforme, les extraits de code peuvent être requis dans votre application. Vous trouverez des détails sur ces exigences à l’étape 1 du processus d’intégration. |
-| SDK AppsFlyer | En plus du SDK Braze requis, vous devez installer le [SDK AppsFlyer](https://support.appsflyer.com/hc/en-us/categories/201114756-SDK-integration-). .|
-{: .reset-td-br-1 .reset-td-br-2}
-
-## Intégration de l’importation de données
-
-### Étape 1 : Configurer le SDK AppsFlyer
-
-Pour utiliser cette intégration, vous devez transmettre l’ID externe Braze de l’utilisateur à AppsFlyer en utilisant la fonction `setPartnerData()` du SDK AppsFlyer :
-
-#### Android 
-```java
-Map<String, Object> brazeData = new HashMap<>();
-partnerData.put("external_user_id", "some-braze-external-id-value");
-AppsFlyerLib.getInstance().setPartnerData("braze_int", brazeData);
-```
-
-#### iOS
-```objc
-NSDictionary *brazeInfo = @{
-     @"external_user_id":@"some-braze-external-id-value"
-};
-[[AppsFlyerLib shared]  setPartnerDataWithPartnerId:@"braze_int" partnerInfo:brazeInfo];
-```
-
-### Étape 2 : Obtenir la clé d’importation des données Braze
-
-Dans Braze, accédez à **Technology Partners** et sélectionnez **AppsFlyer**. Ici, vous trouverez l’endpoint REST pour générer votre clé d’importation des données Braze. Une fois la clé générée, vous pouvez créer une nouvelle clé ou invalider une clé existante. La clé d’importation des données et l’endpoint REST sont utilisés dans l’étape suivante lors de la configuration d’un postback dans le tableau de bord d’AppsFlyer.<br><br>![La zone « Data Import Using Cohort Import » (Importation de données avec l’importation de la cohorte) est disponible sur la page AppsFlyer Technology. Dans cette zone, vous trouverez la clé d’importation des données et l’endpoint REST.][5]{: style="max-width:90%;"}
-
-### Étape 3 : Configurer une connexion Braze dans AppsFlyer Audiences
-
-1. Dans [AppsFlyer Audiences][4], accédez à l’onglet **Connections (Connexions)** et cliquez sur **Add partner connection (Ajouter une connexion de partenaire)**..
-2. Sélectionnez Braze en tant que partenaire et donnez un nom à la connexion.
-3. Fournissez la clé d’importation des données et l’endpoint REST de Braze.
-4. Enregistrez la connexion et vous serez prêt pour vous relier à tout public nouveau ou existant.
-
-![La page de configuration de la connexion du partenaire de la plateforme AppsFlyer Audiences. La partie inférieure des images montre que la case d’ID externe Braze est cochée.][6]{: style="max-width:80%;"}
-
-### Étape 4 : Utilisation des cohortes AppsFlyer Audiences dans Braze
-
-Une fois que le public AppsFlyer a été téléchargé sur Braze, vous pouvez l’utiliser comme filtre lors de la définition des segments dans Braze en sélectionnant le filtre **AppsFlyer Cohorts**.
-
-![Filtre des attributs utilisateur « AppsFlyer Cohorts » sélectionné.][7]
-
-[1]: https://www.appsflyer.com/
-[2]: https://www.appsflyer.com/product/audiences/
-[3]: {{site.baseurl}}/partners/message_orchestration/attribution/appsflyer/appsflyer/
-[4]: https://support.appsflyer.com/hc/en-us/articles/115002689186-Audiences-guide#managing-connections
-[5]: {% image_buster /assets/img/appsflyer_audiences/appsflyer_data_import_key.png %}
-[6]: {% image_buster /assets/img/appsflyer_audiences/appsflyer_braze_connection.png %}
-[7]: {% image_buster /assets/img/appsflyer_audiences/appsflyer_cohorts_as_filter.png %}
-=======
-<br>
->>>>>>> e3286499
+---