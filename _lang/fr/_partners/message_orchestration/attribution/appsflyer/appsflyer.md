--- conflicted
+++ resolved
@@ -54,15 +54,7 @@
 {% endtab %}
 {% tab Swift %}
 
-<<<<<<< HEAD
-Si vous avez une appli iOS, vous pouvez choisir de collecter l’IDFV en définissant le champ `useUUIDAsDeviceId` sur `false`. Si ce champ n’est pas défini, l’attribution entre AppsFlyer et Braze risque d’être incorrecte. 
-
-Si vous utilisez iOS Swift SDK v5.7.0+ et que le champ `useUUIDAsDeviceId` est défini sur `true` pour les attributions lorsque l’IDFA n’est pas disponible, les utilisateurs de votre plateforme n’auront pas de correspondance dans Braze, car il n’y aura pas d’identifiants communs pour les faire correspondre. Pour garantir une correspondance optimale entre les deux plateformes, il est recommandé de définir le champ `useUUIDAsDeviceId` sur `false` pour que l’IDFV soit utilisé comme identifiant commun si le IDFA n’est pas disponible.
-
-Pour plus d’informations, consultez [Recueillir les IDFV]({{site.baseurl}}/developer_guide/platform_integration_guides/ios/initial_sdk_setup/other_sdk_customizations/swift_idfv/).
-=======
 Si vous disposez d’une application iOS, vous pouvez choisir de récupérer IDFV en définissant le champ `useUUIDAsDeviceId` sur `false`. S’il n’est pas configuré, l’attribution iOS ne sera probablement pas bien définie entre Appsflyer et Braze. Pour plus d’informations, consultez la rubrique [Récupérer IDFV]({{site.baseurl}}/developer_guide/platform_integration_guides/ios/initial_sdk_setup/other_sdk_customizations/swift_idfv/).
->>>>>>> 7d029435
 
 {% endtab %}
 {% endtabs %}
@@ -78,20 +70,12 @@
 
 ### Étape 2 : Obtenir la clé d’importation des données Braze
 
-<<<<<<< HEAD
-Dans Braze, accédez à **Technology Partners** et sélectionnez **AppsFlyer**. Ici, vous trouverez l’endpoint REST pour générer votre clé d’importation des données Braze. Une fois la clé générée, vous pouvez créer une nouvelle clé ou invalider une clé existante. La clé d’importation des données et l’endpoint REST sont utilisés dans l’étape suivante lors de la configuration d’un postback dans le tableau de bord d’AppsFlyer.<br><br>![La zone « Data Import for Install Attribution » (Importation de données pour l’attribution d’installation) est disponible sur la page AppsFlyer Technology. Cette section inclut la clé d’importation des données et l’endpoint REST.][4]{: style="max-width:70%;"}
-=======
 Dans Braze, accédez à **Technology Partners** et sélectionnez **AppsFlyer**. Ici, vous trouverez l’endpoint REST pour générer votre clé d’importation des données Braze. Une fois la clé générée, vous pouvez créer une nouvelle clé ou invalider une clé existante. La clé d’importation des données et l’endpoint REST sont utilisés dans l’étape suivante lors de la configuration d’un postback dans le tableau de bord d’AppsFlyer.<br><br>![La zone « Data Import for Install Attribution » (Importation de données pour l’attribution d’installation) est disponible sur la page AppsFlyer Technology. Cette zone inclut la clé d’importation des données et l’endpoint REST.][4]{: style="max-width:70%;"}
->>>>>>> 7d029435
 
 ### Étape 3 : Configurer Braze dans le tableau de bord d’AppsFlyer
 
 1. Dans AppsFlyer, accédez à la page **Integrated Partners** sur la barre de gauche. Ensuite, recherchez **Braze** et cliquez sur le logo Braze pour ouvrir une fenêtre de configuration.
-<<<<<<< HEAD
-2. Dans l’onglet **Integration** (Intégration), sélectionnez **Activate Partner (Activer un partenaire)**.
-=======
 2. Dans l’onglet **Integration (Intégration)**, sélectionnez **Activate Partner (Activer un partenaire)**..
->>>>>>> 7d029435
 3. Fournissez la clé d’importation des données et l’endpoint REST que vous avez trouvés dans le tableau de bord de Braze. 
 4. Désactivez **Advanced Privacy** (Confidentialité avancée) et enregistrez votre configuration.
 
@@ -99,7 +83,7 @@
 
 ### Étape 4 : Confirmer l’intégration
 
-Lorsque Braze reçoit les données d’attribution d’AppsFlyer, l’indicateur de l’état de connexion sur la page des partenaires de technologie d’AppsFlyer dans Braze passe de « Not Connected » (Non connecté) à « Connected » (Connecté). Un timestamp de la dernière demande réussie sera également inclus. 
+Lorsque Braze reçoit les données d’attribution d’AppsFlyer, l’indicateur de l’état de connexion sur la page des partenaires de technologie d’AppsFlyer dans Braze passe de « Not Connected » (Non connecté) à « Connected » (Connecté). Un horodatage de la dernière demande réussie sera également inclus. 
 
 Notez que cela ne se produira pas tant que nous ne recevrons pas de données sur une installation attribuée. Les installations organiques, qui doivent être exclues du postback d’AppsFlyer, sont ignorées par notre API et ne sont pas comptées lors de la détermination si une connexion réussie a été établie.
 
@@ -119,11 +103,7 @@
 
 Votre base d’utilisateurs peut être segmentée par des données d’attribution dans le tableau de bord de Braze à l’aide des filtres d’attribution d’installation.
 
-<<<<<<< HEAD
-![Quatre filtres disponibles. La première est « Install Attribution Source is network_val_0 ». La deuxième est « Install Attribution Source is campaign_val_0 ». La troisième est « Install Attribution Source is adgroup_val_0 ». La quatrième est « Install Attribution Source is creative_val_0 ». En regard des filtres répertoriés, vous pouvez voir comment ces sources d’attribution seront ajoutées au profil utilisateur. Dans la zone « Install Attribution » (Attribution d’installation) sur la page d’informations d’un utilisateur, la source d’installation est répertoriée comme network_val_0, la campagne est répertoriée campaign_val_0 etc.][2]
-=======
 ![Quatre filtres disponibles. Le premier est « Install Attribution Source is network_val_0 » (La source d’attribution d’installation est). Le deuxième est « Install Attribution Source is campaign_val_0 » (La source d’attribution d’installation est). Le troisième est « Install Attribution Source is adgroup_val_0 » (La source d’attribution d’installation est). Le quatrième est « Install Attribution Source is creative_val_0 » (La source d’attribution d’installation est). En regard des filtres répertoriés, vous pouvez voir comment ces sources d’attribution seront ajoutées au profil utilisateur. Dans la zone « Install Attribution » (Attribution d’installation) sur la page d’informations d’un utilisateur, la source d’installation est répertoriée comme network_val_0, la campagne est répertoriée comme campaign_val_0, etc.][2]
->>>>>>> 7d029435
 
 De plus, les données d’attribution d’un utilisateur particulier sont disponibles sur le profil de chaque utilisateur dans le tableau de bord de Braze.
 
@@ -135,11 +115,7 @@
 
 Les liens profonds, les liens qui dirigent les utilisateurs vers une page spécifique ou qui sont placés dans une application ou un site Internet sont essentiels pour créer une expérience utilisateur personnalisée. Bien que largement utilisés, les problèmes surviennent souvent lorsque vous les utilisez avec un suivi de clic, une autre caractéristique vitale utilisée pour collecter les données utilisateur. Ces problèmes sont dus aux ESP (fournisseurs de services de messagerie) qui enveloppent les liens profonds dans leur propre domaine d’enregistrement des clics et modifient le lien original. 
 
-<<<<<<< HEAD
-Il y a, toutefois, des ESP comme Sendgrid qui prennent en charge les liens profonds et le suivi des clics. Braze recommande d’intégrer les [liens d’attribution basés sur Onelink][3] dans votre système de messagerie SendGrid ou [Sparkpost](https://support.appsflyer.com/hc/en-us/articles/360014381317-SparkPost-integration-with-AppsFlyer) pour insérer de manière harmonieuse les liens profonds dans vos e-mails.
-=======
 Il y a, toutefois, des ESP comme Sendgrid qui prennent en charge les liens profonds et le suivi des clics. Braze recommande d’intégrer les [liens d’attribution basés sur Onelink][3] dans votre système de messagerie SendGrid ou [Sparkpost](https://support.appsflyer.com/hc/en-us/articles/360014381317-SparkPost-integration-with-AppsFlyer) pour insérer de manière harmonieuse les liens profonds dans vos courriels.
->>>>>>> 7d029435
 
 ### URL de suivi des clics d’AppsFlyer dans Braze (facultatif)
 
