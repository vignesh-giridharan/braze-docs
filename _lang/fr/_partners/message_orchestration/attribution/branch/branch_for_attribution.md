---
nav_title: Branch
config_only: true
layout: blank_config

<<<<<<< HEAD
---

# Branch pour l’attribution {#branch}

{% multi_lang_include video.html id="PwGKqfwV-Ss" align="right" %}

> [Branch](https://docs.branch.io/pages/integrations/braze/) est une plateforme de liaison mobile qui vous aide à acquérir, engager et mesurer à travers tous les appareils, canaux et plateformes en vous offrant une vue complète de tous les points de contact avec les utilisateurs.

L’intégration de Braze et de Branch vous aidera à comprendre exactement quand et où les utilisateurs ont été acquis, ainsi qu’à personnaliser leur parcours grâce à une attribution robuste et à des [liens profonds]({{site.baseurl}}/partners/channel_extensions/deep_linking/branch_for_deeplinking/)..

## Conditions préalables

| Configuration requise | Description |
|---|---|
| Compte Branch | Un compte Branch est requis pour profiter de ce partenariat. |
| Application iOS ou Android | Cette intégration prend en charge les applications iOS et Android. Selon votre plateforme, les extraits de code peuvent être requis dans votre application. Vous trouverez des détails sur ces exigences à l’étape 1 du processus d’intégration. |
| SDK Branch | En plus du SDK Braze requis, vous devez installer le [SDK Branch](https://help.branch.io/developers-hub/docs/native-sdks-overview). .|
{: .reset-td-br-1 .reset-td-br-2}

## Intégration

### Étape 1 : Mapper les ID de périphérique

#### Android 

Si vous avez une application Android, vous devez transmettre un ID de périphérique Braze unique à Branch. Cet ID peut être défini dans le SDK Branch de la méthode `setRequestMetadataKey()`. L’extrait de code suivant doit être inclus avant d’appeler `initSession`. Vous devez également initialiser le SDK Braze avant de définir les métadonnées de demande dans le SDK Branch.

```java
Branch.getInstance().setRequestMetadata("$braze_install_id", Braze.getInstance(context).getDeviceId());

...

Branch.initSession(...);
```
#### iOS

{% tabs local %}
{% tab OBJECTIF-C %}

Si vous disposez d’une application iOS, votre IDFV sera collecté par Branch et transmis à Braze. Cet ID sera ensuite mappé à un ID de périphérique unique dans Braze.

Braze conservera toujours les valeurs IDFA pour les utilisateurs qui ont choisi de collecter l’IDFA avec Braze, comme décrit dans notre [Guide de mise à niveau vers iOS 14]({{site.baseurl}}/developer_guide/platform_integration_guides/ios/ios_14/#idfa). Sinon, l’IDFV sera utilisé comme identifiant de secours pour mapper les utilisateurs.

{% endtab %}
{% tab Swift %}

Si vous disposez d’une application iOS, vous pouvez choisir de récupérer IDFV en définissant le champ `useUUIDAsDeviceId` sur `false`. S’il n’est pas configuré, l’attribution iOS ne sera probablement pas bien définie entre Branch et Braze. Pour plus d’informations, consultez la rubrique [Récupérer IDFV]({{site.baseurl}}/developer_guide/platform_integration_guides/ios/initial_sdk_setup/other_sdk_customizations/swift_idfv/).

{% endtab %}
{% endtabs %}

### Étape 2 : Obtenir la clé d’importation des données Braze

Dans Braze, accédez à **Technology Partners** et sélectionnez **Branch**. Ici, vous trouverez l’endpoint REST pour générer votre clé d’importation des données Braze. Une fois la clé générée, vous pouvez créer une nouvelle clé ou invalider une clé existante. La clé d’importation des données et l’endpoint REST sont utilisés dans l’étape suivante lors de la configuration d’un postback dans le tableau de bord de Branch.<br><br>![Cette image affiche la zone « Data Import for Install Attribution » (Importation de données pour l’attribution d’installation) située sur la page Branch Technology. Dans cette zone, vous trouverez la clé d’importation des données et l’endpoint REST.][4]{: style="max-width:90%;"}

### Étape 3 : Configurer les flux de données

1. Dans Branch, sous la section **Exports (Exportations)**, cliquez sur **Data Feeds**..
2. Sur la page **Data Feeds Manager**, cliquez sur l’onglet **Data Integrations** (Intégrations de données) en haut de la page. 
3. Sélectionnez Braze dans la liste des partenaires de données disponibles. 
4. Sur la page d’exportation de Braze, fournissez la clé d’importation des données et l’endpoint REST que vous avez trouvés dans le tableau de bord de Braze et cliquez sur **Enable (Activer)**..

### Étape 4 : Confirmer l’intégration

Lorsque Braze reçoit les données d’attribution de Branch, l’indicateur de l’état de connexion sur la page des partenaires de technologie de Branch dans Braze passe de « Not connected » (Non connecté) à « Connected » (Connecté). Un horodatage de la dernière demande réussie sera également inclus. 

Notez que cela ne se produira pas tant que nous ne recevrons pas de données sur une installation attribuée. Les installations organiques, qui doivent être exclues du postback de Branch, sont ignorées par notre API et ne sont pas comptées lors de la détermination si une connexion réussie a été établie.

## Données d’attribution Facebook et Twitter

Les données d’attribution pour les campagnes Facebook et Twitter ne sont pas disponibles par l’intermédiaire de nos partenaires. Ces sources de médias ne permettent pas à leurs partenaires de partager des données d’attribution avec des tiers et, par conséquent, nos partenaires ne peuvent pas envoyer ces données à Braze.

## URL de suivi des clics de Branch dans Braze (facultatif)

L’utilisation des liens de suivi de vos campagnes Braze vous permettra de voir facilement quelles campagnes stimulent les installations des applications et le réengagement. Par conséquent, vous serez en mesure de mesurer vos efforts marketing plus efficacement et de prendre des décisions axées sur les données pour investir davantage de ressources selon le retour sur investissement (ROI) maximal.

Pour commencer avec les liens de suivi des clics de Branch, consultez la [documentation](https://help.branch.io/using-branch/docs/ad-links). Vous pouvez insérer directement les liens de suivi des clics de Branch dans vos campagnes Braze. Branch utilisera ensuite ses [méthodologies d’attribution probabilistes](https://help.branch.io/using-branch/docs/branch-attribution-logic-settings) pour attribuer l’utilisateur qui a cliqué sur le lien. Nous vous recommandons d’associer vos liens de suivi de Branch à un identifiant de périphérique pour améliorer la précision des attributions de vos campagnes Braze. L’utilisateur ayant cliqué sur le lien sera attribué de manière déterministe.

{% tabs local %}
{% tab Android %}
Pour Android, Braze permet aux clients de s’abonner à la [collection d’ID publicitaires Google (GAID)]({{site.baseurl}}/developer_guide/platform_integration_guides/android/initial_sdk_setup/optional_gaid_collection/#optional-google-advertising-id). Le GAID est également collecté de manière native par l’intégration du SDK Branch. Vous pouvez inclure le GAID dans vos liens Branch de suivi de clics en utilisant la logique Liquid suivante :
{% raw %}
```
{% if most_recently_used_device.${platform} == 'android' %}
user_data_aaid={{most_recently_used_device.${google_ad_id}}}
{% endif %}
```
{% endraw %}
{% endtab %}

{% tab iOS %}
Pour iOS, Braze et Branch collectent automatiquement l’IDFV par l’intermédiaire de nos intégrations SDK. Cela peut être utilisé comme identifiant de périphérique. Vous pouvez inclure l’IDFV dans vos liens Branch de suivi de clics en utilisant la logique Liquid suivante :

{% raw %}
```
{% if most_recently_used_device.${platform} == 'ios' %}
user_data_idfv={{most_recently_used_device.${id}}}
{% endif %}
```
{% endraw %}
{% endtab %}
{% endtabs %}

{% alert note %}
**Cette recommandation est purement facultative**<br>
Si vous n’utilisez actuellement aucun identifiant de périphérique, comme IDFV ou GAID, dans vos liens de suivi de clic, ou si vous ne le prévoyez pas à l’avenir, Branch pourra toujours attribuer ces clics via ses modélisations probabilistes.
{% endalert %}

[22]: https://docs.branch.io/pages/exports/ua-webhooks/ "Branch Webhooks"
[4]: {% image_buster /assets/img/attribution/branch.png %}
=======
---
>>>>>>> e3286499
<|MERGE_RESOLUTION|>--- conflicted
+++ resolved
@@ -3,117 +3,4 @@
 config_only: true
 layout: blank_config
 
-<<<<<<< HEAD
----
-
-# Branch pour l’attribution {#branch}
-
-{% multi_lang_include video.html id="PwGKqfwV-Ss" align="right" %}
-
-> [Branch](https://docs.branch.io/pages/integrations/braze/) est une plateforme de liaison mobile qui vous aide à acquérir, engager et mesurer à travers tous les appareils, canaux et plateformes en vous offrant une vue complète de tous les points de contact avec les utilisateurs.
-
-L’intégration de Braze et de Branch vous aidera à comprendre exactement quand et où les utilisateurs ont été acquis, ainsi qu’à personnaliser leur parcours grâce à une attribution robuste et à des [liens profonds]({{site.baseurl}}/partners/channel_extensions/deep_linking/branch_for_deeplinking/)..
-
-## Conditions préalables
-
-| Configuration requise | Description |
-|---|---|
-| Compte Branch | Un compte Branch est requis pour profiter de ce partenariat. |
-| Application iOS ou Android | Cette intégration prend en charge les applications iOS et Android. Selon votre plateforme, les extraits de code peuvent être requis dans votre application. Vous trouverez des détails sur ces exigences à l’étape 1 du processus d’intégration. |
-| SDK Branch | En plus du SDK Braze requis, vous devez installer le [SDK Branch](https://help.branch.io/developers-hub/docs/native-sdks-overview). .|
-{: .reset-td-br-1 .reset-td-br-2}
-
-## Intégration
-
-### Étape 1 : Mapper les ID de périphérique
-
-#### Android 
-
-Si vous avez une application Android, vous devez transmettre un ID de périphérique Braze unique à Branch. Cet ID peut être défini dans le SDK Branch de la méthode `setRequestMetadataKey()`. L’extrait de code suivant doit être inclus avant d’appeler `initSession`. Vous devez également initialiser le SDK Braze avant de définir les métadonnées de demande dans le SDK Branch.
-
-```java
-Branch.getInstance().setRequestMetadata("$braze_install_id", Braze.getInstance(context).getDeviceId());
-
-...
-
-Branch.initSession(...);
-```
-#### iOS
-
-{% tabs local %}
-{% tab OBJECTIF-C %}
-
-Si vous disposez d’une application iOS, votre IDFV sera collecté par Branch et transmis à Braze. Cet ID sera ensuite mappé à un ID de périphérique unique dans Braze.
-
-Braze conservera toujours les valeurs IDFA pour les utilisateurs qui ont choisi de collecter l’IDFA avec Braze, comme décrit dans notre [Guide de mise à niveau vers iOS 14]({{site.baseurl}}/developer_guide/platform_integration_guides/ios/ios_14/#idfa). Sinon, l’IDFV sera utilisé comme identifiant de secours pour mapper les utilisateurs.
-
-{% endtab %}
-{% tab Swift %}
-
-Si vous disposez d’une application iOS, vous pouvez choisir de récupérer IDFV en définissant le champ `useUUIDAsDeviceId` sur `false`. S’il n’est pas configuré, l’attribution iOS ne sera probablement pas bien définie entre Branch et Braze. Pour plus d’informations, consultez la rubrique [Récupérer IDFV]({{site.baseurl}}/developer_guide/platform_integration_guides/ios/initial_sdk_setup/other_sdk_customizations/swift_idfv/).
-
-{% endtab %}
-{% endtabs %}
-
-### Étape 2 : Obtenir la clé d’importation des données Braze
-
-Dans Braze, accédez à **Technology Partners** et sélectionnez **Branch**. Ici, vous trouverez l’endpoint REST pour générer votre clé d’importation des données Braze. Une fois la clé générée, vous pouvez créer une nouvelle clé ou invalider une clé existante. La clé d’importation des données et l’endpoint REST sont utilisés dans l’étape suivante lors de la configuration d’un postback dans le tableau de bord de Branch.<br><br>![Cette image affiche la zone « Data Import for Install Attribution » (Importation de données pour l’attribution d’installation) située sur la page Branch Technology. Dans cette zone, vous trouverez la clé d’importation des données et l’endpoint REST.][4]{: style="max-width:90%;"}
-
-### Étape 3 : Configurer les flux de données
-
-1. Dans Branch, sous la section **Exports (Exportations)**, cliquez sur **Data Feeds**..
-2. Sur la page **Data Feeds Manager**, cliquez sur l’onglet **Data Integrations** (Intégrations de données) en haut de la page. 
-3. Sélectionnez Braze dans la liste des partenaires de données disponibles. 
-4. Sur la page d’exportation de Braze, fournissez la clé d’importation des données et l’endpoint REST que vous avez trouvés dans le tableau de bord de Braze et cliquez sur **Enable (Activer)**..
-
-### Étape 4 : Confirmer l’intégration
-
-Lorsque Braze reçoit les données d’attribution de Branch, l’indicateur de l’état de connexion sur la page des partenaires de technologie de Branch dans Braze passe de « Not connected » (Non connecté) à « Connected » (Connecté). Un horodatage de la dernière demande réussie sera également inclus. 
-
-Notez que cela ne se produira pas tant que nous ne recevrons pas de données sur une installation attribuée. Les installations organiques, qui doivent être exclues du postback de Branch, sont ignorées par notre API et ne sont pas comptées lors de la détermination si une connexion réussie a été établie.
-
-## Données d’attribution Facebook et Twitter
-
-Les données d’attribution pour les campagnes Facebook et Twitter ne sont pas disponibles par l’intermédiaire de nos partenaires. Ces sources de médias ne permettent pas à leurs partenaires de partager des données d’attribution avec des tiers et, par conséquent, nos partenaires ne peuvent pas envoyer ces données à Braze.
-
-## URL de suivi des clics de Branch dans Braze (facultatif)
-
-L’utilisation des liens de suivi de vos campagnes Braze vous permettra de voir facilement quelles campagnes stimulent les installations des applications et le réengagement. Par conséquent, vous serez en mesure de mesurer vos efforts marketing plus efficacement et de prendre des décisions axées sur les données pour investir davantage de ressources selon le retour sur investissement (ROI) maximal.
-
-Pour commencer avec les liens de suivi des clics de Branch, consultez la [documentation](https://help.branch.io/using-branch/docs/ad-links). Vous pouvez insérer directement les liens de suivi des clics de Branch dans vos campagnes Braze. Branch utilisera ensuite ses [méthodologies d’attribution probabilistes](https://help.branch.io/using-branch/docs/branch-attribution-logic-settings) pour attribuer l’utilisateur qui a cliqué sur le lien. Nous vous recommandons d’associer vos liens de suivi de Branch à un identifiant de périphérique pour améliorer la précision des attributions de vos campagnes Braze. L’utilisateur ayant cliqué sur le lien sera attribué de manière déterministe.
-
-{% tabs local %}
-{% tab Android %}
-Pour Android, Braze permet aux clients de s’abonner à la [collection d’ID publicitaires Google (GAID)]({{site.baseurl}}/developer_guide/platform_integration_guides/android/initial_sdk_setup/optional_gaid_collection/#optional-google-advertising-id). Le GAID est également collecté de manière native par l’intégration du SDK Branch. Vous pouvez inclure le GAID dans vos liens Branch de suivi de clics en utilisant la logique Liquid suivante :
-{% raw %}
-```
-{% if most_recently_used_device.${platform} == 'android' %}
-user_data_aaid={{most_recently_used_device.${google_ad_id}}}
-{% endif %}
-```
-{% endraw %}
-{% endtab %}
-
-{% tab iOS %}
-Pour iOS, Braze et Branch collectent automatiquement l’IDFV par l’intermédiaire de nos intégrations SDK. Cela peut être utilisé comme identifiant de périphérique. Vous pouvez inclure l’IDFV dans vos liens Branch de suivi de clics en utilisant la logique Liquid suivante :
-
-{% raw %}
-```
-{% if most_recently_used_device.${platform} == 'ios' %}
-user_data_idfv={{most_recently_used_device.${id}}}
-{% endif %}
-```
-{% endraw %}
-{% endtab %}
-{% endtabs %}
-
-{% alert note %}
-**Cette recommandation est purement facultative**<br>
-Si vous n’utilisez actuellement aucun identifiant de périphérique, comme IDFV ou GAID, dans vos liens de suivi de clic, ou si vous ne le prévoyez pas à l’avenir, Branch pourra toujours attribuer ces clics via ses modélisations probabilistes.
-{% endalert %}
-
-[22]: https://docs.branch.io/pages/exports/ua-webhooks/ "Branch Webhooks"
-[4]: {% image_buster /assets/img/attribution/branch.png %}
-=======
----
->>>>>>> e3286499
+---