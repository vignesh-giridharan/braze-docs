---
nav_title: Integration
platform: Windows_Universal
page_order: 0
---
# Integration

A push notification is an out-of-app alert that appears on the user's screen when an important update occurs. Push notifications are a valuable way to provide your users with time-sensitive and relevant content or to re-engage them with your app.

Sample push notification:

![Sample Push][10]

Visit our [documentation][9] for additional best practices.

## Step 1: Configure Your Application For Push

Ensure that in your `Package.appxmanifest` file, the following settings are configured as noted below:

Within the "Application" tab, ensure that `Toast Capable` is set to `YES`.
  ![Toast_Capable][19]

## Step 2: Configure the Braze Dashboard

1. Find your SID and Client Secret
  - [Step By Step Instructions][4]
<<<<<<< HEAD
2. Within the "App Settings page" of the Braze dashboard, add the SID and Client Secret in your app settings.
=======

2. Within the "Settings" page of the Braze dashboard, add the SID and Client Secret in your settings.
>>>>>>> 145fb5ac

## Step 3: Update for Background Open Logging

In your `OnLaunched` method, after you have called `OpenSession` add the following code snippet.

```
string campaignId = e.Arguments.Split(new[] { "_ab_pn_cid" }, StringSplitOptions.None)[0];
if (!string.IsNullOrEmpty(campaignId))
{
Appboy.SharedInstance.PushManager.LogPushNotificationOpened(campaignId);          
}
```

![Windows SID Dashboard][6]

## Step 4: Creating Event Handlers

To listen to events that are fired when the push is received and activated (clicked by user), create event handlers and add them to the `PushManager` events:

- `Appboy.SharedInstance.PushManager.PushReceivedEvent += YourPushReceivedEventHandler;`
- `Appboy.SharedInstance.PushManager.ToastActivatedEvent += YourToastActivatedEventHandler;`

Your event handlers should have the signatures:

- `void YourPushReceivedEventHandler(PushNotificationChannel sender, AppboyPushNotificationReceivedEventArgs args);`
- `void YourToastActivatedEventHandler(ToastNotification sender, AppboyToastActivatedEventArgs args);`

## Step 5: Deep Linking From Push Into Your App

### Part 1: Creating deep links for your app

Deep links are used to navigate users from outside your application directly to a certain screen or page in your application. Typically this is done by registering a URL scheme (e.g. myapp://mypage) with an operating system and registering your application to handle that scheme; when the OS is asked to open a URL of that format it transfers control to your application.

WNS deep link support differs from this as it launches your application with data about where to send the user. When WNS push is created it can include a launch string that is passed through to your application's `OnLaunched` when the push is clicked and your application is opened. We already use this launch string to do campaign tracking, and we give users the ability to append their own data that can be parsed and used to navigate the user when the app is launched.

If you specify an extra launch string in the Dashboard or the REST API, it will be added to the end of the launch string that we create, after the key "abextras=". So, an example launch string might look like `ab_cn_id=_trackingid_abextras=page=settings`, in which you specified `page=settings` in the extra launch string parameter so you can parse it and navigate the user to the settings page.

### Part 2: Deep Linking Through the Dashboard

Specify the string to be appended to the launch string in the “Additional Launch String Configuration” field in push notification settings.

![Deep_Link_Dash_Example][15]

### Part 3: Deep Linking through the REST API

Braze also allows sending deep links through the REST API. Windows Universal Push objects accept an optional `extra_launch_string` parameter. See the [Windows Universal Push Object Example.][13]

[4]: http://msdn.microsoft.com/en-us/library/windows/apps/hh465407.aspx
[6]: {% image_buster /assets/img_archive/windows_sid.png %} "Windows SID Dashboard"
[9]: {{site.baseurl}}/help/best_practices/push/
[10]: {% image_buster /assets/img_archive/windows_uni_push_sample.png %}
[13]: {{site.baseurl}}/developer_guide/rest_api/messaging/#windows-universal-push-object
[15]: {% image_buster /assets/img_archive/windows_deep_link_click_action.png %} "Deep Link Click Action"<|MERGE_RESOLUTION|>--- conflicted
+++ resolved
@@ -24,12 +24,7 @@
 
 1. Find your SID and Client Secret
   - [Step By Step Instructions][4]
-<<<<<<< HEAD
-2. Within the "App Settings page" of the Braze dashboard, add the SID and Client Secret in your app settings.
-=======
-
 2. Within the "Settings" page of the Braze dashboard, add the SID and Client Secret in your settings.
->>>>>>> 145fb5ac
 
 ## Step 3: Update for Background Open Logging
 
