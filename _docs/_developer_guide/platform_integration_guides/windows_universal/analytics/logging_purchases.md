--- conflicted
+++ resolved
@@ -13,11 +13,7 @@
 
 Braze supports purchases in multiple currencies. Purchases that you report in a currency other than USD will be shown in the dashboard in USD based on the exchange rate at the date they were reported.
 
-<<<<<<< HEAD
-Before implementation, be sure to review examples of the segmentation options afforded by custom events, custom attributes, and purchase events in our [Best practices][3]. You should also check out our notes on [event naming conventions]({{site.baseurl}}/user_guide/data_and_analytics/custom_data/event_naming_conventions/).
-=======
 Before implementation, be sure to review examples of the segmentation options afforded by custom events, custom attributes, and purchase events in our [Best practices][3] section. We also recommend familiarizing yourself with our [event naming conventions]({{site.baseurl}}/user_guide/data_and_analytics/custom_data/event_naming_conventions/).
->>>>>>> b90095f6
 
 To use this feature, add this method call after a successful purchase in your app:
 
