---
nav_title: Push Notifications
article_title: Push Notifications for Xamarin
platform: 
  - Xamarin
  - iOS
  - Android
page_order: 1
description: "This article covers Android and FireOS push notification integration for the Xamarin platform."
channel: push 
---

# Push notifications

## Android

<<<<<<< HEAD
See the [Android integration instructions][11] for information on how to integrate push into your Xamarin Android app. Furthermore, you can look at the [sample application][12] to see how the namespaces change from java to c#.
=======
See the [Android integration instructions][11] for information on how to integrate push into your Xamarin Android app. Furthermore, you can look at the [sample application][12] to see how the namespaces change from Java to C#.
>>>>>>> b90095f6

## iOS

See the [iOS integration instructions][1] for information about setting up your application with push and storing your credentials on our server.

### Requesting push permissions

Set up push permissions by adding the following code to the ```FinishedLaunching``` section of your ```AppDelegate.cs```:

```csharp
// C#
UIUserNotificationSettings settings = UIUserNotificationSettings.GetSettingsForTypes(UIUserNotificationType.Badge | UIUserNotificationType.Alert | UIUserNotificationType.Sound, null);
UIApplication.SharedApplication.RegisterForRemoteNotifications();
UIApplication.SharedApplication.RegisterUserNotificationSettings(settings);
```

>  If you’ve implemented a custom push opt-in prompt, make sure that you’re calling the above code EVERY time the app runs after they grant push permissions to your app. Apps need to reregister with APNs as device tokens can change arbitrarily.

### Registering push tokens

Register for your push tokens by adding the following code in the ```RegisteredForRemoteNotifications``` method of your ```AppDelegate.cs```:

```csharp
// C#
Appboy.SharedInstance().RegisterDeviceToken (deviceToken);
```

### Enabling push analytics

Enable open tracking on push notifications by adding the following code to the `DidReceiveRemoteNotification` method of your `AppDelegate.cs`:

```csharp
// C#
public override void DidReceiveRemoteNotification (UIApplication application, NSDictionary userInfo, Action<UIBackgroundFetchResult> completionHandler)
  {
    Appboy.SharedInstance().RegisterApplicationWithFetchCompletionHandler(application, userInfo, completionHandler);
  }
```

### Badge count

If [badge counts are enabled][2], Braze will display a badge when a customer has unread notifications. By default, this number is 1. Braze will only clear the badge count when the app is opened directly from a Braze push notification. To clear the badge count, refer to [Xamarin][3] and use the following code:

```csharp
// C#
UIApplication.SharedApplication.ApplicationIconBadgeNumber = 0;
```

[1]: {{site.baseurl}}/developer_guide/platform_integration_guides/ios/push_notifications/integration/
[2]: {{site.baseurl}}/help/best_practices/utilizing_badge_count/#badge-count-with-braze
[3]: https://developer.xamarin.com/guides/cross-platform/application_fundamentals/notifications/ios/local_notifications_in_ios/#Handling_Notifications
[11]: {{site.baseurl}}/developer_guide/platform_integration_guides/android/push_notifications/integration/standard_integration/
[12]: https://github.com/Appboy/appboy-xamarin-bindings
<|MERGE_RESOLUTION|>--- conflicted
+++ resolved
@@ -14,11 +14,7 @@
 
 ## Android
 
-<<<<<<< HEAD
-See the [Android integration instructions][11] for information on how to integrate push into your Xamarin Android app. Furthermore, you can look at the [sample application][12] to see how the namespaces change from java to c#.
-=======
 See the [Android integration instructions][11] for information on how to integrate push into your Xamarin Android app. Furthermore, you can look at the [sample application][12] to see how the namespaces change from Java to C#.
->>>>>>> b90095f6
 
 ## iOS
 
