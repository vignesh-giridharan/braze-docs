---
nav_title: Initial SDK Setup
article_title: Initial SDK Setup for Xamarin
platform: 
  - Xamarin
  - iOS
  - Android
page_order: 0
description: "This article covers the initial iOS, Android, and FireOS SDK setup for the Xamarin platform."

---

# Initial SDK setup

Installing the Braze SDK will provide you with basic analytics functionality as well as working in-app messages with which you can engage your users.

## Android

### Step 1: Get the Xamarin binding

<<<<<<< HEAD
A Xamarin binding is a way to use native libraries in Xamarin apps. The implementation of a binding consists of building a C# interface to the library, and then using that interface in your application.  See the [Xamarin documentation][2].
=======
A Xamarin binding is a way to use native libraries in Xamarin apps. The implementation of a binding consists of building a C# interface to the library, and then using that interface in your application. See the [ Xamarin documentation][2].
>>>>>>> b90095f6

There are two ways to include the Braze SDK binding:

#### Option 1: Nuget

The simplest integration method involves getting the Braze SDK Bindings from the [Nuget.org][9] central repository. In the Visual Studio sidebar, right click `Packages` folder and click `Add Packages...`.  Search for 'Braze' and install the [`AppboyPlatform.AndroidBinding`][13] package into your project.

#### Option 2: Source

The second integration method is to include the [binding source][3]. Under `appboy-component\src\android` you will find our binding source code; adding a project reference to the ```AppboyPlatform.XamarinAndroidBinding.csproj``` in your Xamarin application will cause the binding to be built with your project and provide you access to the Braze Android SDK.

>  The Braze Nuget package depends on the [`Xamarin.Android.Support.v4`][12] Nuget package.

### Step 2: Configure the Braze SDK in braze.xml
Now that the libraries have been integrated, you have to create an `braze.xml` file in your project's `Resources/values` folder. The contents of that file should resemble the following code snippet:

>  Be sure to substitute `REPLACE_WITH_YOUR_API_KEY` with the API key located the [Settings][4] page of the Braze dashboard.

```java
    <?xml version="1.0" encoding="utf-8"?>
    <resources>
    <string name="com_braze_api_key">REPLACE_WITH_YOUR_API_KEY</string>
    <string translatable="false" name="com_braze_custom_endpoint">YOUR_CUSTOM_ENDPOINT_OR_CLUSTER</string>
    </resources>
```

### Step 3: Add required permissions to Android manifest
Now that you've added your API key, you need to add the following permissions to your `AndroidManifest.xml` file:

```xml
<uses-permission android:name="android.permission.INTERNET" />
<uses-permission android:name="android.permission.ACCESS_NETWORK_STATE" />
```

### Step 4: Tracking user sessions and registering for in-App messages
To enable user session tracking and register your app for in-app messages, add the following call to the `OnCreate()` lifecycle method of the `Application` class in your app:

```csharp
RegisterActivityLifecycleCallbacks(new BrazeActivityLifecycleCallbackListener());
```

### SDK integration complete

You should now be able to launch your application and see sessions being logged to the Braze dashboard (along with device information and other analytics).  

> Consult the [Android integration instructions][8] for a more in-depth discussion of best practices for the basic SDK integration.

## iOS

### Step 1: Get the Xamarin binding

A Xamarin binding is a way to use native libraries in Xamarin apps.  The implementation of a binding consists of building a C# interface to the library and then using that interface in your application.

There are two ways to include the Braze SDK binding.

#### Option 1: Nuget

The simplest integration method involves getting the Braze SDK Bindings from the [Nuget.org][19] central repository. In the Visual Studio sidebar, right-click `Packages` folder and click `Add Packages...`.  Search for 'Braze' and install the [`AppboyPlatformXamariniOSBinding`][111] package into your project.

#### Option 2: Source

The second integration method is to include the [binding source][113]. In [our github repo][17] you will find our binding source code; adding a project reference to the ```AppboyPlatformXamariniOSBinding.csproj``` in your Xamarin application will cause the binding to be built with your project and provide you access to the Braze iOS SDK. Please make sure `AppboyPlatformXamariniOSBinding` is showing in your project's "Reference" folder.

### Step 2: Update your app delegate and declare Xamarin usage

Within your `AppDelegate.cs` file, add the following snippet within your `FinishedLaunching` method:

>  Be sure to update `YOUR-API-KEY` with the correct value from your [Settings][4] page.

```csharp
// C#
 Appboy.StartWithApiKey ("YOUR-API-KEY", UIApplication.SharedApplication, options);
 Appboy.SharedInstance.SdkFlavor = ABKSDKFlavor.Xamarin;
```

**Implementation Example**

See the `AppDelegate.cs` file in the [TestApp.XamariniOS][110] sample app.

### Step 3: Add your SDK endpoint to your info.plist file

Within your `Info.plist` file, add the following snippet:

>  Be sure to update `YOUR-SDK-ENDPOINT` with the correct value from your [Settings][5] page.

```csharp
// C#
<key>Braze</key>
<dict>
 <key>Endpoint</key>
 <string>YOUR-SDK-ENDPOINT</string>
</dict>
```

You can optionally include verbose logging by including the following snippet:

```csharp
// C#
<key>Braze</key>
<dict>
 <key>LogLevel</key>
 <string>0</string>
 <key>Endpoint</key>
 <string>YOUR-SDK-ENDPOINT</string>
</dict>
```

Note that prior to Braze iOS SDK v4.0.2, the dictionary key `Appboy` must be used in place of `Braze`.

### SDK integration complete

Braze should now be collecting data from your application and your basic integration should be complete. Please see the following sections in order to enable custom event tracking, push messaging, the news-feed and the complete suite of Braze features.

>  Our current public Xamarin binding for the iOS SDK does not connect to the iOS Facebook SDK (linking social data) and does not include sending the IDFA to Braze.

[2]: http://developer.xamarin.com/guides/android/advanced_topics/java_integration_overview/binding_a_java_library_%28.jar%29/
[3]: https://github.com/Appboy/appboy-xamarin-bindings
[4]: https://dashboard-01.braze.com/app_settings/app_settings/ "Settings"
[8]: {{site.baseurl}}/developer_guide/platform_integration_guides/android/initial_sdk_setup/
[9]: https://www.nuget.org/
[12]: https://www.nuget.org/packages/Xamarin.Android.Support.v4/
[13]: https://www.nuget.org/packages/AppboyPlatform.AndroidBinding/
[113]: https://github.com/Appboy/appboy-xamarin-bindings
[15]: https://dashboard-01.braze.com/app_settings/app_settings/ "Settings"
[17]: https://github.com/Appboy/appboy-xamarin-bindings/tree/master/appboy-component/src/ios-unified
[19]: https://www.nuget.org/
[110]: https://github.com/Appboy/appboy-xamarin-bindings/tree/master/appboy-component/samples/ios-unified/TestApp.XamariniOS
[111]: https://www.nuget.org/packages/AppboyPlatformXamariniOSBinding/
<|MERGE_RESOLUTION|>--- conflicted
+++ resolved
@@ -18,11 +18,7 @@
 
 ### Step 1: Get the Xamarin binding
 
-<<<<<<< HEAD
 A Xamarin binding is a way to use native libraries in Xamarin apps. The implementation of a binding consists of building a C# interface to the library, and then using that interface in your application.  See the [Xamarin documentation][2].
-=======
-A Xamarin binding is a way to use native libraries in Xamarin apps. The implementation of a binding consists of building a C# interface to the library, and then using that interface in your application. See the [ Xamarin documentation][2].
->>>>>>> b90095f6
 
 There are two ways to include the Braze SDK binding:
 
