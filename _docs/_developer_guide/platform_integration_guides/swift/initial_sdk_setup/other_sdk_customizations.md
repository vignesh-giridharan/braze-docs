--- conflicted
+++ resolved
@@ -15,41 +15,25 @@
 
 ## Braze log level
 
-<<<<<<< HEAD
-The default log level for the Braze Swift SDK is `Error` in the following chart. This level is the most minimal level above fully disabled logging.
-=======
 The default log level for the Braze Swift SDK is `.error` in the following chart. This level is the most minimal level above fully disabled logging.
->>>>>>> 8568fa2b
 
 See the following list of available log levels:
 
 ### Log levels
 
-<<<<<<< HEAD
-| Level    | Description |
-|----------|-------------|
-| Debug    | Log debugging information + `.info` + `.error`  |
-| Info     | Log general SDK information (e.g. user changes, etc.) + `.error`.  |
-| Error    | Log errors.  |
-| Disabled | No logging occurs. |
-{: .reset-td-br-1 .reset-td-br-2}
-=======
 | Swift       | Objective-C              | Description                                                       |
 |-------------|--------------------------|-------------------------------------------------------------------|
 | `.debug`    | `BRZLoggerLevelDebug`    | Log debugging information + `.info` + `.error`                    |
-| `.info`     | `BRZLoggerLevelInfo`     | Log general SDK information (e.g. user changes, etc.) + `.error`. |
+| `.info`     | `BRZLoggerLevelInfo`     | Log general SDK information (user changes, etc.) + `.error`. |
 | `.error`    | `BRZLoggerLevelError`    | Log errors.                                                       |
 | `.disabled` | `BRZLoggerLevelDisabled` | No logging occurs.                                                |
 {: .reset-td-br-1 .reset-td-br-2 .reset-td-br-3}
->>>>>>> 8568fa2b
 
 ### Setting log level
 
 Log level can be assigned either at runtime on your Braze.Configuration object:
 
 {% tabs %}
-<<<<<<< HEAD
-=======
 {% tab swift %}
 
 ```swift
@@ -57,13 +41,11 @@
   apiKey: "<BRAZE_API_KEY>",
   endpoint: "<BRAZE_ENDPOINT>"
 )
-// Enable logging of general SDK information (e.g. user changes, etc.)
+// Enable logging of general SDK information (such as user changes, etc.)
 configuration.logger.level = .info
 let braze = Braze(configuration: configuration)
 ```
-
 {% endtab %}
->>>>>>> 8568fa2b
 {% tab OBJECTIVE-C %}
 
 ```objc
@@ -75,22 +57,6 @@
 ```
 
 {% endtab %}
-<<<<<<< HEAD
-{% tab swift %}
-
-```swift
-let configuration = Braze.Configuration(
-  apiKey: "<BRAZE_API_KEY>",
-  endpoint: "<BRAZE_ENDPOINT>"
-)
-// Enable logging of general SDK information (e.g. user changes, etc.)
-configuration.logger.level = .info
-let braze = Braze(configuration: configuration)
-```
-
-{% endtab %}
-=======
->>>>>>> 8568fa2b
 {% endtabs %}
 
 For full usage of the Braze Logger, refer to the [Logger class documentation][2].
