--- conflicted
+++ resolved
@@ -1,11 +1,7 @@
 ---
 nav_title: Other SDK Customizations
 article_title: Other SDK Customizations for iOS
-<<<<<<< HEAD
 platform: Swift
-=======
-platform: iOS (Swift)
->>>>>>> 718338aa
 description: "This document covers additional steps to configure the Braze Swift SDK."
 page_order: 3
 
@@ -28,11 +24,7 @@
 | Swift       | Objective-C              | Description                                                       |
 |-------------|--------------------------|-------------------------------------------------------------------|
 | `.debug`    | `BRZLoggerLevelDebug`    | Log debugging information + `.info` + `.error`                    |
-<<<<<<< HEAD
 | `.info`     | `BRZLoggerLevelInfo`     | Log general SDK information (user changes, etc.) + `.error`. |
-=======
-| `.info`     | `BRZLoggerLevelInfo`     | Log general SDK information (e.g. user changes, etc.) + `.error`. |
->>>>>>> 718338aa
 | `.error`    | `BRZLoggerLevelError`    | Log errors.                                                       |
 | `.disabled` | `BRZLoggerLevelDisabled` | No logging occurs.                                                |
 {: .reset-td-br-1 .reset-td-br-2 .reset-td-br-3}
@@ -49,18 +41,22 @@
   apiKey: "<BRAZE_API_KEY>",
   endpoint: "<BRAZE_ENDPOINT>"
 )
-<<<<<<< HEAD
 // Enable logging of general SDK information (such as user changes, etc.)
 configuration.logger.level = .info
 let braze = Braze(configuration: configuration)
 ```
-=======
+
+{% endtab %}
+{% tab OBJECTIVE-C %}
+
+```objc
+BRZConfiguration *configuration = [[BRZConfiguration alloc] initWithApiKey:self.APIKey
+                                                                  endpoint:self.apiEndpoint];
 // Enable logging of general SDK information (e.g. user changes, etc.)
-configuration.logger.level = .info
-let braze = Braze(configuration: configuration)
+[configuration.logger setLevel:BRZLoggerLevelInfo];
+Braze *braze = [[Braze alloc] initWithConfiguration:configuration];
 ```
 
->>>>>>> 718338aa
 {% endtab %}
 {% tab OBJECTIVE-C %}
 
