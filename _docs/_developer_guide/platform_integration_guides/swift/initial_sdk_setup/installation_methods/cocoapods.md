---
nav_title: CocoaPods
article_title: CocoaPods Integration for iOS
platform: Swift
page_order: 1
description: "This reference article shows how to integrate the Braze SDK using CocoaPods for iOS."

---

# CocoaPods Integration

## Step 1: Install CocoaPods

<<<<<<< HEAD
Installing the iOS SDK via [CocoaPods][apple_initial_setup_1] automates the majority of the installation process for you. Before beginning this process, make sure you use [Ruby version 2.0.0][apple_initial_setup_2] or greater. Don't worry, knowledge of Ruby syntax isn't necessary to install this SDK.
=======
Installing the iOS SDK via [CocoaPods][apple_initial_setup_1] automates the majority of the installation process for you. To install CocoaPods, refer to the CocoaPods [Getting Started guide][cocoapods_getting_started].
>>>>>>> 8568fa2b

Run the following command to get started:

```bash
$ sudo gem install cocoapods
```

If you have issues regarding CocoaPods, refer to the CocoaPods [troubleshooting guide][apple_initial_setup_25].

<<<<<<< HEAD
{% alert note %}
If prompted to overwrite the `rake` executable, refer to the [Getting started](http://guides.cocoapods.org/using/getting-started.html "CocoaPods Installation Directions") directions on CocoaPods.org for more details.
{% endalert %}

=======
>>>>>>> 8568fa2b
## Step 2: Constructing the Podfile

Now that you've installed the CocoaPods Ruby Gem, you will need to create a file in your Xcode project directory named `Podfile`.

Add the following line to your Podfile:

```
target 'YourAppTarget' do
  pod 'BrazeKit'
end
```

`BrazeKit` contains the main SDK library, providing support for analytics and push notifications.
<<<<<<< HEAD

We suggest you version Braze so pod updates automatically grab anything smaller than a minor version update. This looks like `pod 'BrazeKit' ~> Major.Minor.Build`. If you want to automatically integrate the latest Braze SDK version, even with major changes, you can use `pod 'BrazeKit'` in your Podfile.

#### Additional libraries

Unlike the legacy AppboyKit iOS SDK, the Braze Swift SDK separates features into standalone libraries to provide developers with more control over which features to import into their projects. In addition to `BrazeKit`, you may add the following libraries to your Podfile:

| Library | Details |
| ------- | ------- |
| `pod 'BrazeLocation'` | Location library providing support for location analytics and geofence monitoring. |
| `pod 'BrazeUI'` | Braze-provided user interface library for in-app messages and Content Cards. |
=======

We suggest you version Braze so pod updates automatically grab anything smaller than a minor version update. This looks like `pod 'BrazeKit' ~> Major.Minor.Build`. If you want to automatically integrate the latest Braze SDK version, even with major changes, you can use `pod 'BrazeKit'` in your Podfile.

#### Additional Libraries

The Braze Swift SDK separates features into standalone libraries to provide developers with more control over which features to import into their projects. In addition to `BrazeKit`, you may add the following libraries to your Podfile:

| Library | Details |
| ------- | ------- |
| `pod 'BrazeLocation'` | Location library providing support for location analytics and geofence monitoring. |
| `pod 'BrazeUI'` | Braze-provided user interface library for In-App Messages and Content Cards. |
>>>>>>> 8568fa2b
| `pod 'BrazeNotificationService'` | Notification service extension library providing support for rich push notifications. |
| `pod 'BrazePushStory'` | Notification content extension library providing support for Push Stories. |
{: .ws-td-nw-1}

## Step 3: Installing the Braze SDK

To install the Braze SDK CocoaPod, navigate to the directory of your Xcode app project within your terminal and run the following command:
```
pod install
```

At this point, you should be able to open the new Xcode project workspace created by CocoaPods. Make sure to use this Xcode workspace instead of your Xcode project. 

![A Braze Example folder expanded to show the new `BrazeExample.workspace`.][apple_initial_setup_15]

## Next steps

Follow the instructions for [completing the integration]({{site.baseurl}}/developer_guide/platform_integration_guides/swift/initial_sdk_setup/completing_integration/).

## Updating the Braze SDK via CocoaPods

To update a CocoaPod, simply run the following command within your project directory:

```
pod update
```

[apple_initial_setup_1]: http://cocoapods.org/
[cocoapods_getting_started]: https://guides.cocoapods.org/using/getting-started.html
[apple_initial_setup_2]: https://www.ruby-lang.org/en/installation/
[apple_initial_setup_3]: http://guides.cocoapods.org/using/getting-started.html "CocoaPods Installation Directions"
[apple_initial_setup_5]: https://github.com/braze-inc/braze-ios-sdk/blob/master/AppboyKit/include/Appboy.h
[apple_initial_setup_15]: {% image_buster /assets/img/swift/cocoapods/braze_example_workspace.png %}
[apple_initial_setup_25]: http://guides.cocoapods.org/using/troubleshooting.html "CocoaPods Troubleshooting Guide"<|MERGE_RESOLUTION|>--- conflicted
+++ resolved
@@ -7,15 +7,11 @@
 
 ---
 
-# CocoaPods Integration
+# CocoaPods integration
 
 ## Step 1: Install CocoaPods
 
-<<<<<<< HEAD
-Installing the iOS SDK via [CocoaPods][apple_initial_setup_1] automates the majority of the installation process for you. Before beginning this process, make sure you use [Ruby version 2.0.0][apple_initial_setup_2] or greater. Don't worry, knowledge of Ruby syntax isn't necessary to install this SDK.
-=======
 Installing the iOS SDK via [CocoaPods][apple_initial_setup_1] automates the majority of the installation process for you. To install CocoaPods, refer to the CocoaPods [Getting Started guide][cocoapods_getting_started].
->>>>>>> 8568fa2b
 
 Run the following command to get started:
 
@@ -25,13 +21,6 @@
 
 If you have issues regarding CocoaPods, refer to the CocoaPods [troubleshooting guide][apple_initial_setup_25].
 
-<<<<<<< HEAD
-{% alert note %}
-If prompted to overwrite the `rake` executable, refer to the [Getting started](http://guides.cocoapods.org/using/getting-started.html "CocoaPods Installation Directions") directions on CocoaPods.org for more details.
-{% endalert %}
-
-=======
->>>>>>> 8568fa2b
 ## Step 2: Constructing the Podfile
 
 Now that you've installed the CocoaPods Ruby Gem, you will need to create a file in your Xcode project directory named `Podfile`.
@@ -45,19 +34,6 @@
 ```
 
 `BrazeKit` contains the main SDK library, providing support for analytics and push notifications.
-<<<<<<< HEAD
-
-We suggest you version Braze so pod updates automatically grab anything smaller than a minor version update. This looks like `pod 'BrazeKit' ~> Major.Minor.Build`. If you want to automatically integrate the latest Braze SDK version, even with major changes, you can use `pod 'BrazeKit'` in your Podfile.
-
-#### Additional libraries
-
-Unlike the legacy AppboyKit iOS SDK, the Braze Swift SDK separates features into standalone libraries to provide developers with more control over which features to import into their projects. In addition to `BrazeKit`, you may add the following libraries to your Podfile:
-
-| Library | Details |
-| ------- | ------- |
-| `pod 'BrazeLocation'` | Location library providing support for location analytics and geofence monitoring. |
-| `pod 'BrazeUI'` | Braze-provided user interface library for in-app messages and Content Cards. |
-=======
 
 We suggest you version Braze so pod updates automatically grab anything smaller than a minor version update. This looks like `pod 'BrazeKit' ~> Major.Minor.Build`. If you want to automatically integrate the latest Braze SDK version, even with major changes, you can use `pod 'BrazeKit'` in your Podfile.
 
@@ -68,8 +44,7 @@
 | Library | Details |
 | ------- | ------- |
 | `pod 'BrazeLocation'` | Location library providing support for location analytics and geofence monitoring. |
-| `pod 'BrazeUI'` | Braze-provided user interface library for In-App Messages and Content Cards. |
->>>>>>> 8568fa2b
+| `pod 'BrazeUI'` | Braze-provided user interface library for in-app messages and Content Cards. |
 | `pod 'BrazeNotificationService'` | Notification service extension library providing support for rich push notifications. |
 | `pod 'BrazePushStory'` | Notification content extension library providing support for Push Stories. |
 {: .ws-td-nw-1}
