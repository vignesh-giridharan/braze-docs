--- conflicted
+++ resolved
@@ -1,11 +1,7 @@
 ---
 nav_title: Swift Package Manager
 article_title: Swift Package Manager Integration for iOS
-<<<<<<< HEAD
 platform: Swift
-=======
-platform: iOS (Swift)
->>>>>>> 718338aa
 page_order: 1
 description: "This tutorial covers installing the Braze SDK using Swift Package Manager for iOS."
 
@@ -29,11 +25,7 @@
 
 ### Select packages
 
-<<<<<<< HEAD
-Unlike the legacy AppboyKit iOS SDK, the Braze Swift SDK separates features into standalone libraries to provide developers with more control over which features to import into their projects.
-=======
 The Braze Swift SDK separates features into standalone libraries to provide developers with more control over which features to import into their projects.
->>>>>>> 718338aa
 
 | Package | Details |
 | ------- | ------- |
