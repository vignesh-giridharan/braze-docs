---
nav_title: Swift Package Manager
article_title: Swift Package Manager Integration for iOS
platform: Swift
page_order: 2
description: "This tutorial covers installing the Braze SDK using Swift Package Manager for iOS."

---

# Swift Package Manager integration

<<<<<<< HEAD
Installing the iOS SDK via [Swift Package Manager][1] (SPM) automates the majority of the installation process for you. Before beginning this process, ensure that you use Xcode 13.2.1 or greater.
=======
Installing the iOS SDK via [Swift Package Manager][1] (SPM) automates the majority of the installation process for you. Before beginning this process, ensure that your environment is supported by Braze (see: [Version Information][2])
>>>>>>> 8568fa2b

## Adding the dependency to your project

### Import SDK version

Open your project and navigate to your project's settings. Select the **Swift Packages** tab and click on the <i class="fas fa-plus"></i> add button below the packages list.

<<<<<<< HEAD
![][2]

Enter the URL of our iOS Swift SDK repository (`https://github.com/braze-inc/braze-swift-sdk`) in the text field. Under the `Dependency Rule` section, select the SDK version. Finally, click **Add Package**. 

![][3]

=======
![][3]

Enter the URL of our iOS Swift SDK repository (`https://github.com/braze-inc/braze-swift-sdk`) in the text field. Under the `Dependency Rule` section, select the SDK version. Finally, click **Add Package**. 

![][4]

>>>>>>> 8568fa2b
### Select packages

Unlike the legacy AppboyKit iOS SDK, the Braze Swift SDK separates features into standalone libraries to provide developers with more control over which features to import into their projects.

| Package | Details |
| ------- | ------- |
| `BrazeKit` | Main SDK library providing support for analytics and push notifications. |
| `BrazeLocation` | Location library providing support for location analytics and geofence monitoring. |
| `BrazeUI` | Braze-provided user interface library for In-App Messages and Content Cards. |
| `BrazeNotificationService` | Notification service extension library providing support for rich push notifications. |
| `BrazePushStory` | Notification content extension library providing support for Push Stories. |
{: .ws-td-nw-1}

{% alert warning %}
[BrazeNotificationService](https://braze-inc.github.io/braze-swift-sdk/tutorials/braze/b2-rich-push-notifications) and [BrazePushStory](https://braze-inc.github.io/braze-swift-sdk/tutorials/braze/b3-push-stories) are extension modules that provide additional functionality and should not be added directly to your main application target. Instead follow the linked guides to integrate them separately into their respective target extensions.
{% endalert %}

 Select the package that best suits your needs and click **Add Package**. Make sure you select `BrazeKit` at a minimum. 

<<<<<<< HEAD
![][4]
=======
![][5]
>>>>>>> 8568fa2b

## Next steps

Follow the instructions for [completing the integration]({{site.baseurl}}/developer_guide/platform_integration_guides/swift/initial_sdk_setup/completing_integration/).

[1]: https://swift.org/package-manager/
<<<<<<< HEAD
[2]: {% image_buster /assets/img/swift/spm/swiftpackages.png %}
[3]: {% image_buster /assets/img/swift/spm/importsdk_example.png %}
[4]: {% image_buster /assets/img/swift/spm/add_package.png %}
=======
[2]: https://github.com/braze-inc/braze-swift-sdk#version-information
[3]: {% image_buster /assets/img/swift/spm/swiftpackages.png %}
[4]: {% image_buster /assets/img/swift/spm/importsdk_example.png %}
[5]: {% image_buster /assets/img/swift/spm/add_package.png %}
>>>>>>> 8568fa2b
<|MERGE_RESOLUTION|>--- conflicted
+++ resolved
@@ -9,11 +9,7 @@
 
 # Swift Package Manager integration
 
-<<<<<<< HEAD
-Installing the iOS SDK via [Swift Package Manager][1] (SPM) automates the majority of the installation process for you. Before beginning this process, ensure that you use Xcode 13.2.1 or greater.
-=======
 Installing the iOS SDK via [Swift Package Manager][1] (SPM) automates the majority of the installation process for you. Before beginning this process, ensure that your environment is supported by Braze (see: [Version Information][2])
->>>>>>> 8568fa2b
 
 ## Adding the dependency to your project
 
@@ -21,21 +17,12 @@
 
 Open your project and navigate to your project's settings. Select the **Swift Packages** tab and click on the <i class="fas fa-plus"></i> add button below the packages list.
 
-<<<<<<< HEAD
-![][2]
-
-Enter the URL of our iOS Swift SDK repository (`https://github.com/braze-inc/braze-swift-sdk`) in the text field. Under the `Dependency Rule` section, select the SDK version. Finally, click **Add Package**. 
-
-![][3]
-
-=======
 ![][3]
 
 Enter the URL of our iOS Swift SDK repository (`https://github.com/braze-inc/braze-swift-sdk`) in the text field. Under the `Dependency Rule` section, select the SDK version. Finally, click **Add Package**. 
 
 ![][4]
 
->>>>>>> 8568fa2b
 ### Select packages
 
 Unlike the legacy AppboyKit iOS SDK, the Braze Swift SDK separates features into standalone libraries to provide developers with more control over which features to import into their projects.
@@ -55,24 +42,14 @@
 
  Select the package that best suits your needs and click **Add Package**. Make sure you select `BrazeKit` at a minimum. 
 
-<<<<<<< HEAD
-![][4]
-=======
 ![][5]
->>>>>>> 8568fa2b
 
 ## Next steps
 
 Follow the instructions for [completing the integration]({{site.baseurl}}/developer_guide/platform_integration_guides/swift/initial_sdk_setup/completing_integration/).
 
 [1]: https://swift.org/package-manager/
-<<<<<<< HEAD
-[2]: {% image_buster /assets/img/swift/spm/swiftpackages.png %}
-[3]: {% image_buster /assets/img/swift/spm/importsdk_example.png %}
-[4]: {% image_buster /assets/img/swift/spm/add_package.png %}
-=======
 [2]: https://github.com/braze-inc/braze-swift-sdk#version-information
 [3]: {% image_buster /assets/img/swift/spm/swiftpackages.png %}
 [4]: {% image_buster /assets/img/swift/spm/importsdk_example.png %}
-[5]: {% image_buster /assets/img/swift/spm/add_package.png %}
->>>>>>> 8568fa2b
+[5]: {% image_buster /assets/img/swift/spm/add_package.png %}