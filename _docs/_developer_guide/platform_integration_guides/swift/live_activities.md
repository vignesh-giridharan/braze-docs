--- conflicted
+++ resolved
@@ -94,12 +94,9 @@
 
 Once you have registered the Live Activity, the Braze SDK will extract and observe changes in the push tokens.
 
-<<<<<<< HEAD
-=======
 <!--I found this sentence. What does it mean?. -->
 Note: If you expect to send frequent pushes to the same Live Activity, you can avoid being throttled by the APNs budget limit by adding setting `NSSupportsLiveActivitiesFrequentUpdates` to `YES` in your Info.plist file. For more details, refer to the `[Determine the update frequency](https://developer.apple.com/documentation/activitykit/updating-and-ending-your-live-activity-with-activitykit-push-notifications#Determine-the-update-frequency)` section in the ActivityKit documentation.
 
->>>>>>> 8d866c37
 ### Example
 
 For our example, we’ll create class called LiveActivityManager as an interface for our Live Activity objects. Then, we'll set the `pushTokenTag` to `"live-activity-1"`.
