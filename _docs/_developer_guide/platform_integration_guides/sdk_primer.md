--- conflicted
+++ resolved
@@ -105,11 +105,7 @@
 
 ### Web SDK
 
-<<<<<<< HEAD
-You may either simply not integrate certain parts of the SDK, or use [`disableSDK`](https://js.appboycdn.com/web-sdk/latest/doc/modules/braze.html#.disableSDK) for a user. This method will sync data logged prior to when `disableSDK()` was called, and will cause all subsequent calls to the Braze Web SDK for this page and future page loads to be ignored. If you wish to resume data collection at a later point in time, you can use the [`enableSDK()`](https://js.appboycdn.com/web-sdk/latest/doc/modules/braze.html#.enableSDK) method in the future to resume data collection. You can learn more about this in our [Disabling Web Tracking]({{site.baseurl}}/developer_guide/platform_integration_guides/web/analytics/disabling_tracking/) article.
-=======
 You may either simply not integrate certain parts of the SDK, or use [`disableSDK`](https://js.appboycdn.com/web-sdk/latest/doc/modules/braze.html#disablesdk) for a user. This method will sync data logged prior to when `disableSDK()` was called, and will cause all subsequent calls to the Braze Web SDK for this page and future page loads to be ignored. If you wish to resume data collection at a later point in time, you can use the [`enableSDK()`](https://js.appboycdn.com/web-sdk/latest/doc/modules/braze.html#enablesdk) method in the future to resume data collection. You can learn more about this in our [Disabling Web Tracking]({{site.baseurl}}/developer_guide/platform_integration_guides/web/analytics/disabling_tracking/) article.
->>>>>>> 5cc93d24
 
 ### Android SDK
 
