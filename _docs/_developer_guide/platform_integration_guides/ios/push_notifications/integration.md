--- conflicted
+++ resolved
@@ -344,15 +344,11 @@
 
 ## Step 6: Deep linking
 
-<<<<<<< HEAD
-Deep linking from a push into the app is automatically handled via our standard push integration documentation. If you'd like to learn more about how to add deep links to specific locations in your app, see our [Advanced Use Cases section on Deep Linking for iOS][10].
+Deep linking from a push into the app is automatically handled via our standard push integration documentation. If you'd like to learn more about how to add deep links to specific locations in your app, see our [advanced use cases][10].
 
 ## Step 7: Unit tests (optional)
 
 To add test coverage for the integration steps you've just followed, implement Braze's push unit testing as described [here][36].
-=======
-Deep linking from a push into the app is automatically handled via our standard push integration documentation. If you'd like to learn more about how to add deep links to specific locations in your app, see our [advanced use cases][10].
->>>>>>> e310a433
 
 [10]: {{site.baseurl}}/developer_guide/platform_integration_guides/ios/advanced_use_cases/linking/#linking-implementation
 [24]: {% image_buster /assets/img_archive/Enable_push_capabilities.png %}
