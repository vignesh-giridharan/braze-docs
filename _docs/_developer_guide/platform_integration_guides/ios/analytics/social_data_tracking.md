---
nav_title: Social Data Tracking
platform: iOS
page_order: 5
search_rank: 5
---
# Social Data Tracking

## Collecting Social Account Data

The Braze iOS SDK does not automatically collect Facebook or Twitter user data. If you want to integrate Facebook user data in Braze user profiles, you need to fetch the user's data and pass it to Braze.

## Passing Facebook Data To Braze

Initialize `ABKFacebookUser` objects with the Facebook data you have collected and pass it to Braze:

{% tabs %}
{% tab OBJECTIVE-C %}

```objc
ABKFacebookUser *facebookUser = [[ABKFacebookUser alloc] initWithFacebookUserDictionary:self.facebookUserProfile numberOfFriends:self.numberOfFacebookFriends likes:self.facebookLikes];
[Appboy sharedInstance].user.facebookUser = facebookUser;
```

{% endtab %}
{% tab SWIFT %}

```swift
let facebookUser = ABKFacebookUser(facebookUserDictionary: facebookUserDictionary, numberOfFriends: numberOfFriends, likes: likes)
Appboy.sharedInstance()?.user.facebookUser = facebookUser
```

{% endtab %}
{% endtabs %}

>  In ABKFacebookUser's init method `initWithFacebookUserDictionary:numberOfFriends:likes:`, all the parameters should be dictionaries and arrays returned directly from Facebook:

| Parameter | Definition |
| --------- | ---------- |
|`facebookUserProfile`| The dictionary returned from the endpoint "/me".|
| `numberOfFriends`| The length of the friends array returned from the endpoint "/me/friends".|
| `likes` | The array of user's Facebook likes from the endpoint "/me/likes". |

>  For additional information regarding the Facebook Graph API, please refer to [the Facebook Graph API Developer Documentation][10].

Additionally, you can tailor what Facebook data you're sending to Braze, in case you don't want to include the entire basic profile. For example:

{% tabs %}
{% tab OBJECTIVE-C %}

```objc
ABKFacebookUser *facebookUser = [[ABKFacebookUser alloc] initWithFacebookUserDictionary:facebookUserPublicProfile numberOfFriends:-1 likes:nil];  
```

<<<<<<< HEAD
{% endtab %}
{% tab SWIFT %}

```swift
let facebookUser = ABKFacebookUser(facebookUserDictionary: facebookUserDictionary, numberOfFriends: -1, likes:nil)
```

{% endtab %}
{% endtabs %}
=======
For more information about integrating the Facebook SDK, follow the steps in [Facebook SDK documentation][2].
>>>>>>> 3e66f38c

## Passing Twitter Data To Braze

Initialize `ABKTwitterUser` objects, set up the Twitter data you have collected and pass it to Braze:

{% tabs %}
{% tab OBJECTIVE-C %}

```objc
ABKTwitterUser *twitterUser = [[ABKTwitterUser alloc] init];
twitterUser.userDescription = self.userDescription;
twitterUser.twitterID = self.twitterID;
[Appboy sharedInstance].user.twitterUser = twitterUser;
```

{% endtab %}
{% tab SWIFT %}

```swift
let twitterUser = ABKTwitterUser()
twitterUser.userDescription = twitterDserDescription
twitterUser.twitterID = twitterID
Appboy.sharedInstance()?.user.twitterUser = twitterUser
```

{% endtab %}
{% endtabs %}

[2]: https://developers.facebook.com/docs/ios "facebook ios sdk docs"
[3]: https://developers.facebook.com/docs/getting-started/facebook-sdk-for-ios/ "create a facebook app"
[7]: {{ site.baseurl }}/developer_guide/platform_integration_guides/ios/initial_sdk_setup/
[8]: {{ site.baseurl }}/developer_guide/platform_integration_guides/ios/advanced_use_cases/manual_sdk_integration/
[9]: {{ site.baseurl }}/developer_guide/platform_integration_guides/ios/analytics/social_data_tracking/#social-data-tracking
[10]: https://developers.facebook.com/docs/graph-api/reference/v4.0/user "facebook graph api docs"
[11]: https://github.com/Appboy/appboy-ios-sdk/blob/master/Samples/Feedback/AppboyFeedbackSample/AppboyFeedbackSample/CustomAppboyFeedbackViewController.m
[12]: https://github.com/Appboy/appboy-ios-sdk/blob/master/AppboyUI/ABKContentCardsViewController/ContentCardsViewController/ABKContentCardsViewController.m<|MERGE_RESOLUTION|>--- conflicted
+++ resolved
@@ -52,7 +52,6 @@
 ABKFacebookUser *facebookUser = [[ABKFacebookUser alloc] initWithFacebookUserDictionary:facebookUserPublicProfile numberOfFriends:-1 likes:nil];  
 ```
 
-<<<<<<< HEAD
 {% endtab %}
 {% tab SWIFT %}
 
@@ -62,9 +61,8 @@
 
 {% endtab %}
 {% endtabs %}
-=======
+
 For more information about integrating the Facebook SDK, follow the steps in [Facebook SDK documentation][2].
->>>>>>> 3e66f38c
 
 ## Passing Twitter Data To Braze
 
