--- conflicted
+++ resolved
@@ -6,63 +6,7 @@
 channel:
   - content cards
 
-
-<<<<<<< HEAD
-```objc
-ABKContentCardsTableViewController *contentCards = [[ABKContentCardsTableViewController alloc] init];
-contentCards.title = @"Content Cards Title";
-contentCards.disableUnreadIndicator = YES;
-[self.navigationController pushViewController:contentCards animated:YES];
-```
-
-{% endtab %}
-{% tab swift %}
-
-```swift
-let contentCards = ABKContentCardsTableViewController()
-contentCards.title = "Content Cards Title"
-contentCards.disableUnreadIndicator = true
-navigationController?.pushViewController(contentCards, animated: true)
-```
-
-{% endtab %}
-{% endtabs %}
-
-{% alert note %}
-To customize the navigation bar's title, set the title property of the `ABKContentCardsTableViewController` instance's `navigationItem`.
-{% endalert %}
-
-## Modal Context
-
-This modal is used to present the view controller in a modal view, with a navigation bar on top and a Done button on the right side of the bar.
-
-{% tabs %}
-{% tab OBJECTIVE-C %}
-
-```objc
-ABKContentCardsViewController *contentCards = [[ABKContentCardsViewController alloc] init];
-contentCards.contentCardsViewController.title = @"Content Cards Title";
-contentCards.contentCardsViewController.disableUnreadIndicator = YES;
-[self.navigationController presentViewController:contentCards animated:YES completion:nil];
-```
-
-{% endtab %}
-{% tab swift %}
-
-```swift
-let contentCards = ABKContentCardsViewController()
-contentCards.contentCardsViewController.title = "Content Cards Title"
-contentCards.contentCardsViewController.disableUnreadIndicator = true
-self.present(contentCards, animated: true, completion: nil)
-```
-
-{% endtab %}
-{% endtabs %}
-
-For examples of these view controllers, check out our [Content Cards sample app](https://github.com/Appboy/appboy-ios-sdk/tree/master/Samples/ContentCards/BrazeContentCardsSampleApp).
-=======
 ---
->>>>>>> 8d4da498
 
 # Customization
 
