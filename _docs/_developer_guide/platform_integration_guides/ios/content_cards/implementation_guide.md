---
nav_title: Advanced Implementation (Optional)
platform: iOS
page_order: 7
description: "This advanced implementation guide covers iOS Content Card code considerations, three use cases built by our team, accompanying code snippets, and guidance on logging impressions, clicks, and dismissals."
channel:
  - content cards

---

{% alert important %}
Looking for the out-of-the-box Content Card developer integration guide? Find it [here]({{site.baseurl}}/developer_guide/platform_integration_guides/ios/content_cards/data_model/).
{% endalert %}

# Content Card Implementation Guide

> This optional and advanced implementation guide covers Content Card code considerations, three custom use cases built by our team, accompanying code snippets, and guidance on logging impressions, clicks, and dismissals. Visit our Braze Demo Repository [here](https://github.com/braze-inc/braze-growth-shares-ios-demo-app)! Please note that this implementation guide is centered around a Swift implementation, but Objective-C snippets are provided for those interested.

## Code Considerations

### Import Statements and Helper Files

When building out Content Cards, it is recommended to integrate them using a single `import Appboy-iOS-SDK` statement with the use of a helper file. This approach limits issues that arise from excessive SDK imports, making it easier to track, debug, and alter code. An example helper file can be found [here](https://github.com/braze-inc/braze-growth-shares-ios-demo-app/blob/master/Braze-Demo/BrazeManager.swift).

### Content Cards as Custom Objects

Much like a rocketship adding a booster, your own custom objects can be extended to function as Content Cards. Limited API surfaces such as this provide flexibility to work with different data backends interchangeably. This can be done by conforming to the `ContentCardable` protocol and implementing the initializer (as seen below) and, through the use of the `ContentCardData` struct, allows you to access the `ABKContentCard` data. The `ABKContentCard` payload will be used to initialize the `ContentCardData` struct and the custom object itself, all from a `Dictionary` type via the initializer the protocol comes with.

<<<<<<< HEAD
The initializer also includes a `ContentCardClassType` enum. This enum is used to decide which object to initialize. Through the use of key-value pairs within the Braze dashboard, you can set an explicit `class_type` key that will be used to determine what object to initialize. These key-value pairs for Content Cards come through in the `extras` variable on the `ABKContentCard`. Another core component of the initializer is the `metaData` dictionary parameter. The `metaData` includes everything from the `ABKContentCard` parsed out into a series of keys and values. Once the relevant cards are parsed and converted to your custom objects, the app is ready to begin working with them as if they were instantiated from JSON or any other source. 
=======
The initializer also includes a `ContentCardClassType` enum. Through the use of key-value pairs within the Braze dashboard, you can set an explicit `class_type` key that will be used to determine what object to initialize. Once you have a solid understanding of these code considerations, check out our [use cases](#sample-use-cases) below to get started implementing your own custom objects.
>>>>>>> 6afaf8dc

Once you have a solid understanding of these code considerations, check out our [use cases](#sample-use-cases) below to get started implementing your custom objects.

{% tabs %}
{% tab Swift %}
__No `ABKContentCard` Dependencies__<br>
`ContentCardData` represents the parsed out values of an `ABKContentCard`.

__ContentCardable Protocol__
```swift
protocol ContentCardable {
  var contentCardData: ContentCardData? { get }
  init?(metaData: [ContentCardKey: Any], classType contentCardClassType: ContentCardClassType)
}
 
extension ContentCardable {
  var isContentCard: Bool {
    return contentCardData != nil
  }
   
  func logContentCardClicked() {
    BrazeManager.shared.logContentCardClicked(idString: contentCardData?.contentCardId)
  }
   
  func logContentCardDismissed() {
    BrazeManager.shared.logContentCardDismissed(idString: contentCardData?.contentCardId)
  }
   
  func logContentCardImpression() {
    BrazeManager.shared.logContentCardImpression(idString: contentCardData?.contentCardId)
  }
}
```
__Content Card Data Struct__
```swift
struct ContentCardData: Hashable {
  let contentCardId: String
  let contentCardClassType: ContentCardClassType
  let createdAt: Double
  let isDismissable: Bool
  ...
  // other Content Card properties such as expiresAt, pinned, etc.
}
 
extension ContentCardData: Equatable {
  static func ==(lhs: ContentCardData, rhs: ContentCardData) -> Bool {
    return lhs.contentCardId == rhs.contentCardId
  }
}
```
{% endtab %}
{% tab Objective-C %}

__No `ABKContentCard` Dependencies__<br>
`ContentCardData` represents the parsed out values of an `ABKContentCard`.

__ContentCardable Protocol__
```objc
@protocol ContentCardable <NSObject>
 
@property (nonatomic, strong) ContentCardData *contentCardData;
- (instancetype __nullable)initWithMetaData:(NSDictionary *)metaData
                                  classType:(enum ContentCardClassType)classType;
 
- (BOOL)isContentCard;
- (void)logContentCardImpression;
- (void)logContentCardClicked;
- (void)logContentCardDismissed;
 
@end
```
__Content Card Data Struct__
```objc
@interface ContentCardData : NSObject
 
+ (ContentCardClassType)contentCardClassTypeForString:(NSString *)rawValue;
 
- (instancetype)initWithIdString:(NSString *)idString
                       classType:(ContentCardClassType)classType
                       createdAt:(double)createdAt isDismissible:(BOOL)isDismissible;
 
@property (nonatomic, readonly) NSString *contentCardId;
@property (nonatomic) ContentCardClassType classType;
@property (nonatomic, readonly) double *createdAt;
@property (nonatomic, readonly) BOOL isDismissible;
...
// other Content Card properties such as expiresAt, pinned, etc.    
 
@end
```
{% endtab %}
{% endtabs %}
{% tabs %}
{% tab Swift %}
__Custom Object Initializer__<br>
<<<<<<< HEAD
MetaData from an `ABKContentCard` is used to populate your object's variables. The key-value pairs set up in the Braze Dashboard are represented in the "extras" dictionary.
=======
MetaData from an `ABKContentCard` is used to populate your object's variables. The key-value pairs set up in the Braze Dashboard are represented in the “extras” dictionary.
>>>>>>> 6afaf8dc

```swift
extension CustomObject: ContentCardable {
  init?(metaData: [ContentCardKey: Any], classType contentCardClassType: ContentCardClassType) {
    guard let idString = metaData[.idString] as? String,
      let createdAt = metaData[.created] as? Double,
      let isDismissable = metaData[.dismissable] as? Bool,
      let extras = metaData[.extras] as? [AnyHashable: Any],
      else { return nil }
 
    let contentCardData = ContentCardData(contentCardId: idString, contentCardClassType: contentCardClassType, createdAt: createdAt, isDismissable: isDismissable)
    let customObjectProperty = extras["YOUR-CUSTOM-OBJECT-PROPERTY"] as? String
           
    self.init(contentCardData: contentCardData, property: customObjectProperty)
  }
}
```
{% endtab %}
{% tab Objective-C %}
__Custom Object Initializer__<br>
<<<<<<< HEAD
MetaData from an `ABKContentCard` is used to populate your object's variables. The key-value pairs set up in the Braze Dashboard are represented in the "extras" dictionary.
=======
MetaData from an `ABKContentCard` is used to populate your object's variables. The key-value pairs set up the Braze Dashboard are represented in the “extras” dictionary.
>>>>>>> 6afaf8dc

```objc
- (id _Nullable)initWithMetaData:(nonnull NSDictionary *)metaData classType:(enum ContentCardClassType)classType {
  self = [super init];
  if (self) {
    if ([metaData objectForKey:ContentCardKeyIdString] && [metaData objectForKey:ContentCardKeyCreated] && [metaData objectForKey:ContentCardKeyDismissible] && [metaData objectForKey:ContentCardKeyExtras]) {
      NSDictionary  *extras = metaData[ContentCardKeyExtras];
      NSString *idString = metaData[ContentCardKeyIdString];
      double createdAt = [metaData[ContentCardKeyCreated] doubleValue];
      BOOL isDismissible = metaData[ContentCardKeyDismissible];
 
      if ([extras objectForKey: @"YOUR-CUSTOM-PROPERTY")
        _customObjectProperty = extras[@"YOUR-CUSTOM-OBJECT-PROPERTY"];
 
      self.contentCardData = [[ContentCardData alloc] initWithIdString:idString classType:classType createdAt:createdAt isDismissible:isDismissible];
 
      return self;
    }
  }
  return nil;
}
```
{% endtab %}
{% endtabs %}
{% tabs %}
{% tab Swift %}
__Identifying Types__<br>
The `ContentCardClassType` enum represents the `class_type` value in the Braze Dashboard. This value is also used as a filter identifier to display Content Cards in different places. 

```swift
enum ContentCardClassType: Hashable {
  case yourValue
  case yourOtherValue
  ...
  case none
 
  init(rawType: String?) {
    switch rawType?.lowercased() {
    case "your_value":
      self = .yourValue
    case "your_other_value":
      self = .yourOtherValue
    ...
    default:
      self = .none
    }
  }
}
```
{% endtab %}
{% tab Objective-C %}
__Identifying Types__<br>
The `ContentCardClassType` enum represents the `class_type` value in the Braze Dashboard. This value is also used as a filter identifier to display Content Cards in different places. 

```objc
typedef NS_ENUM(NSInteger, ContentCardClassType) {
  ContentCardClassTypeNone = 0,
  ContentCardClassTypeYourValue,
  ContentCardClassTypeYourOtherValue,
  ...
};
 
+ (NSArray *)contentCardClassTypeArray {
  return @[ @"", @"your_value", @"your_other_value" ];
}
 
+ (ContentCardClassType)contentCardClassTypeForString:(NSString*)rawValue {
  if ([[self contentCardClassTypeArray] indexOfObject:rawValue] == NSNotFound) {
    return ContentCardClassTypeNone;
  } else {
    NSInteger value = [[self contentCardClassTypeArray] indexOfObject:rawValue];
    return (ContentCardClassType) value;
  }
}
```
{% endtab %}
{% endtabs %}
{% tabs %}
{% tab Swift %}
__Working with Content Cards__<br>

```swift
func handleContentCardsUpdated(_ notification: Notification, for classTypes: [ContentCardClassType]) -> [ContentCardable] {
  guard let updateIsSuccessful = notification.userInfo?[ABKContentCardsProcessedIsSuccessfulKey] as? Bool, updateIsSuccessful, let cards = contentCards else { return [] }
             
  return convertContentCards(cards, for: classTypes)
}
```
{% endtab %}
{% tab Objective-C %}
__Working with Content Cards__<br>

```objc
- (NSArray *)handleContentCardsUpdated:(NSNotification *)notification forClassType:(ContentCardClassType)classType {  
  BOOL updateIsSuccessful = [notification.userInfo[ABKContentCardsProcessedIsSuccessfulKey] boolValue];
  if (updateIsSuccessful) {
    return [self convertContentCards:self.contentCards forClassType:classType];
  } else {
    return @[];
  }
}
```
{% endtab %}
{% endtabs %}
{% tabs %}
{% tab Swift %}
__Working with Payload Data__<br>

```swift
func convertContentCards(_ cards: [ABKContentCard], for classTypes: [ContentCardClassType]) -> [ContentCardable] {
  var contentCardables: [ContentCardable] = []
    
  for card in cards {
    let classTypeString = card.extras?[ContentCardKey.classType.rawValue] as? String
    let classType = ContentCardClassType(rawType: classTypeString)
    guard classTypes.contains(classType) else { continue }
       
    var metaData: [ContentCardKey: Any] = [:]
    switch card {
    case let banner as ABKBannerContentCard:
      metaData[.image] = banner.image
    case let captioned as ABKCaptionedImageContentCard:
      metaData[.title] = captioned.title
      metaData[.cardDescription] = captioned.cardDescription
      metaData[.image] = captioned.image
    case let classic as ABKClassicContentCard:
      metaData[.title] = classic.title
      metaData[.cardDescription] = classic.cardDescription
    default:
      break
    }
 
    metaData[.idString] = card.idString
    metaData[.created] = card.created
    metaData[.dismissible] = card.dismissible
    metaData[.urlString] = card.urlString
    metaData[.extras] = card.extras
    ...
    // other Content Card properties such as expiresAt, pinned, etc.
      
    if let contentCardable = contentCardable(with: metaData, for: classType) {
      contentCardables.append(contentCardable)
    }
  }
  return contentCardables
}
```
{% endtab %}
{% tab Objective-C %}
__Working with Payload Data__<br>

```objc
- (NSArray *)convertContentCards:(NSArray<ABKContentCard*> *)cards forClassType:(ContentCardClassType)classType {
  NSMutableArray *contentCardables = [[NSMutableArray alloc] init];      for (ABKContentCard *card in cards) {
    NSString *classTypeString = [card.extras objectForKey:ContentCardKeyClassType];
    ContentCardClassType cardClassType = [ContentCardData contentCardClassTypeForString: classTypeString];
    if (cardClassType != classType) { continue; }
     
    NSMutableDictionary *metaData = [[NSMutableDictionary alloc] init];
    if ([card isKindOfClass:[ABKBannerContentCard class]]) {
      ABKBannerContentCard *banner = (ABKBannerContentCard *)card;
      metaData[ContentCardKeyImage] = banner.image;
    } else if ([card isKindOfClass:[ABKCaptionedImageContentCard class]]) {
      ABKCaptionedImageContentCard *captioned = (ABKCaptionedImageContentCard *)card;
      metaData[ContentCardKeyTitle] = captioned.title;
      metaData[ContentCardKeyCardDescription] = captioned.cardDescription;
      metaData[ContentCardKeyImage] = captioned.image;
    } else if ([card isKindOfClass:[ABKClassicContentCard class]]) {
      ABKClassicContentCard *classic = (ABKClassicContentCard *)card;
      metaData[ContentCardKeyCardDescription] = classic.title;
      metaData[ContentCardKeyImage] = classic.image;
    }
     
    metaData[ContentCardKeyIdString] = card.idString;
    metaData[ContentCardKeyCreated] = [NSNumber numberWithDouble:card.created];
    metaData[ContentCardKeyDismissible] = [NSNumber numberWithBool:card.dismissible];
    metaData[ContentCardKeyUrlString] = card.urlString;
    metaData[ContentCardKeyExtras] = card.extras;
    ...
    // other Content Card properties such as expiresAt, pinned, etc.   
 
    id<ContentCardable> contentCardable = [self contentCardableWithMetaData:metaData forClassType:classType];
    if (contentCardable) {
      [contentCardables addObject:contentCardable];
    }
  }
 
  return contentCardables;
}
```
{% endtab %}
{% endtabs %}

<<<<<<< HEAD
=======
### Content Cards in a Message Center
Content Cards can be used in a message center format where each message is its own card. Each card contains additional key-value pairs that power on-click UI/UX.
{% include video.html id="dmaT61p8kW8" align="center" %}

>>>>>>> 6afaf8dc
{% tabs %}
{% tab Swift %}
__Initalizing your Custom Objects from Content Card Payload Data__<br>
```swift
func contentCardable(with metaData: [ContentCardKey: Any], for classType: ContentCardClassType) -> ContentCardable? {
  switch classType {
  case .yourValue:
    return CustomObject(metaData: metaData, classType: classType)
  case .yourOtherValue:
    return OtherCustomObject(metaData: metaData, classType: classType)
  ...
  default:
    return nil
  }
}
```
{% endtab %}
{% tab Objective-C %}
__Initalizing your Custom Objects from Content Card Payload Data__<br>
```obj-c
- (id<ContentCardable>)contentCardableWithMetaData:(NSDictionary *)metaData forClassType:(ContentCardClassType)classType {
  switch (classType) {
    case ContentCardClassTypeYourValue:
      return [[CustomObject alloc] initWithMetaData:metaData classType:classType];
    case ContentCardClassTypeYourOtherValue:
      return nil;
    ...
    default:
      return nil;
  }
}
```
{% endtab %}
{% endtabs %}

## Sample Use Cases

There are three sample customer use cases provided. Each use case offers a detailed explanation, relevant code snippets, and a look into how Content Card variables may look and be used in the Braze dashboard:
- [Content Cards As Supplemental Content](#content-cards-as-supplemental-content)
- [Content Cards in a Message Center](#content-cards-in-a-message-center)
- [Interactive Content Cards](#interactive-content-cards)

### Content Cards as Supplemental Content

![Supplementary Content PNG][1]{: style="float:right;max-width:25%;margin-left:15px;border:0;"}

You can seamlessly blend Content Cards into an existing feed, allowing data from multiple feeds to load simultaneously. This creates a cohesive, harmonious experience with Braze Content Cards and existing feed content.

The example to the right shows a `UICollectionView` with a hybrid list of items that are populated via local data and Content Cards powered by Braze. With this, Content Cards can be indistinguishable alongside existing content. Please visit our [repo](https://github.com/braze-inc/braze-growth-shares-ios-demo-app) to see examples of how to handle different types of Content Cards in the same feed.

#### Dashboard Configuration

This Content Card is delivered by an API triggered campaign with API triggered key-value pairs. This is ideal for campaigns where the card's values depend on external factors to determine what content to display to the user. Note that `class_type` should be known at set-up time, as seen here with the value of `class_type` set to `home_tile`, a variable that must remain consistent.

![Supplementary Content PNG][2]{: style="max-width:60%;"}

#### Backend Explanation

Because this use case includes data from different sources, data must be harmoniously fetched to display on screen without disrupting the user experience. This can be achieved through the use of [`OperationQueues`](https://developer.apple.com/documentation/foundation/operationqueue), where each operation is its own queue, one for loading local data and one for loading Content Cards. This used alongside a barrier block will ensure the call back is initiated after both operations are completed. 

Requesting Content Cards requires you to wait for the notification callback from the SDK. A semaphore could be used to handle this, waiting until the SDK posts the callback to update the barrier block. Note that custom objects will be returned and not Content Cards. The local data and the Content Card payload data are returned in the same array to be populated on-screen.

##### Ready to log analytics?
Visit the [following section](#logging-impressions-clicks-and-dismissals) to get a better understanding of how the flow of data should look.

### Content Cards in a Message Center

Content Cards can be used in a message center format where each message is its own card. Each message in the message center is populated via a Content Card payload, and each card contains additional key-value pairs that power on-click UI/UX. In the example to the right, one message directs you to an arbitrary custom view, while another opens to a webview that displays custom HTML.

![Message Center PNG][3]{: style="border:0;"}

#### Dashboard Configuration

For the following message types, key-value pairs `class_type` and `message_header` should be added to your dashboard configuration. The names assigned here are arbitrary but should be distinguishable between class types. These key-value pairs are the key identifiers that the application looks at when deciding where to go when the user clicks on an abridged inbox message. 

| Arbitrary Custom View Message | Webview Message |
| ---- | ---- |
| <br>The key-value pairs for this use case include:<br><br>- `message_header` set as `Full Page`<br>- `class_type` set as `message_full_page`<br><br><br>![Message Center JPG1][4]{: style="max-width:100%;"} | The key-value pairs for this use case include:<br><br>- `message_header` set as `HTML`<br>- `class_type` set as `message_webview`<br>- `message_title`<br><br>This message also looks for an HTML key-value pair, but if you are working with a web domain, a URL key-value pair is also valid.<br><br>![Message Center JPG2][5] |
{: .reset-td-br-1 .reset-td-br-2}

#### Backend Explanation

The message center logic is driven by the `contentCardClassType` that is provided by the key-value pairs from Braze. Using the `addContentCardToView` method, you are able to both filter and identify these class types.

##### Ready to log analytics?
Visit the [following section](#logging-impressions-clicks-and-dismissals) to get a better understanding of how the flow of data should look.

### Interactive Content Cards

Content Cards can be leveraged to create interactive experiences for your users. In the example to the right, we have a Content Card pop-up appear at checkout providing users last-minute promotions. Well-placed cards like this are a great way to give users a "nudge" toward specific user actions.  

![Interactive Content PNG][6]{: style="border:0;"}

#### Dashboard Configuration

The dashboard configuration for interactive Content Cards is quick and straightforward. The key-value pairs for this use case include a `discount_percentage` set as the desired discount amount and `class_type` set as `coupon_code`. These key-value pairs are how type-specific Content Cards get filtered and displayed on the checkout screen.

![Interactive Content JPG][7]{: style="max-width:70%;"} 

#### Backend Explanation

The `loadContentCard()` method is used to request Content Cards, and the `contentCardsUpdated()` method is used to query an array of type-specific Content Cards set via the `class_type` filter in the dashboard key-value pairs. This will render the object into a view to display on-screen.

To display the object on screen, use the `configureView()` function and provide it a String type to render the image. Notice the view itself is source-independent, meaning the view can be configured with non-Braze types.

#### Interactable View<br><br>

{% tabs %}
{% tab Swift %}
__Requesting Content Cards__<br>
As long as the observer is still retained in memory, a notification callback from the Braze SDK can be expected. 

```swift
func loadContentCards() {
  BrazeManager.shared.addObserverForContentCards(observer: self, selector: #selector(contentCardsUpdated))
  BrazeManager.shared.requestContentCardsRefresh()
}
```
{% endtab %}
{% tab Objective-C %}
__Requesting Content Cards__<br>
As long as the observer is still retained in memory, a notification callback from the Braze SDK can be expected. 

```objc
- (void)loadContentCards {
  [[BrazeManager shared] addObserverForContentCards:self selector:@selector(contentCardsUpdated:)];
  [[BrazeManager shared] requestContentCardsRefresh];
}
```
{% endtab %}
{% endtabs %}
{% tabs %}
{% tab Swift %}
__Getting Type-Specific Content Cards__<br>
The `class_type` is passed in as a filter to only return Content Cards that have a matching `class_type`.
```swift
@objc func contentCardsUpdated(_ notification: Notification) {
  guard let contentCards = BrazeManager.shared.handleContentCardsUpdated(notification, for: [.yourValue]) as? [CustomObject],!contentCards.isEmpty else { return }
 
 // do something with your array of custom objects
}
```
{% endtab %}
{% tab Objective-C %}
__Getting Type-Specific Content Cards__<br>
The `class_type` is passed in as a filter to only return Content Cards that have a matching `class_type`.
```objc
- (void)contentCardsUpdated:(NSNotification *)notification {
  NSArray *classTypes = @[@(ContentCardClassTypeYourValue)];
  NSArray *contentCards = [[BrazeManager shared] handleContentCardsUpdated:notification forClassTypes:classTypes];
 
  // do something with your array of custom objects
}
```
{% endtab %}
{% endtabs %}

##### Ready to log analytics?
Visit the [following section](#logging-impressions-clicks-and-dismissals) to get a better understanding of how the flow of data should look.

## Logging Impressions, Clicks, and Dismissals

After extending your custom objects to function as Content Cards, logging valuable metrics like impressions, clicks, and dismissals is quick and simple. This can be done through the use of a `ContentCardable` protocol that references and provides data to a helper file to be logged by the Braze SDK.

#### Backend Explanation 

The `logContentCardImpression()` method can only be called from an `ABKContentCard`.To handle this, in the `ContentCardable` protocol, there exists a reference to the Content Card ID. The protocol has a `logContentCardImpression()` method that calls into the `BrazeManager.swift` helper file which only exposes an `idString` parameter. Once passed off to the helper file, the Braze SDK has a public variable, `ContentCards`, that can be queried to get the Content Card from its own identifier that has been passed in. Once the Content Card has been obtained, impressions, click, and dismissals can be logged, all while successfully working with ABK objects only at the moment required.

#### __Implementation Components__<br><br>

{% tabs %}
{% tab Swift %}
__Logging Analytics__<br>
```swift
customObject.logContentCardImpression()
customObject.logContentCardClicked()
customObject.logContentCardDismissed()
```
{% endtab %}
{% tab Objective-C %}
__Logging Analytics__<br>
```objc
[customObject logContentCardImpression];
[customObject logContentCardClicked];
[customObject logContentCardDismissed];
```
{% endtab %}
{% endtabs %}
{% tabs %}
{% tab Swift %}
__Retreiving the `ABKContentCard`__<br>
The [helper file](https://github.com/braze-inc/braze-growth-shares-ios-demo-app/blob/master/Braze-Demo/BrazeManager.swift#L171) can reference Braze SDK dependencies such as the `Appboy.sharedInstance()?.contentCardsController.contentCards` array to get the `ABKContentCard` to call our logging methods.
```swift
extension BrazeManager {
  func logContentCardImpression(idString: String?) {
    guard let contentCard = getContentCard(forString: idString) else { return }
 
    contentCard.logContentCardImpression()
  }
   
  private func getContentCard(forString idString: String?) -> ABKContentCard? {
    return contentCards?.first(where: { $0.idString == idString })
  }
}
```
{% endtab %}
{% tab Objective-C %}
__Retreiving the `ABKContentCard`__<br>
The [helper file](https://github.com/braze-inc/braze-growth-shares-ios-demo-app/blob/master/Braze-Demo/BrazeManager.swift#L171) can reference Braze SDK dependencies such as the `Appboy.sharedInstance()?.contentCardsController.contentCards` array to get the `ABKContentCard` to call our logging methods.
```objc
- (void)logContentCardImpression:(NSString *)idString {
  ABKContentCard *contentCard = [self getContentCard:idString];
  [contentCard logContentCardImpression];
}
 
- (ABKContentCard *)getContentCard:(NSString *)idString {
  NSPredicate *predicate = [NSPredicate predicateWithFormat:@"self.idString == %@", idString];
  NSArray *filteredArray = [self.contentCards filteredArrayUsingPredicate:predicate];
 
  return filteredArray.firstObject;
}
```
{% endtab %}
{% endtabs %}

{% alert important %}
For a control variant Content Card, a custom object should still be instantiated, and UI logic should set the object's corresponding view as hidden. The object can then log an impression to inform our analytics of when a user would have seen the control card.
{% endalert %}

## Helper Files

{% details ContentCardKey Helper File %}
{% tabs %}
{% tab Swift %}
```swift
enum ContentCardKey: String {
  case idString
  case created
  case classType = "class_type"
  case dismissible
  case extras
  ...
}
```
{% endtab %}
{% tab Objective-C %}
```objc
static NSString *const ContentCardKeyIdString = @"idString";
static NSString *const ContentCardKeyCreated = @"created";
static NSString *const ContentCardKeyClassType = @"class_type";
static NSString *const ContentCardKeyDismissible = @"dismissible";
static NSString *const ContentCardKeyExtras = @"extras";
...
```
{% endtab %}
{% endtabs %}
{% enddetails %}
{% details BrazeManager Helper File %}
An example BrazeManager helper fie can be found [here](https://github.com/braze-inc/braze-growth-shares-ios-demo-app/blob/master/Braze-Demo/BrazeManager.swift).
{% enddetails %}

[1]: {% image_buster /assets/img/cc_implementation/supplementary.png %}
[2]: {% image_buster /assets/img/cc_implementation/supplementary_content.png %}
[3]: {% image_buster /assets/img/cc_implementation/message_center.png %}
[4]: {% image_buster /assets/img/cc_implementation/full_page.png %}
[5]: {% image_buster /assets/img/cc_implementation/html_webview.png %}
[6]: {% image_buster /assets/img/cc_implementation/discount2.png %}
[7]: {% image_buster /assets/img/cc_implementation/discount.png %}<|MERGE_RESOLUTION|>--- conflicted
+++ resolved
@@ -26,11 +26,7 @@
 
 Much like a rocketship adding a booster, your own custom objects can be extended to function as Content Cards. Limited API surfaces such as this provide flexibility to work with different data backends interchangeably. This can be done by conforming to the `ContentCardable` protocol and implementing the initializer (as seen below) and, through the use of the `ContentCardData` struct, allows you to access the `ABKContentCard` data. The `ABKContentCard` payload will be used to initialize the `ContentCardData` struct and the custom object itself, all from a `Dictionary` type via the initializer the protocol comes with.
 
-<<<<<<< HEAD
 The initializer also includes a `ContentCardClassType` enum. This enum is used to decide which object to initialize. Through the use of key-value pairs within the Braze dashboard, you can set an explicit `class_type` key that will be used to determine what object to initialize. These key-value pairs for Content Cards come through in the `extras` variable on the `ABKContentCard`. Another core component of the initializer is the `metaData` dictionary parameter. The `metaData` includes everything from the `ABKContentCard` parsed out into a series of keys and values. Once the relevant cards are parsed and converted to your custom objects, the app is ready to begin working with them as if they were instantiated from JSON or any other source. 
-=======
-The initializer also includes a `ContentCardClassType` enum. Through the use of key-value pairs within the Braze dashboard, you can set an explicit `class_type` key that will be used to determine what object to initialize. Once you have a solid understanding of these code considerations, check out our [use cases](#sample-use-cases) below to get started implementing your own custom objects.
->>>>>>> 6afaf8dc
 
 Once you have a solid understanding of these code considerations, check out our [use cases](#sample-use-cases) below to get started implementing your custom objects.
 
@@ -126,11 +122,7 @@
 {% tabs %}
 {% tab Swift %}
 __Custom Object Initializer__<br>
-<<<<<<< HEAD
 MetaData from an `ABKContentCard` is used to populate your object's variables. The key-value pairs set up in the Braze Dashboard are represented in the "extras" dictionary.
-=======
-MetaData from an `ABKContentCard` is used to populate your object's variables. The key-value pairs set up in the Braze Dashboard are represented in the “extras” dictionary.
->>>>>>> 6afaf8dc
 
 ```swift
 extension CustomObject: ContentCardable {
@@ -151,11 +143,8 @@
 {% endtab %}
 {% tab Objective-C %}
 __Custom Object Initializer__<br>
-<<<<<<< HEAD
 MetaData from an `ABKContentCard` is used to populate your object's variables. The key-value pairs set up in the Braze Dashboard are represented in the "extras" dictionary.
-=======
-MetaData from an `ABKContentCard` is used to populate your object's variables. The key-value pairs set up the Braze Dashboard are represented in the “extras” dictionary.
->>>>>>> 6afaf8dc
+
 
 ```objc
 - (id _Nullable)initWithMetaData:(nonnull NSDictionary *)metaData classType:(enum ContentCardClassType)classType {
@@ -349,13 +338,6 @@
 {% endtab %}
 {% endtabs %}
 
-<<<<<<< HEAD
-=======
-### Content Cards in a Message Center
-Content Cards can be used in a message center format where each message is its own card. Each card contains additional key-value pairs that power on-click UI/UX.
-{% include video.html id="dmaT61p8kW8" align="center" %}
-
->>>>>>> 6afaf8dc
 {% tabs %}
 {% tab Swift %}
 __Initalizing your Custom Objects from Content Card Payload Data__<br>
