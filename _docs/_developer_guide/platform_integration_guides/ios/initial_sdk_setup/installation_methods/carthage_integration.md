---
nav_title: Carthage Integration
article_title: Carthage Integration for iOS
platform: iOS
page_order: 1
description: "This reference article shows how to integrate the Braze SDK using Carthage for iOS."

---

# Carthage integration

Starting from version `4.4.0`, the Braze SDK supports XCFrameworks when integrating via Carthage. To import the full SDK, include these lines in your `Cartfile`:
```
binary "https://raw.githubusercontent.com/Appboy/appboy-ios-sdk/master/appboy_ios_sdk.json"
github "SDWebImage/SDWebImage"
```

Please reference the [Carthage quick start guide][1] for more instructions about importing the SDK.

When migrating from a version prior to `4.4.0`, follow the [Carthage migration guide for XCFrameworks][2].

{% alert note %}

For more details around syntax of the `Cartfile` or features such as version pinning, check out <a href="https://github.com/Carthage/Carthage/blob/master/Documentation/Artifacts.md#cartfile">the Carthage documentation</a>. For platform-specific usage of Carthage, refer to their <a href="https://github.com/Carthage/Carthage#if-youre-building-for-ios-tvos-or-watchos">user guide</a>.

<<<<<<< HEAD
{% endalert %}
=======
## Next steps
>>>>>>> 92f4b93a

### Previous versions

<<<<<<< HEAD
For versions `3.24.0` through `4.3.4`, simply include this line in your `Cartfile`:
```
binary "https://raw.githubusercontent.com/Appboy/appboy-ios-sdk/master/appboy_ios_sdk_full.json"
```
=======
## Dependency-free integration
If you want to use SDWebImage in your project along with the Braze SDK, you can install a thin version of the Braze Carthage framework. To do so, include the following lines in your Cartfile:
>>>>>>> 92f4b93a

To import versions prior to `3.24.0`, include the following in your `Cartfile`:
```
github "Appboy/Appboy-iOS-SDK" "<BRAZE_IOS_SDK_VERSION>"
```

<<<<<<< HEAD
Make sure to replace `<BRAZE_IOS_SDK_VERSION>` with the appropriate version of the Braze iOS SDK in "x.y.z" format. Release versions are available [here][4].

## Next Steps

Follow the instructions for [Completing the Integration][5].

## Core Only Integration
If you want to use the Core SDK without any UI components or dependencies, install the core version of the Braze Carthage framework by including the following line in your Cartfile:
=======
## Core only integration
If you want to use the Core SDK without any UI components, you can install the core version of the Braze Carthage framework by including the following line in your Cartfile:
>>>>>>> 92f4b93a

```
binary "https://raw.githubusercontent.com/Appboy/appboy-ios-sdk/master/appboy_ios_sdk_core.json"
```

[1]: https://github.com/Carthage/Carthage#quick-start
[2]: https://github.com/Carthage/Carthage#migrating-a-project-from-framework-bundles-to-xcframeworks
[4]: https://github.com/Appboy/appboy-ios-sdk/releases
[5]: {{site.baseurl}}/developer_guide/platform_integration_guides/ios/initial_sdk_setup/completing_integration/
[6]: https://github.com/Carthage/Carthage/blob/master/Documentation/Artifacts.md#cartfile<|MERGE_RESOLUTION|>--- conflicted
+++ resolved
@@ -23,30 +23,20 @@
 
 For more details around syntax of the `Cartfile` or features such as version pinning, check out <a href="https://github.com/Carthage/Carthage/blob/master/Documentation/Artifacts.md#cartfile">the Carthage documentation</a>. For platform-specific usage of Carthage, refer to their <a href="https://github.com/Carthage/Carthage#if-youre-building-for-ios-tvos-or-watchos">user guide</a>.
 
-<<<<<<< HEAD
 {% endalert %}
-=======
-## Next steps
->>>>>>> 92f4b93a
 
 ### Previous versions
 
-<<<<<<< HEAD
 For versions `3.24.0` through `4.3.4`, simply include this line in your `Cartfile`:
 ```
 binary "https://raw.githubusercontent.com/Appboy/appboy-ios-sdk/master/appboy_ios_sdk_full.json"
 ```
-=======
-## Dependency-free integration
-If you want to use SDWebImage in your project along with the Braze SDK, you can install a thin version of the Braze Carthage framework. To do so, include the following lines in your Cartfile:
->>>>>>> 92f4b93a
 
 To import versions prior to `3.24.0`, include the following in your `Cartfile`:
 ```
 github "Appboy/Appboy-iOS-SDK" "<BRAZE_IOS_SDK_VERSION>"
 ```
 
-<<<<<<< HEAD
 Make sure to replace `<BRAZE_IOS_SDK_VERSION>` with the appropriate version of the Braze iOS SDK in "x.y.z" format. Release versions are available [here][4].
 
 ## Next Steps
@@ -55,10 +45,6 @@
 
 ## Core Only Integration
 If you want to use the Core SDK without any UI components or dependencies, install the core version of the Braze Carthage framework by including the following line in your Cartfile:
-=======
-## Core only integration
-If you want to use the Core SDK without any UI components, you can install the core version of the Braze Carthage framework by including the following line in your Cartfile:
->>>>>>> 92f4b93a
 
 ```
 binary "https://raw.githubusercontent.com/Appboy/appboy-ios-sdk/master/appboy_ios_sdk_core.json"
