---
nav_title: Other SDK Customizations
platform: iOS
description: "This document covers Log Level, IDFA Collection, and other customizations"
page_order: 3

---

# Other SDK Customizations

## Braze Log Level

The default LogLevel for the Braze iOS SDK is `8`. This level suppresses most logging so that no sensitive information is logged in a production released application.

To enable verbose logging for debugging, add a dictionary named `Appboy` to your `Info.plist` file. Inside the `Appboy` Dictionary, add the `LogLevel` String subentry and set the value to `0`.

LogLevel `0` is only intended to be used in development environments and should not be set in a released application.

Example `Info.plist` contents:

```
<key>Appboy</key>
<dict>
	<key>LogLevel</key>
	<string>0</string>
</dict>
```

### Description of Log Levels

| LogLevel | Description |
|----------|-------------|
| 0        | All log information will be logged to the iOS console  |
| 8        | Default, minimal logging.                              |

## Optional IDFA Collection

IDFA Collection is optional within the Braze SDK and disabled by default. IDFA Collection is required if you intend to utilize our [install attribution integrations][21]. However, we may develop additional features in the future which would benefit from the collection of your IDFA. If you opt to store your IDFA, we will store it free of charge so you may take advantage of these options immediately upon release without additional development work.

As a result, we recommend continuing to collect the IDFA if you meet any of the following criteria:

- You are using advertising elsewhere in the app
- You are attributing app installation to a previously served advertisement
- You are attributing an action within the application to a previously served advertisement

## iOS 14 AppTrackingTransparency
<<<<<<< HEAD
Beginning with iOS 14 access to the advertising identifier is now on a per app basis. In addition to implementing Braze's `ABKIDFADelegate` protocol, your application will need to request authorization using Apple's `ATTrackingManager` in the App Tracking Transparency framework. For more information you can see this [Braze iOS 14 guide](https://www.braze.com/docs/developer_guide/platform_integration_guides/ios/ios_14/#idfa-and-app-tracking-transparency), [Apple's Overview](https://developer.apple.com/app-store/user-privacy-and-data-use/), and [Apple's Developer Documentation](https://developer.apple.com/documentation/apptrackingtransparency). Implementing this will require Xcode 12, collecting IDFA wil Xcode 11 is not possible in iOS 14.
=======
Beginning with iOS 14, access to the advertising identifier is now on a per-app basis. In addition to this delegate, your application will need to prompt for this authorization. For more information, please reference this [Braze iOS 14 guide](https://www.braze.com/docs/developer_guide/platform_integration_guides/ios/ios_14/#idfa-and-app-tracking-transparency), [Apple's Overview on Privacy](https://developer.apple.com/app-store/user-privacy-and-data-use/), and [Apple's Developer Documentation](https://developer.apple.com/documentation/apptrackingtransparency).
>>>>>>> ae78d75e

The prompt for App Tracking Transparency authorization also requires an `Info.plist` entry to explain your usage of the identifier:

```
<key>NSUserTrackingUsageDescription</key>
<string>To retarget ads and build a global profile to better serve you things you would like.</string>
```

## Implementing IDFA Collection

Follow these steps to implement IDFA Collection:

1. Create a class that conforms to the [`ABKIDFADelegate`][29] protocol. For a contextual example, see [`IDFADelegate`][30].

{% tabs %}
{% tab OBJECTIVE-C %}

```objc
#import "IDFADelegate.h"
#import <AdSupport/ASIdentifierManager.h>
#import <AppTrackingTransparency/AppTrackingTransparency.h>

@implementation IDFADelegate

- (NSString *)advertisingIdentifierString {
  return [[[ASIdentifierManager sharedManager] advertisingIdentifier] UUIDString];
}

- (BOOL)isAdvertisingTrackingEnabledOrATTAuthorized {
  if (@available(iOS 14, *)) {
    return [ATTrackingManager trackingAuthorizationStatus] == ATTrackingManagerAuthorizationStatusAuthorized;
  }
  return [[ASIdentifierManager sharedManager] isAdvertisingTrackingEnabled];
}

@end
```

{% endtab %}
{% tab swift %}

```swift
import Appboy_iOS_SDK
import AdSupport
import AppTrackingTransparency

class IDFADelegate: NSObject, ABKIDFADelegate {
   func advertisingIdentifierString() -> String {
    return ASIdentifierManager.shared().advertisingIdentifier.uuidString
  }

  func isAdvertisingTrackingEnabledOrATTAuthorized() -> Bool {
    if #available(iOS 14, *) {
      return ATTrackingManager.trackingAuthorizationStatus ==  ATTrackingManager.AuthorizationStatus.authorized
    }
    return ASIdentifierManager.shared().isAdvertisingTrackingEnabled
  }
}
```
{% endtab %}
{% endtabs %}

2. Set the delegate during Braze initialization. In the `appboyOptions` dictionary passed to `startWithApiKey:inApplication:withAppboyOptions:`, set the `ABKIDFADelegateKey` key to an instance of your `ABKIDFADelegate` conforming class.

### Approximate iOS SDK Size {#ios-sdk-size}

The approximate iOS SDK framework file size is 30MB and the approximate .ipa (addition to app file) size is between 1MB and 2MB.

Braze measures the size of our iOS SDK by observing the SDK's effect on `.ipa` size, per [Apple's recommendations on app sizing][31]. If you are calculating the iOS SDK's size addition to your application, we recommend following the steps under ["Getting an App Size Report"][31] to compare the size difference in your `.ipa` before and after integrating the Braze iOS SDK. When comparing sizes from the App Thinning Size Report, we also recommend looking at app sizes for thinned `.ipa` files, as universal `.ipa` files will be larger than the binaries downloaded from the App Store and installed onto user devices.

> If you are integrating via CocoaPods with `use_frameworks!`, set `Enable Bitcode = NO` in target's Build Settings for accurate sizing.


[1]: http://cocoapods.org/
[2]: https://www.ruby-lang.org/en/installation/
[3]: http://guides.cocoapods.org/using/getting-started.html "CocoaPods Installation Directions"
[4]: http://guides.cocoapods.org/syntax/podfile.html
[5]: https://github.com/Appboy/appboy-ios-sdk/blob/master/AppboyKit/headers/AppboyKitLibrary/Appboy.h#L32
[6]: https://dashboard-01.braze.com/app_settings/app_settings/ "App Settings"
[7]: https://github.com/Appboy/appboy-ios-sdk/blob/master/Example/Stopwatch/AppDelegate.m
[8]: {{site.baseurl}}/developer_guide/platform_integration_guides/unity/ios/sdk_integration/#manual-sdk-integration
[12]: #appboy-podfiles-for-non-64-bit-apps
[13]: https://github.com/Appboy/appboy-ios-sdk/blob/master/HelloSwift/Podfile
[14]: https://github.com/Appboy/appboy-ios-sdk/blob/master/Example/Podfile "Example Podfile"
[15]: {% image_buster /assets/img_archive/podsworkspace.png %}
[17]: http://guides.cocoapods.org/using/getting-started.html#updating-cocoapods
[19]: https://developer.apple.com/library/ios/documentation/swift/conceptual/buildingcocoaapps/MixandMatch.html
[21]: {{site.baseurl}}/partners/advertising_technologies/attribution/adjust/
[25]: http://guides.cocoapods.org/using/troubleshooting.html "CocoaPods Troubleshooting Guide"
[27]: https://github.com/Appboy/appboy-ios-sdk/blob/master/CHANGELOG.md "iOS Changelog"
[28]: #apple-watch-sdk
[29]: https://github.com/Appboy/appboy-ios-sdk/blob/master/AppboyKit/headers/AppboyKitLibrary/ABKIDFADelegate.h
[30]: https://github.com/Appboy/appboy-ios-sdk/blob/master/Example/Stopwatch/Sources/Utils/IDFADelegate.m
[31]: https://developer.apple.com/library/content/qa/qa1795/_index.html<|MERGE_RESOLUTION|>--- conflicted
+++ resolved
@@ -44,11 +44,7 @@
 - You are attributing an action within the application to a previously served advertisement
 
 ## iOS 14 AppTrackingTransparency
-<<<<<<< HEAD
-Beginning with iOS 14 access to the advertising identifier is now on a per app basis. In addition to implementing Braze's `ABKIDFADelegate` protocol, your application will need to request authorization using Apple's `ATTrackingManager` in the App Tracking Transparency framework. For more information you can see this [Braze iOS 14 guide](https://www.braze.com/docs/developer_guide/platform_integration_guides/ios/ios_14/#idfa-and-app-tracking-transparency), [Apple's Overview](https://developer.apple.com/app-store/user-privacy-and-data-use/), and [Apple's Developer Documentation](https://developer.apple.com/documentation/apptrackingtransparency). Implementing this will require Xcode 12, collecting IDFA wil Xcode 11 is not possible in iOS 14.
-=======
-Beginning with iOS 14, access to the advertising identifier is now on a per-app basis. In addition to this delegate, your application will need to prompt for this authorization. For more information, please reference this [Braze iOS 14 guide](https://www.braze.com/docs/developer_guide/platform_integration_guides/ios/ios_14/#idfa-and-app-tracking-transparency), [Apple's Overview on Privacy](https://developer.apple.com/app-store/user-privacy-and-data-use/), and [Apple's Developer Documentation](https://developer.apple.com/documentation/apptrackingtransparency).
->>>>>>> ae78d75e
+Beginning with iOS 14, access to the advertising identifier is now on a per-app basis. In addition to implementing Braze's `ABKIDFADelegate` protocol, your application will need to request authorization using Apple's `ATTrackingManager` in the App Tracking Transparency framework. For more information, please reference this [Braze iOS 14 guide](https://www.braze.com/docs/developer_guide/platform_integration_guides/ios/ios_14/#idfa-and-app-tracking-transparency), [Apple's Overview](https://developer.apple.com/app-store/user-privacy-and-data-use/), and [Apple's Developer Documentation](https://developer.apple.com/documentation/apptrackingtransparency). With iOS 14 collecting IDFA will require building with Xcode 12, collecting IDFA wil Xcode 11 is not possible in iOS 14.
 
 The prompt for App Tracking Transparency authorization also requires an `Info.plist` entry to explain your usage of the identifier:
 
