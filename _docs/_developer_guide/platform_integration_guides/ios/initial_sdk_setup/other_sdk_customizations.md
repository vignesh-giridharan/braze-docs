---
nav_title: Other SDK Customizations
article_title: Other SDK Customizations for iOS
platform: iOS
description: "This document covers SDK customizations such as Log Level, IDFA Collection, and other customizations."
page_order: 3

---

# Other SDK customizations

## Braze log level

The default LogLevel for the Braze iOS SDK is `8`. This level suppresses most logging so that no sensitive information is logged in a production released application.

You can set the LogLevel to `0` to enable verbose logging for debugging. This level is only intended to be used in development environments and should not be set in a released application.

This can be assigned either at compile time or at runtime:

{% tabs local %}
{% tab Compile Time %}

#### Setting LogLevel at Compile Time

Add a dictionary named `Braze` to your `Info.plist` file. Inside the `Braze` Dictionary, add the `LogLevel` String subentry and set the value to `0`. 

{% alert note %}
Prior to Braze iOS SDK v4.0.2, the dictionary key `Appboy` must be used in place of `Braze`.
{% endalert %} 

Example `Info.plist` contents:

```
<key>Braze</key>
<dict>
	<key>LogLevel</key>
	<string>0</string>
</dict>
```

<<<<<<< HEAD
{% endtab %}
{% tab Runtime %}

#### Setting LogLevel at Runtime

Add the `ABKLogLevelKey` inside the `appboyOptions` parameter passed to `startWithApiKey:inApplication:withLaunchOptions:withAppboyOptions:`. Set its value to the integer `0`.

{% alert note %}
LogLevel can only be set at runtime with Braze iOS SDK v4.4.0 or newer. If using an earlier version of the SDK, set the LogLevel at compile time instead.
{% endalert %} 

{% endtab %}
{% endtabs %}

### Description of Log Levels
=======
### Description of log levels
>>>>>>> a22c3d02

| LogLevel | Description |
|----------|-------------|
| 0        | All log information will be logged to the iOS console  |
| 8        | Default, minimal logging. |
{: .reset-td-br-1 .reset-td-br-2}

## Optional IDFA collection

IDFA Collection is optional within the Braze SDK and disabled by default. IDFA Collection is only required within Braze if you intend to utilize our [install attribution integrations][21]. If you opt to store your IDFA, we will store it free of charge so you may take advantage of these options immediately upon release without additional development work.

As a result, we recommend continuing to collect the IDFA if you meet any of the following criteria:

- You are attributing app installation to a previously served advertisement
- You are attributing an action within the application to a previously served advertisement

### iOS 14 AppTrackingTransparency
In the future, Apple will require a new permission prompt in order to collect IDFA. For now, prompting for IDFA permission with `AppTrackingTransparency` is not required, but you should be prepared for a future iOS release from Apple which will require user opt-in.

When the `AppTrackingTransparency` prompt is required, in addition to implementing Braze's `ABKIDFADelegate` protocol, your application will need to request authorization using Apple's `ATTrackingManager` in the App Tracking Transparency framework. For more information, please reference this [Braze iOS 14 guide]({{site.baseurl}}/developer_guide/platform_integration_guides/ios/ios_14/#idfa-and-app-tracking-transparency), [Apple's Overview](https://developer.apple.com/app-store/user-privacy-and-data-use/), and [Apple's Developer Documentation](https://developer.apple.com/documentation/apptrackingtransparency). In iOS 14, collecting IDFA will require building with Xcode 12.

The prompt for App Tracking Transparency authorization also requires an `Info.plist` entry to explain your usage of the identifier:

```
<key>NSUserTrackingUsageDescription</key>
<string>To retarget ads and build a global profile to better serve you things you would like.</string>
```

### Implementing IDFA collection

Follow these steps to implement IDFA Collection:

##### Step 1: Implement ABKIDFADelegate

Create a class that conforms to the [`ABKIDFADelegate`][29] protocol.

{% tabs %}
{% tab OBJECTIVE-C %}

```objc
#import "IDFADelegate.h"
#import <AdSupport/ASIdentifierManager.h>
#import <AppTrackingTransparency/AppTrackingTransparency.h>

@implementation IDFADelegate

- (NSString *)advertisingIdentifierString {
  return [[[ASIdentifierManager sharedManager] advertisingIdentifier] UUIDString];
}

- (BOOL)isAdvertisingTrackingEnabledOrATTAuthorized {
  if (@available(iOS 14, *)) {
    return [ATTrackingManager trackingAuthorizationStatus] == ATTrackingManagerAuthorizationStatusAuthorized;
  }
  return [[ASIdentifierManager sharedManager] isAdvertisingTrackingEnabled];
}

@end
```

{% endtab %}
{% tab swift %}

```swift
import Appboy_iOS_SDK
import AdSupport
import AppTrackingTransparency

class IDFADelegate: NSObject, ABKIDFADelegate {
   func advertisingIdentifierString() -> String {
    return ASIdentifierManager.shared().advertisingIdentifier.uuidString
  }

  func isAdvertisingTrackingEnabledOrATTAuthorized() -> Bool {
    if #available(iOS 14, *) {
      return ATTrackingManager.trackingAuthorizationStatus ==  ATTrackingManager.AuthorizationStatus.authorized
    }
    return ASIdentifierManager.shared().isAdvertisingTrackingEnabled
  }
}
```
{% endtab %}
{% endtabs %}

##### Step 2: Set the delegate during Braze initialization

In the `appboyOptions` dictionary passed to `startWithApiKey:inApplication:withAppboyOptions:`, set the `ABKIDFADelegateKey` key to an instance of your `ABKIDFADelegate` conforming class.

## Approximate iOS SDK size {#ios-sdk-size}

The approximate iOS SDK framework file size is 30MB and the approximate .ipa (addition to app file) size is between 1MB and 2MB.

Braze measures the size of our iOS SDK by observing the SDK's effect on `.ipa` size, per [Apple's recommendations on app sizing][31]. If you are calculating the iOS SDK's size addition to your application, we recommend following the steps under ["Getting an App Size Report"][31] to compare the size difference in your `.ipa` before and after integrating the Braze iOS SDK. When comparing sizes from the App Thinning Size Report, we also recommend looking at app sizes for thinned `.ipa` files, as universal `.ipa` files will be larger than the binaries downloaded from the App Store and installed onto user devices.

> If you are integrating via CocoaPods with `use_frameworks!`, set `Enable Bitcode = NO` in target's Build Settings for accurate sizing.


[21]: {{site.baseurl}}/partners/advertising_technologies/attribution/adjust/
[29]: https://github.com/Appboy/appboy-ios-sdk/blob/master/AppboyKit/include/ABKIDFADelegate.h
[31]: https://developer.apple.com/library/content/qa/qa1795/_index.html<|MERGE_RESOLUTION|>--- conflicted
+++ resolved
@@ -20,7 +20,7 @@
 {% tabs local %}
 {% tab Compile Time %}
 
-#### Setting LogLevel at Compile Time
+#### Setting LogLevel at compile time
 
 Add a dictionary named `Braze` to your `Info.plist` file. Inside the `Braze` Dictionary, add the `LogLevel` String subentry and set the value to `0`. 
 
@@ -38,11 +38,10 @@
 </dict>
 ```
 
-<<<<<<< HEAD
 {% endtab %}
 {% tab Runtime %}
 
-#### Setting LogLevel at Runtime
+#### Setting LogLevel at runtime
 
 Add the `ABKLogLevelKey` inside the `appboyOptions` parameter passed to `startWithApiKey:inApplication:withLaunchOptions:withAppboyOptions:`. Set its value to the integer `0`.
 
@@ -53,10 +52,7 @@
 {% endtab %}
 {% endtabs %}
 
-### Description of Log Levels
-=======
-### Description of log levels
->>>>>>> a22c3d02
+### Description of LogLevels
 
 | LogLevel | Description |
 |----------|-------------|
