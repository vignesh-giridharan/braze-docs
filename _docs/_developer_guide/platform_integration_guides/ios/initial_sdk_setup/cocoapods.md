--- conflicted
+++ resolved
@@ -2,12 +2,7 @@
 nav_title: CocoaPod
 platform: iOS
 page_order: 1
-<<<<<<< HEAD
-search_rank: 5
 description: "This tutorial covers how to install and use CocoaPods"
-=======
-
->>>>>>> ca80c1d4
 ---
 
 # CocoaPods Integration
