---
nav_title: Implementation Guide
platform: iOS
page_order: 4.1
description: "This implementation guide covers in-app message code considerations, three use cases built by our team, and accompanying code snippets."
---

# In-App Messaging Implementation Guide

> This implementation guide covers in-app message code consideration, three use cases built by our team, and accompanying code snippets. Visit our Braze Demo repository [here](https://github.com/braze-inc/braze-growth-shares-ios-demo-app)! Please note that this implementation guide is centered around a Swift implementation, but Objective-C snippets are provided for those interested. Looking for HTML implementations? Take a look at our [HTML template repository](https://github.com/braze-inc/in-app-message-templates)!

## Code Considerations

The following guide offers an optional custom developer integration to use in addition to out-of-the-box in-app messages. Custom view controllers are included below with each use case, offering examples to extend functionality and natively customize the look and feel of your in-app messages.

### ABKInAppMessage Subclasses

The code snippet below is a UI delegate method from the Braze SDK that determines what subclass view you want to populate your in-app message with. We cover a basic implementation in this guide and show how the full, slide up and modal subclasses can be implemented in captivating ways. Please note that if you want to set up your custom view controller, you must set up all other in-app message subclasses. Once you have a solid understanding of the concepts behind subclassing, check out our [use cases](#sample-use-cases) below to get started implementing in-app messaging subclasses.

{% tabs %}
{% tab Swift %}
__ABKInAppMessage Subclasses__<br>

```swift
extension AppboyManager: ABKInAppMessageUIDelegate {
  func inAppMessageViewControllerWith(_ inAppMessage: ABKInAppMessage) -> ABKInAppMessageViewController {
    switch inAppMessage {
    case is ABKInAppMessageSlideup:
      return slideupViewController(inAppMessage: inAppMessage) //Custom Method
    case is ABKInAppMessageModal: 
      return modalViewController(inAppMessage: inAppMessage) //Custom Method
    case is ABKInAppMessageFull:
      return fullViewController(inAppMessage: inAppMessage) //Custom Method
    case is ABKInAppMessageHTML:
      return ABKInAppMessageHTMLViewController(inAppMessage: inAppMessage)
    default:
      return ABKInAppMessageViewController(inAppMessage: inAppMessage)
    }
  }
}
```
{% endtab %}
{% tab Objective-C %}
__ABKInAppMessage Subclasses__<br> 

```objc
- (ABKInAppMessageViewController *)inAppMessageViewControllerWithInAppMessage:(ABKInAppMessage *)inAppMessage {
  if ([inAppMessage isKindOfClass:[ABKInAppMessageSlideup class]]) {
    return [self slideupViewControllerWithInAppMessage:inAppMessage]; //Custom Method
  } else if ([inAppMessage isKindOfClass:[ABKInAppMessageModal class]]) {
    return [self modalViewControllerWithInAppMessage:inAppMessage]; //Custom Method
  } else if ([inAppMessage isKindOfClass:[ABKInAppMessageFull class]]) {
    return [self fullViewControllerWithInAppMessage:inAppMessage]; //Custom Method
  } else if ([inAppMessage isKindOfClass:[ABKInAppMessageHTML class]]) {
    return [[ABKInAppMessageHTMLViewController alloc] initWithInAppMessage:inAppMessage];
  } else {
    return [[ABKInAppMessageViewController alloc] initWithInAppMessage:inAppMessage];
  }
}
```
{% endtab %}
{% endtabs %}

## Sample Use Cases

There are three sample customer use cases provided. Each sample has video walkthroughs, code snippets, and a look into how in-app messages may look and be used in the Braze dashboard:
- [Custom Slideup In-App Message](#custom-slideup-in-app-message)
- [Custom Modal In-App Message](#custom-modal-in-app-message)
- [Custom Full In-App Message](#custom-full-in-app-message)

### Custom Slideup In-App Message

While building out your slide-up in-app message, you may notice you aren't able to modify the placement of the message. While this option is not explicitly offered out-of-the-box, modification like this is made possible by subclassing the `ABKInAppMessageSlideupViewController` and overriding the `slideConstraint` value with your own custom constraint value. Visit the [SlideFromBottomViewController](https://github.com/braze-inc/braze-growth-shares-ios-demo-app/blob/master/Braze-Demo/ViewController/In-App-Messages/SlideFromBottomViewController.swift) to get started.

{% include video.html id="j6dvNSbK2-8" align="center" %}

#### __Adding Additional Behavior to our Default UI__<br><br>

{% tabs %}
{% tab Swift %}
__Override and Set Custom Constraint__<br>
Override `beforeMoveInAppMessageViewOnScreen()` and set your own custom constraint value to suit your needs. The original value is set in the superclass.

```swift
override func beforeMoveInAppMessageViewOnScreen() {
  super.beforeMoveInAppMessageViewOnScreen()
  setOffset()
}
```

{% details Version 3.34.0 or earlier %}
```swift
override func beforeMoveInAppMessageViewOnScreen() {
  setSlideConstraint()
}
```
{% enddetails %}

{% endtab %}
{% tab Objective-C %}
__Override and Set Custom Constraint__<br> 
Override `beforeMoveInAppMessageViewOnScreen()` and set your own custom constraint value to suit your needs. The original value is set in the superclass.

```objc
- (void)beforeMoveInAppMessageViewOnScreen {
  [super beforeMoveInAppMessageViewOnScreen];
  [self setOffset];
}
```

{% details Version 3.34.0 or earlier  %}
```objc
- (void)beforeMoveInAppMessageViewOnScreen {
  [self setSlideConstraint:self.slideConstraint];
}
```
{% enddetails %}
{% endtab %}
{% endtabs %}

{% tabs %}
{% tab Swift %}
__Update `slideConstraint` Variable__<br>
The `slideConstraint` public variable comes from the superclass `ABKInAppMessageSlideupViewController`. 

```swift
func setSlideConstraint() {
  offset = 0
}
```

```swift
override var offset: CGFloat {
  get {
    return super.offset
  }
  set {
    super.offset = newValue + adjustedOffset
  }
}
```

{% details Version 3.34.0 or earlier  %}
<br>
```swift
func setSlideConstraint() {
    slideConstraint?.constant = bottomSpacing
}
```

```swift
private var bottomSpacing: CGFloat {
    return AppboyManager.shared.activeApplicationViewController.topMostViewController().view.safeAreaInsets.bottom
}
``` 
Visit the Braze Demo repository for the [`topMostViewController()`](https://github.com/braze-inc/braze-growth-shares-ios-demo-app/blob/master/Braze-Demo/Utils/UIViewController_Util.swift#L17) function referenced above.
{% enddetails %}
{% endtab %}
{% tab Objective-C %}
__Update `slideConstraint` Variable__<br>
The `slideConstraint` public variable comes from the superclass `ABKInAppMessageSlideupViewController`. 

```objc
<<<<<<< HEAD
- (void)setOffset {
  self.offset = 0;
}
```

```objc
- (CGFloat)offset {
  return [super offset];
}
 
- (void)setOffset:(CGFloat)offset {
  [super setOffset:offset + [self adjustedOffset]];
}
```
{% details Version 3.34.0 or earlier  %}
```objc
- (void)setSlideConstraint:(NSLayoutConstraint *)slideConstraint {
=======
- (void)self.setSlideConstraint:(NSLayoutConstraint *)slideConstraint {
>>>>>>> f23de45b
  slideConstraint.constant = bottomSpacing;
}
```

```objc
- (CGFloat)bottomSpacing {
  return [AppboyManager shared].activeApplicationViewController.topMostViewController.view.safeAreaInsets.bottom;
}
```
{% enddetails %}
{% endtab %}
{% endtabs %}

__Adjust Constraint for Device Orientation__<br>
Adjust the constraint in `viewWillTransition()` because the subclass assumes responsibility for keeping the constraint synced during layout changes.

### Custom Modal In-App Message

An `ABKInAppMessageModalViewController` can be subclassed to leverage a `UIPickerView` offering engaging ways to collect valuable user attributes. The example below shows how you can use Connected Content to capture custom attributes from a dynamic list of items. Visit the [ModalPickerViewController](https://github.com/braze-inc/braze-growth-shares-ios-demo-app/blob/master/Braze-Demo/ViewController/In-App-Messages/ModalPickerViewController/ModalPickerViewController.swift) to get started.

{% include video.html id="FhRCxkLRr3M" align="center" %}

{% tabs %}
{% tab Swift %}
__Using `view_type` for UI Display Behavior__<br>
The `ABKInAppMessage` object has an `extras` dictionary that we can query to find the `view_type` key (if any) and display the correct type of view. It’s important to note that in-app messages are configured on a per-message basis, so custom and out-of-the-box modal views can work harmoniously.

```swift
func modalViewController(inAppMessage: ABKInAppMessage) -> ABKInAppMessageModalViewController {
  switch inAppMessage.extras?[InAppMessageKey.viewType.rawValue] as? String {
  case InAppMessageViewType.picker.rawValue:
    return ModalPickerViewController(inAppMessage: inAppMessage)
  default:
    return ABKInAppMessageModalViewController(inAppMessage: inAppMessage)
  }
}
```
{% endtab %}
{% tab Objective-C %}
__Using `view_type` for UI Display Behavior__<br>
The `ABKInAppMessage` object has an `extras` dictionary that we can query to find the `view_type` key (if any) and display the correct type of view. It’s important to note that in-app messages are configured on a per-message basis, so custom and out-of-the-box modal views can work harmoniously.

```objc
- (ABKInAppMessageModalViewController *)modalViewControllerWithInAppMessage:(ABKInAppMessage *)inAppMessage {
  InAppMessageData *inAppMessageData = [[InAppMessageData alloc] init];
  NSString *key = [inAppMessageData rawValueForInAppMessageKey:InAppMessageKeyViewType];
  NSString *viewType = [inAppMessageData rawValueForInAppMessageViewType:InAppMessageViewTypePicker];
   
  if ([inAppMessage.extras objectForKey:key] && [inAppMessage.extras[key] isEqualToString:viewType]) {
    return [[ModalViewController alloc] initWithInAppMessage:inAppMessage];
  } else {
    return [[ABKInAppMessageModalViewController alloc] initWithInAppMessage:inAppMessage];
  }
}
```
{% endtab %}
{% endtabs %}

{% tabs %}
{% tab Swift %}
__Override and Provide Custom View__<br>
Override `loadView()` and set your own custom view to suit your needs.
```swift
override var nibname: String{
  return "ModalPickerViewController"
}

override func loadView() {
  Bundle.main.loadNibNamed(nibName, owner: self, options: nil)
}
```
{% endtab %}
{% tab Objective-C %}
__Override and Provide Custom View__<br>
Override `loadView()` and set your own custom view to suit your needs.
```objc
- (void)loadView {
  NSString *nibName = @"ModalPickerViewController";
  [[NSBundle mainBundle] loadNibNamed:nibName owner:self options:nil];
}
```
{% endtab %}
{% endtabs %}

{% tabs %}
{% tab Swift %}
__Format Variables for a Dynamic List__<br>
Before reloading the `UIPickerView` components, the `inAppMessage` message variable is output as a _String_. This message must be formatted as an array of items to be displayed correctly. As an example, this can be achieved using [`components(separatedBy: ", ")`](https://developer.apple.com/documentation/foundation/nsstring/1413214-components).
```swift
override func viewDidLoad() {
  super.viewDidLoad()
 
  items = inAppMessage.message.separatedByCommaSpaceValue
  pickerView.reloadAllComponents()
}
```
{% endtab %}
{% tab Objective-C %}
__Format Variables for PickerView__<br>
Before reloading the `UIPickerView` components, the `inAppMessage` message variable is output as a _String_. This message must be formatted as an array of items to be displayed correctly. As an example, this can be achieved using [`componentsSeparatedByString`](https://developer.apple.com/documentation/foundation/nsstring/1413214-componentsseparatedbystring?language=objc).
```objc
- (void)viewDidLoad {
  [super viewDidLoad];
   
  self.items = [[NSArray alloc] initWithArray:[self.inAppMessage.message componentsSeparatedByString:@", "]];
  [self.pickerView reloadAllComponents];
}
```
{% endtab %}
{% endtabs %}

{% tabs %}
{% tab Swift %}
__Assign Custom Attribute__<br>
Using the subclass, after a user presses submit, pass the attribute with its corresponding selected value to Braze.
```swift
@IBAction func primaryButtonTapped(_ sender: Any) {
  guard let item = selectedItem, !item.isEmpty, let attributeKey = inAppMessage.extras?[InAppMessageKey.attributeKey.rawValue] as? String else { return }
     
  AppboyManager.shared.setCustomAttributeWithKey(attributeKey, andStringValue: item)
}
```
{% endtab %}
{% tab Objective-C %}
__Assign Custom Attribute__<br>
Using the subclass, after a user presses submit, pass the attribute with its corresponding selected value to Braze.
```objc
- (IBAction)primaryButtonTapped:(id)sender {
  InAppMessageData *inAppMessageData = [[InAppMessageData alloc] init];
  NSString *key = [inAppMessageData rawValueForInAppMessageKey:InAppMessageKeyAttributeKey];
   
  if (self.selectedItem.length > 0 && [self.inAppMessage.extras objectForKey:key]) {
    [[AppboyManager shared] setCustomAttributeWithKey:self.inAppMessage.extras[key] andStringValue:self.selectedItem];
  }
}
```
{% endtab %}
{% endtabs %}

### Custom Full In-App Message

Use custom full in-app messages to create interactive, user-friendly prompts to collect valuable customer data. The example below shows an implementation of the custom full in-app message reimagined as an interactive push primer with notification preferences. Visit the [FullListViewController](https://github.com/braze-inc/braze-growth-shares-ios-demo-app/blob/master/Braze-Demo/ViewController/In-App-Messages/FullListViewController/FullListViewController.swift) to get started.

{% include video.html id="_P-LNHpXI88" align="center" %}

#### Intercepting In-App Message Touches
![Touches][1]{: style="float:right;max-width:30%;margin-left:10px;border:0"}
Intercepting in-app message touches is crucial in making the custom full in-app message buttons function correctly. By default, the `ABKInAppMessageImmersive` adds a tap gesture recognizer onto the message so users are able to dismiss messages without buttons. Through the use of adding a `UISwitch` or button to the `UITableViewCell` view hierarchy, the touches now get handled by our custom view. As of iOS 6, buttons and other controls have precedence when working with gesture recognizers, making our custom full in-app message work as it should. 

[1]: {% image_buster /assets/img/iam_implementation_guide.png %}<|MERGE_RESOLUTION|>--- conflicted
+++ resolved
@@ -161,7 +161,6 @@
 The `slideConstraint` public variable comes from the superclass `ABKInAppMessageSlideupViewController`. 
 
 ```objc
-<<<<<<< HEAD
 - (void)setOffset {
   self.offset = 0;
 }
@@ -178,10 +177,7 @@
 ```
 {% details Version 3.34.0 or earlier  %}
 ```objc
-- (void)setSlideConstraint:(NSLayoutConstraint *)slideConstraint {
-=======
 - (void)self.setSlideConstraint:(NSLayoutConstraint *)slideConstraint {
->>>>>>> f23de45b
   slideConstraint.constant = bottomSpacing;
 }
 ```
