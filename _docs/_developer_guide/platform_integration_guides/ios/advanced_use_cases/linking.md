---
nav_title: Linking
platform: iOS
page_order: 0
search_rank: 5
---
# Linking

## Deep Links

For information regarding what a deep link is, please see our [FAQ Section][4]. If you're looking to implement deep links for the first time please see the documentation below.

### Step 1: Registering A Scheme

The custom scheme must be stated in the `Info.plist` file. The navigation structure is defined by an array of dictionaries. Each of those dictionaries contain an array of strings.

Using Xcode edit your `Info.plist` file:

1. Add a new key `URL types`. Xcode will automatically make this an array containing a dictionary called `Item 0`.
2. Within `Item 0`, add a key `URL identifier`. Set the value to your custom scheme.
3. Within `Item 0`, add a key `URL Schemes`. This will automatically be an array containing a string called `Item 0`.
4. Set `URL Schemes` >> `Item 0` to your custom scheme.

Alternatively, if you wish to edit your `info.plist` file directly, you can follow the spec below:

```html
<key>CFBundleURLTypes</key>
<array>
    <dict>
        <key>CFBundleURLName</key>
        <string>YOUR.SCHEME</string>
        <key>CFBundleURLSchemes</key>
        <array>
            <string>YOUR.SCHEME</string>
        </array>
    </dict>
</array>
```

### Step 2: Adding a Scheme Whitelist (iOS 9+)

Starting with iOS 9, apps are required to have a whitelist of custom schemes that the app is allowed to open. Attempting to call schemes outside of this list will cause the system to record an error in the device's logs and the deep link will not open. An example of this error will look like:

```
<Warning>: -canOpenURL: failed for URL: “yourapp://deeplink” – error: “This app is not allowed to query for scheme yourapp”
```

For example, if an in-app message should open the Facebook app when it is tapped, the app has to have the Facebook custom scheme (`fb`) in the whitelist. Otherwise, the system will reject the deep link. Deep links that direct to a page or view inside your own app still require that your app’s custom scheme be listed in your app’s `Info.plist`.

You should add all the schemes that the app needs to deep link to in a whitelist in your app's `Info.plist` with the key `LSApplicationQueriesSchemes`. For example:

```html
<key>LSApplicationQueriesSchemes</key>
<array>
    <string>stopwatch</string>
    <string>facebook</string>
    <string>twitter</string>
</array>
```

For more information, refer to [Apple's documentation][12] on the `LSApplicationQueriesSchemes` key.

### Step 3: Implement a Handler

After activating your app, iOS will call the method [`application:openURL:options:`][13]. The important argument is the [NSURL][2] object.

{% tabs %}
{% tab OBJECTIVE-C %}

```objc
- (BOOL)application:(UIApplication *)app openURL:(NSURL *)url options:(NSDictionary<UIApplicationOpenURLOptionsKey, id> *)options {
  NSString *path  = [url path];
  NSString *query = [url query];
  // Here you should insert code to take some action based upon the path and query.
  return YES;
}
```

{% endtab %}
{% tab swift %}

```swift
func application(_ app: UIApplication, open url: URL, options: [UIApplication.OpenURLOptionsKey : Any] = [:]) -> Bool {
  let path = url.path
  let query = url.query
  // Here you should insert code to take some action based upon the path and query.
  return true
}
```

{% endtab %}
{% endtabs %}

![Open News Feed][10]

# Universal Links

In order to use Universal Links, make sure you have added a registered domain to your app's capabilities and have uploaded an `apple-app-site-association` file. Then implement the method `application:continueUserActivity:restorationHandler:` in your AppDelegate. For example:

{% tabs %}
{% tab OBJECTIVE-C %}

```objc
- (BOOL)application:(UIApplication *)application
continueUserActivity:(NSUserActivity *)userActivity
  restorationHandler:(void (^)(NSArray *restorableObjects))restorationHandler {
  if ([userActivity.activityType isEqualToString:NSUserActivityTypeBrowsingWeb]) {
    NSURL *url = userActivity.webpageURL;
    // Handle url
  }
  return YES;
}
```

{% endtab %}
{% tab swift %}

```swift
func application(_ application: UIApplication, continue userActivity: NSUserActivity, restorationHandler: @escaping ([UIUserActivityRestoring]?) -> Void) -> Bool {
  if (userActivity.activityType == NSUserActivityTypeBrowsingWeb) {
    let url = userActivity.webpageURL
    // Handle url
  }
  return true
}
```

{% endtab %}
{% endtabs %}

For more information, refer to [Apple's Universal Links documentation][11].**

> The default Universal Link integration is not compatible with Braze's push notifications, in-app messages, or the News Feed. See our [Linking Customization][26] documentation to handle Universal Links within your application. Alternatively, we recommend using [scheme-based deep links][25] with push notifications, in-app messages and the News Feed.

## App Transport Security (ATS)
iOS 9 introduced a breaking change affecting web URLs embedded in in-app messages, News Feed cards and push notifications.

### ATS Requirements
From [Apple's documentation][16]: "App Transport Security is a feature that improves the security of connections between an app and web services. The feature consists of default connection requirements that conform to best practices for secure connections. Apps can override this default behavior and turn off transport security."

ATS is applied by default on iOS 9+. It requires that all connections use HTTPS and are encrypted using TLS 1.2 with forward secrecy. For Apple's specifications, refer to "[Requirements for Connecting Using ATS][14]." All images served by Braze to end devices are handled by a content delivery network ("CDN") that supports TLS 1.2 and is compatible with ATS.

Unless they are specified as exceptions in your application’s `Info.plist`, connections that do not follow these requirements will fail with errors that look something like this:

```
CFNetwork SSLHandshake failed (-9801)
Error Domain=NSURLErrorDomain Code=-1200 "An SSL error has occurred and a secure connection to the server cannot be made."
```

```
NSURLSession/NSURLConnection HTTP load failed (kCFStreamErrorDomainSSL, -9802)
```

ATS compliance is enforced for links opened within the mobile app (Braze's default handling of clicked links), and does not apply to sites opened externally via a web browser.

### Handling ATS Requirements

You can handle ATS in one of the following three ways:

#### Ensure All Links Are ATS-Compliant (Recommended)
Your Braze integration can satisfy ATS requirements most simply by ensuring that any existing links you drive users to (through in-app message/push campaigns or News Feed cards) satisfy ATS requirements. While there are ways to bypass ATS restrictions, Braze's recommended best practices are to ensure that all linked URLs are ATS-compliant. Given Apple's increasing emphasis on application security, the below-listed approaches to allowing ATS exceptions are not guaranteed to be supported by Apple moving forwards.

An SSL tool can help you pinpoint web server security issues. This [SSL Server Test][15] from Qualys, Inc. provides a line item specifically for Apple ATS 9 / iOS 9 compliance.

#### Partially Disable ATS
You can allow a subset of links with certain domains or schemes to be treated as exceptions to the ATS rules. Your Braze integration will satisfy ATS requirements if every link you use in an Braze messaging channel is either ATS compliant or handled by an exception.

To add a domain as an exception of the ATS, add following to your app's `Info.plist` file:

```html
<key>NSAppTransportSecurity</key>
<dict>
	<key>NSAllowsArbitraryLoads</key>
	<true/>
	<key>NSExceptionDomains</key>
	<dict>
		<key>example.com</key>
		<dict>
			<key>NSExceptionAllowsInsecureHTTPLoads</key>
			<false/>
			<key>NSIncludesSubdomains</key>
			<true/>
		</dict>
	</dict>
</dict>
```

For more information, please refer to Apple's documentation on [App Transport Security keys][19].

#### Disable ATS Entirely

You can turn off ATS entirely. Please note that this is not recommended practice, due to both lost security protections and future iOS compatibility. To disable ATS, insert the following in your app's `Info.plist` file:

```html
<key>NSAppTransportSecurity</key>
<dict>
	<key>NSAllowsArbitraryLoads</key>
	<true/>
</dict>
```

For more information about how to debug ATS failures, please refer to Tim Ekl's blog "[Shipping an App With App Transport Security][17]."

## URL Encoding

As of Braze iOS SDK v2.21.0, the SDK percent-encodes links to create valid `NSURL`s. All link characters that are not allowed in a properly formed URL, such as Unicode characters, will be percent escaped.

To decode an encoded link, use the `NSString` method [`stringByRemovingPercentEncoding`][8]. For example:

{% tabs %}
{% tab OBJECTIVE-C %}

```objc
- (BOOL)application:(UIApplication *)application openURL:(NSURL *)url options:(NSDictionary<NSString *, id> *)options {
  NSString *urlString = url.absoluteString.stringByRemovingPercentEncoding;
  // Handle urlString
  return YES;
}
```

<<<<<<< HEAD
For an implementation example, take a look at `application:openURL:options:` method in the [`AppDelegate.m`][9] file of our Stopwatch sample application.
=======
{% endtab %}
{% tab swift %}

```swift
  func application(_ app: UIApplication, open url: URL, options: [UIApplication.OpenURLOptionsKey : Any] = [:]) -> Bool {
    let urlString = url.absoluteString.removingPercentEncoding
    // Handle urlString
    return true
  }
```

{% endtab %}
{% endtabs %}

For an implementation example, take a look at `application:openURL:sourceApplication:annotation:` method in the [`AppDelegate.m`][9] file of our Stopwatch sample application.
>>>>>>> df0a1a3a

## Customization {#linking-customization}

### Web View UI Customization

Braze iOS SDK v.2.30.0 open sources the `ABKModalWebViewController` class, which is used to display web URLs from the SDK.

You can declare a category for, or directly modify, the `ABKModalWebViewController` class to apply any UI customization to the web view. Please check the class's [.h file][6] and [.m file][5] for more detail.

### Linking Handling Customization

Introduced in [SDK v.2.29.0][21], the `ABKURLDelegate` protocol can be used to customize handling of URIs such as deep links, web URLs and Universal Links. To set the delegate during Braze initialization, pass a delegate object to the `ABKURLDelegateKey` in the `appboyOptions` of [`startWithApiKey:inApplication:withAppboyOptions:`][22]. Braze will then call your delegate's implementation of `handleAppboyURL:fromChannel:withExtras:` before handling any URIs.

For more information, see [`ABKURLDelegate.h`][23].

You can see an example implementation of `handleAppboyURL:fromChannel:withExtras:` in the [AppDelegate.m][9] of our Stopwatch sample application.

#### Integration Example: Universal Links

```objc
@interface AppDelegate : UIResponder<UIApplicationDelegate, ABKURLDelegate>
@end

@implementation AppDelegate

- (BOOL)application:(UIApplication *)application didFinishLaunchingWithOptions:(NSDictionary *)launchOptions {
  [Appboy startWithApiKey:@"YOUR-API-KEY"
          inApplication:application
      withLaunchOptions:launchOptions
        withAppboyOptions:@{ABKURLDelegateKey : self}];
}

- (void)handleUniversalLink:(NSURL *)url {
  NSString *urlString = [[userActivity.webpageURL absoluteString] stringByRemovingPercentEncoding];
  // Route users within your app based on the urlString
}

- (BOOL)application:(UIApplication *)application continueUserActivity:(NSUserActivity *)userActivity restorationHandler:(void (^)(NSArray *restorableObjects))restorationHandler {
  if ([userActivity.activityType isEqualToString:NSUserActivityTypeBrowsingWeb]) {
    [self handleUniversalLink:url];
  }
}

- (BOOL)handleAppboyURL:(NSURL *)url fromChannel:(ABKChannel)channel withExtras:(NSDictionary *)extras {
  if ([[url.host lowercaseString] isEqualToString:@"MY-WEB-DOMAIN.com"]) {
    // Handle Universal Links sent by the Braze iOS SDK
    [self handleUniversalLink:url];
    return YES;
  }
  // Let Braze handle links otherwise
  return NO;
}
```

## Frequent Use Cases

### Deep Linking to App Settings

iOS has the ability to take users from your app into its page in the iOS Settings application. You can take advantage of `UIApplicationOpenSettingsURLString` to deep link users to Settings from Braze's push notifications, in-app messages and the News Feed.

1. First, make sure your application is set up for either [scheme-based deep links][25] or [Universal Links][27].
2. Decide on a URI for deep linking to the Settings page (e.g., `stopwatch://settings` or `https://www.braze.com/settings`).
3. If you are using custom scheme-based deep links, add the following code to your `application:openURL:options:` method:

{% tabs %}
{% tab OBJECTIVE-C %}

```objc
- (BOOL)application:(UIApplication *)app
            openURL:(NSURL *)url
            options:(NSDictionary<UIApplicationOpenURLOptionsKey,id> *)options {
  NSString *path  = [url path];
  if ([path isEqualToString:@"settings"]) {
    NSURL *settingsURL = [NSURL URLWithString:UIApplicationOpenSettingsURLString];
    [[UIApplication sharedApplication] openURL:settingsURL];
  }
  return YES;
}
```

{% endtab %}
{% tab swift %}

```swift
func application(_ app: UIApplication, open url: URL, options: [UIApplicationOpenURLOptionsKey : Any] = [:]) -> Bool {
  let path = url.path
  if (path == "settings") {
    UIApplication.shared.openURL(URL(string:UIApplicationOpenSettingsURLString)!)
  }
  return true
}
```

{% endtab %}
{% endtabs %}

[2]: https://developer.apple.com/library/ios/DOCUMENTATION/Cocoa/Reference/Foundation/Classes/NSURL_Class/Reference/Reference.html#//apple_ref/doc/c_ref/NSURL
[3]: https://developer.apple.com/library/ios/documentation/iPhone/Conceptual/iPhoneOSProgrammingGuide/Inter-AppCommunication/Inter-AppCommunication.html#//apple_ref/doc/uid/TP40007072-CH6-SW10 "Apple's Documentation"
[4]: {{ site.baseurl }}/user_guide/personalization_and_dynamic_content/deep_linking_to_in-app_content/#what-is-deep-linking
[5]: https://github.com/Appboy/appboy-ios-sdk/blob/master/AppboyKit/ABKModalWebViewController.m
[6]: https://github.com/Appboy/appboy-ios-sdk/blob/master/AppboyKit/headers/AppboyKitLibrary/ABKModalWebViewController.h
[8]: https://developer.apple.com/library/ios/documentation/Cocoa/Reference/Foundation/Classes/NSString_Class/index.html#//apple_ref/occ/instm/NSString/stringByRemovingPercentEncoding
[9]: https://github.com/Appboy/appboy-ios-sdk/blob/master/Example/Stopwatch/AppDelegate.m
[10]: {% image_buster /assets/img_archive/Open_Deep_Link.png %}
[11]: https://developer.apple.com/library/content/documentation/General/Conceptual/AppSearch/UniversalLinks.html
[12]: https://developer.apple.com/library/content/documentation/General/Reference/InfoPlistKeyReference/Articles/LaunchServicesKeys.html#//apple_ref/doc/uid/TP40009250-SW14
[13]: https://developer.apple.com/reference/uikit/uiapplicationdelegate/1623112-application?language=objc
[14]: https://developer.apple.com/library/ios/documentation/General/Reference/InfoPlistKeyReference/Articles/CocoaKeys.html#//apple_ref/doc/uid/TP40009251-SW35
[15]: https://www.ssllabs.com/ssltest/index.html
[16]: https://developer.apple.com/library/prerelease/ios/releasenotes/General/WhatsNewIniOS/Articles/iOS9.html#//apple_ref/doc/uid/TP40016198-SW14
[17]: http://timekl.com/blog/2015/08/21/shipping-an-app-with-app-transport-security/?utm_campaign=iOS+Dev+Weekly&utm_medium=email&utm_source=iOS_Dev_Weekly_Issue_213
[19]: https://developer.apple.com/library/ios/documentation/General/Reference/InfoPlistKeyReference/Articles/CocoaKeys.html#//apple_ref/doc/uid/TP40009251-SW33
[20]: #customizing-link-handling
[21]: https://github.com/Appboy/appboy-ios-sdk/blob/master/CHANGELOG.md#2290
[22]: #customizing-appboy-on-startup
[23]: https://github.com/Appboy/appboy-ios-sdk/blob/master/AppboyKit/headers/AppboyKitLibrary/ABKURLDelegate.h
[24]: https://developer.apple.com/library/content/documentation/General/Conceptual/AppSearch/UniversalLinks.html
[25]: #deep-links
[26]: #linking-customization
[27]: #universal-links<|MERGE_RESOLUTION|>--- conflicted
+++ resolved
@@ -218,9 +218,8 @@
 }
 ```
 
-<<<<<<< HEAD
 For an implementation example, take a look at `application:openURL:options:` method in the [`AppDelegate.m`][9] file of our Stopwatch sample application.
-=======
+
 {% endtab %}
 {% tab swift %}
 
@@ -234,9 +233,6 @@
 
 {% endtab %}
 {% endtabs %}
-
-For an implementation example, take a look at `application:openURL:sourceApplication:annotation:` method in the [`AppDelegate.m`][9] file of our Stopwatch sample application.
->>>>>>> df0a1a3a
 
 ## Customization {#linking-customization}
 
