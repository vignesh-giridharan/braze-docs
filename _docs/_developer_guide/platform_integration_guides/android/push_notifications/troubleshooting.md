---
nav_title: Troubleshooting
platform: Android
<<<<<<< HEAD
page_order: 16
=======
page_order: 2
description: "This article covers potential troubleshooting topics for your Android push implementation."
channel:
  - push
>>>>>>> 145fb5ac

---
# Troubleshooting

## Understanding the Braze Workflow
The Firebase Cloud Messaging (FCM) service is Google's infrastructure for push notifications sent to Android applications. Here is the simplified structure of how push notifications are enabled for your users' devices and how Braze can send push notifications to them:

### Step 1: Configuring Your Google Cloud API Key
In the development of your app, you'll need to provide the Braze Android SDK with your Firebase Sender ID. Additionally, you'll need to provide an API Key for server applications to the Braze dashboard. Braze will use this API key when we attempt to send messages to your devices. You will need to ensure that FCM service is enabled in Google Developer's console as well. __Note__: A common mistake in this step is using an API key for Android applications. This is a different, incompatible API key for the type of access Braze needs.

### Step 2: Devices Register for FCM and Provide Braze with Push Tokens
In typical integrations, the Braze Android SDK will handle the process of registering devices for FCM capability. This will usually happen immediately upon opening the app for the first time. After registration, Braze will be provided with a FCM Registration ID, which is used to send messages to that device specifically. We will store the Registration ID for that user and that user will become "Push Registered" if they previously did not have a push token for any of your apps.

### Step 3: Launching a Braze Push Campaign
When a push campaign is launched, Braze will make requests to FCM to deliver your message. Braze will use the API key copied in the dashboard to authenticate and verify that we are allowed to send push notifications to the push tokens provided.

### Step 4: Removing Invalid Tokens
If FCM informs us that any of the push tokens we were attempting to send a message to are invalid, we remove those tokens from the user profiles they were associated with. If that user has no other push tokens, they will no longer show up as "Push Registered" under the Segments page.

Google has more details about FCM on their [Developers page][6].

## Utilizing the Push Error Logs
Braze provides a log of Push Notification Errors within the "Message Activity Log". This error log provides a variety of warnings which can be very helpful for identifying why your campaigns aren't working as expected.  Clicking on an error message will redirect you to relevant documentation to help you troubleshoot a particular incident.

![Push Error Log][11]

## Troubleshooting Scenarios

### No "Push Registered" Users Showing in the Braze Dashboard (Prior to Sending Messages)

Ensure that your app is correctly configured to allow push notifications. Common failure points to check include:

#### Incorrect Sender Id

Ensure that the correct FCM Sender ID is included in the `braze.xml` file. An incorrect Sender ID will lead to `MismatchSenderID` errors reported in the dashboard's Message Activity Log.

#### Braze Registration Not Occurring

Since FCM registration is handled outside of Braze, failure to register can only occur in two places:

1. During registration with FCM
2. When passing the FCM-generated push token to Braze

We recommend setting a breakpoint or logging to ensure that the FCM-generated push token is being sent to Braze. If a token is not being generated correctly or at all, we recommend consulting the [FCM documentation][1].

#### Google Play Services not present

For FCM push to work, Google Play Services must be present on the device. If Google Play Services isn't on a device, push registration will not occur.

__Note:__ Google Play Services is not installed on Genymotion emulators or Android emulators without Google APIs installed.

#### Device not connected to the internet

Ensure your device has good internet connectivity and that it isn't sending network traffic through a proxy.

### Push Notifications Bounced

If a push notification isn't delivered, make sure it didn't bounce by looking in the [developer console][2]. The following are descriptions of common errors that may be logged in the developer console:

#### Error: MismatchSenderID

`MismatchSenderID` indicates an authentication failure. Ensure sure your Firebase Sender ID and FCM API key are correct. See our section on [debugging push registration][3] for more information.

#### Error: InvalidRegistration

`InvalidRegistration` can be caused by a malformed push token.

1. Make sure to pass a valid push token to Braze from Firebase Cloud Messaging [according to their documentation][21].

#### Error: NotRegistered

1. `NotRegistered` typically occurs when an app has been deleted from a device. Braze uses `NotRegistered` internally as a signal that an app has been uninstalled from a device.

2. `NotRegistered` may also occur when multiple registrations are occurring and a second registration is invalidating the first token.

### Push Notifications Sent But Not Displayed on Users' Devices

There are a few reasons why this could be occurring:

#### Application was Force Quit

If you force-quit your application through your system settings, your push notifications will not be sent. Launching the app again will re-enable your device to receive push notifications.

#### AppboyFirebaseMessagingService Not Registered

The AppboyFirebaseMessagingService must be properly registered in `AndroidManifest.xml` for push notifications to appear:

```xml
<service android:name="com.appboy.AppboyFirebaseMessagingService"
  android:exported="false">
  <intent-filter>
    <action android:name="com.google.firebase.MESSAGING_EVENT" />
  </intent-filter>
</service>
```

#### Firewall is Blocking Push

If you are testing push over Wi-Fi, your firewall may be blocking ports necessary for FCM to receive messages. Please ensure that ports 5228, 5229, and 5230 are open. Additionally, since FCM doesn't specify its IPs, you must also allow your firewall to accept outgoing connections to all IP addresses contained in the IP blocks listed in [Google's ASN of 15169] [14].

#### Custom Notification Factory Returning Null

If you have implemented a [custom notification factory][16], ensure that it is not returning `null`. This will cause notifications not to be displayed.

### "Push Registered" Users No Longer Enabled After Sending Messages

There are a few reasons why this could be happening:

#### Application was Uninstalled

Users have uninstalled the application. This will invalidate their FCM push token.

#### Invalid Firebase Cloud Messaging Server Key

The Firebase Cloud Messaging Server Key provided in the Braze dashboard is invalid. The Sender ID provided should match the one referenced in your app's `braze.xml` file. The Server key and Sender ID are found here in your Firebase Console:

![FirebaseServerKey][20]

### Push Clicks Not Logged

Braze logs push clicks automatically, so this scenario should be comparatively rare.

If push clicks are not being logged, it is possible that push click data has not been flushed to Braze's servers yet. Braze throttles the frequency of its flushes based on the strength of the network connection. With a good network connection, push click data should arrive at the server within a minute in most circumstances.

### Deep Links Not Working

#### Verify Deep Link configuration

Deep links can be [tested with ADB][17]. We recommend testing your deep link with the following command:

`adb shell am start -W -a android.intent.action.VIEW -d "THE_DEEP_LINK" THE_PACKAGE_NAME`

If the deep link fails to work, the deep link may be misconfigured. A misconfigured deep link will not work when sent through Braze push.

#### Verify Custom Handling Logic

If the deep link [works correctly with ADB][17] but fails to work from Braze push, check whether any [custom push open handling][18] has been implemented. If so, verify that the custom handling code is properly handling the incoming deep link.

[1]: https://firebase.google.com/docs/cloud-messaging/android/client
[2]: #utilizing-the-push-error-log
[3]: #scenario-1-no-push-registered-users-showing-in-the-appboy-dashboard-prior-to-sending-messages
[4]: https://firebase.google.com/docs/reference/android/com/google/firebase/iid/FirebaseInstanceId
[6]: https://firebase.google.com/docs/cloud-messaging/
[11]: {% image_buster /assets/img_archive/message_activity_log.png %}
[14]: http://tcpiputils.com/browse/as/15169
[16]: #custom-displaying-notifications
[17]: https://developer.android.com/training/app-indexing/deep-linking.html#testing-filters
[18]: #custom-handling-push-receipts-and-opens
[20]: {% image_buster /assets/img_archive/finding_firebase_server_key.png %} "FirebaseServerKey"
[21]: https://firebase.google.com/docs/cloud-messaging/android/client#retrieve-the-current-registration-token<|MERGE_RESOLUTION|>--- conflicted
+++ resolved
@@ -1,14 +1,11 @@
 ---
 nav_title: Troubleshooting
 platform: Android
-<<<<<<< HEAD
 page_order: 16
-=======
-page_order: 2
 description: "This article covers potential troubleshooting topics for your Android push implementation."
 channel:
   - push
->>>>>>> 145fb5ac
+
 
 ---
 # Troubleshooting
