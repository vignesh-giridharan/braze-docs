--- conflicted
+++ resolved
@@ -1,14 +1,10 @@
 ---
 nav_title: Inline Image Push
 platform: Android
-<<<<<<< HEAD
-page_order: 6.1
-=======
 page_order: 14
 description: "This appication covers how to implement inline image push in your Android application."
 channel:
   - push
->>>>>>> 145fb5ac
 
 ---
 
