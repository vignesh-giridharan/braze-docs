---
nav_title: AndroidX Integration
platform: Android
page_order: 3
<<<<<<< HEAD
=======
description: "This article covers how to integrate AndroidX."

>>>>>>> 145fb5ac
---
# AndroidX
[AndroidX][1] is the project that Android uses to release libraries within [Jetpack][2].

## Braze AndroidX Module
An AndroidX compatible module is published alongside the main Braze SDK, starting in version 3.0.0.

This module is used via:

```gradle
dependencies {
  ...
  implementation "com.appboy:android-sdk-ui-x:${LATEST_SDK_VERSION}"
}
```

{% alert important %}
If including `android-sdk-ui-x` in your `build.gradle`, you can remove `android-sdk-ui` from your `build.gradle`.
{% endalert %}

## Gradle Changes
The following gradle properties are required when using AndroidX libraries with the Braze SDK:

```gradle
android.enableJetifier=true
android.useAndroidX=true
```

## SDK Migration
Braze SDK imports should be migrated from the `android-sdk-ui` package to their `android-sdk-ui-x` package counterparts, where applicable. Only a subset of packages required AndroidX compatibility. For example, `com.appboy.ui.push` classes should be moved to `com.appboy.uix.push`. See the [Braze SDK Changelog][3] for a complete list of packages.

[1]: https://developer.android.com/jetpack/androidx/
[2]: https://developer.android.com/jetpack/
[3]: https://github.com/Appboy/appboy-android-sdk/blob/master/CHANGELOG.md<|MERGE_RESOLUTION|>--- conflicted
+++ resolved
@@ -2,11 +2,8 @@
 nav_title: AndroidX Integration
 platform: Android
 page_order: 3
-<<<<<<< HEAD
-=======
 description: "This article covers how to integrate AndroidX."
 
->>>>>>> 145fb5ac
 ---
 # AndroidX
 [AndroidX][1] is the project that Android uses to release libraries within [Jetpack][2].
