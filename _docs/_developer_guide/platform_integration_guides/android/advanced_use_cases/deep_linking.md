--- conflicted
+++ resolved
@@ -2,11 +2,8 @@
 nav_title: Deep Linking
 platform: Android
 page_order: 0
-<<<<<<< HEAD
-=======
 description: "This article covers how to implement the universal deep linking delegate for your Android app, as well as examples on how to deep link to app settings or a News Feed."
 
->>>>>>> 145fb5ac
 ---
 # Android Deep Linking
 
