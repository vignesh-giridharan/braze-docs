--- conflicted
+++ resolved
@@ -7,445 +7,9 @@
 platform: 
   - Android
   - FireOS
-<<<<<<< HEAD
-=======
-description: "This article covers customization options for your Content Cards in your Android application."
+
 channel:
   - content cards
-
----
-
-# Customization
-
-Customizing Content Cards and the feed they are located in must be done during the integration process. Before customizing, developers should work with their marketing team to determine what customization approach works best for your brand needs. At Braze, we highlight three approaches to customization based on the associated level of effort and flexibility provided: crawl, walk, or run. Learn more about these [customization approaches][1] in our user guide.
-
-## Default styling {#default-styling-for-android}
-
-Braze in-app messages and Content Cards come with a default look and feel that matches the Android standard UI guidelines and provide a seamless experience. You can see these default styles in the [`res/values/styles.xml`][42] file in the Braze SDK distribution:
-
-```xml
-  <!-- Content Cards Example -->
-  <style name="Braze.ContentCards.CaptionedImage.Description">
-    <item name="android:textColor">@color/com_appboy_description</item>
-    <item name="android:textSize">15.0sp</item>
-    <item name="android:includeFontPadding">false</item>
-    <item name="android:paddingBottom">8.0dp</item>
-    <item name="android:layout_marginLeft">10.0dp</item>
-    <item name="android:layout_marginRight">10.0dp</item>
-    <item name="android:layout_marginTop">8.0dp</item>
-    <item name="android:layout_width">match_parent</item>
-    <item name="android:layout_below">@id/com_appboy_content_cards_captioned_image_card_title_container</item>
-  </style>
-```
-
-## Overriding styles {#overriding-styles-for-android}
-
-If you would prefer, you can override these styles to create a look and feel that better suits your app. To override a style, copy it in its entirety to the `styles.xml` file in your project and make modifications. The whole style must be copied over to your local `styles.xml` file for all attributes to be correctly set.
-
-### Correct style override {#correct-style-override-for-android}
-
-```xml
-<style name="Braze.ContentCardsDisplay">
-  <item name="android:background">@color/mint</item>
-  <item name="android:cacheColorHint">@color/mint</item>
-  <item name="android:divider">@android:color/transparent</item>
-  <item name="android:dividerHeight">16.0dp</item>
-  <item name="android:paddingLeft">12.5dp</item>
-  <item name="android:paddingRight">5.0dp</item>
-  <item name="android:scrollbarStyle">outsideInset</item>
-</style>
-```
-
-### Incorrect style override {#incorrect-style-override-for-android}
-
-```xml
-<style name="Braze.ContentCardsDisplay">
-  <item name="android:background">@color/mint</item>
-  <item name="android:cacheColorHint">@color/mint</item>
-</style>
-```
-
-## Customizing the default Content Card feed {#content-cards-fragment-customization}
-
-This section covers customization of the [ContentCardsFragment][49] whose source can be found [here][54].
-
-### Customizing the network connection error message
-
-If the [`ContentCardsFragment`][49] determines that a Content Card refresh has failed, it will display a network connection error message.
-
-A special adapter, the [`AppboyEmptyContentCardsAdapter`][50] replaces the standard [`AppboyCardAdapter`][53] to display the error message. To set the custom message itself, override the string resource `com_appboy_feed_empty`.
-
-The style used to display this message can be found via [`Appboy.ContentCardsDisplay.Empty`][52] and is reproduced below:
-
-```xml
-<style name="Braze.ContentCardsDisplay.Empty">
-  <item name="android:lineSpacingExtra">1.5dp</item>
-  <item name="android:text">@string/com_appboy_feed_empty</item>
-  <item name="android:textColor">@color/com_appboy_title</item>
-  <item name="android:textSize">18.0sp</item>
-  <item name="android:gravity">center</item>
-  <item name="android:layout_height">match_parent</item>
-  <item name="android:layout_width">match_parent</item>
-</style>
-```
-
-To fully customize the network error behavior, you can extend the [`ContentCardsFragment`][54] and set the `mShowNetworkUnavailableRunnable` variable to perform some other action.
-
-## Content Cards style elements {#content-cards-style-elements-for-android}
-
-### Custom font {#setting-a-custom-font-for-android}
-
-Braze allows setting a custom font using the [font family guide][40]. To use it, override a style for cards and use the `fontFamily` attribute to instruct Braze to use your custom font family.
-
-For example, to update the font on all titles for captioned image cards, override the `Appboy.ContentCards.CaptionedImage.Title` style and reference your custom font family. The attribute value should point to a font family in your `res/font` directory.
-
-Here is a truncated example with a custom font family, `my_custom_font_family`, referenced on the last line:
-
-```xml
-  <style name="Braze.ContentCards.CaptionedImage.Title">
-    <item name="android:layout_width">wrap_content</item>
-    ...
-    <item name="android:fontFamily">@font/my_custom_font_family</item>
-    <item name="fontFamily">@font/my_custom_font_family</item>
-  </style>
-```
-
-### Custom pinned icon {#setting-a-custom-pinned-icon-for-android}
-
-To set a custom pinned icon, override the `Appboy.ContentCards.PinnedIcon` style. Your custom image asset should be declared in the `android:src` element.
-
-### Customizing displayed card order {#customizing-displayed-card-order-for-android}
-
-The `ContentCardsFragment` relies on a [`IContentCardsUpdateHandler`][44] to handle any sorting or modifications of Content Cards before they are displayed in the feed. A custom update handler can be set via [`setContentCardUpdateHandler`][45] on your [`ContentCardsFragment`][49].
-
-Filtering out Content Cards before they reach the user's feed is a common use-case and could be achieved by reading the key-value pairs set on the dashboard via [`Card.getExtras()`][36] and performing any logic you'd like in the update handler.
-
-The following is the default `IContentCardsUpdateHandler` and can be used as a starting point for customizations:
-
-{% tabs %}
-{% tab JAVA %}
-
-```java
-public class DefaultContentCardsUpdateHandler implements IContentCardsUpdateHandler {
-
-  // Interface that must be implemented and provided as a public CREATOR
-  // field that generates instances of your Parcelable class from a Parcel.
-  public static final Parcelable.Creator<DefaultContentCardsUpdateHandler> CREATOR = new Parcelable.Creator<DefaultContentCardsUpdateHandler>() {
-    public DefaultContentCardsUpdateHandler createFromParcel(Parcel in) {
-      return new DefaultContentCardsUpdateHandler();
-    }
-
-    public DefaultContentCardsUpdateHandler[] newArray(int size) {
-      return new DefaultContentCardsUpdateHandler[size];
-    }
-  };
-
-  @Override
-  public List<Card> handleCardUpdate(ContentCardsUpdatedEvent event) {
-    List<Card> sortedCards = event.getAllCards();
-    // Sort by pinned, then by the 'updated' timestamp descending
-    // Pinned before non-pinned
-    Collections.sort(sortedCards, new Comparator<Card>() {
-      @Override
-      public int compare(Card cardA, Card cardB) {
-        // A displays above B
-        if (cardA.getIsPinned() && !cardB.getIsPinned()) {
-          return -1;
-        }
-
-        // B displays above A
-        if (!cardA.getIsPinned() && cardB.getIsPinned()) {
-          return 1;
-        }
-
-        // At this point, both A & B are pinned or both A & B are non-pinned
-        // A displays above B since A is newer
-        if (cardA.getUpdated() > cardB.getUpdated()) {
-          return -1;
-        }
-
-        // B displays above A since A is newer
-        if (cardA.getUpdated() < cardB.getUpdated()) {
-          return 1;
-        }
-
-        // At this point, every sortable field matches so keep the natural ordering
-        return 0;
-      }
-    });
-
-    return sortedCards;
-  }
-
-  // Parcelable interface method
-  @Override
-  public int describeContents() {
-    return 0;
-  }
-
-  // Parcelable interface method
-  @Override
-  public void writeToParcel(Parcel dest, int flags) {
-    // No state is kept in this class so the parcel is left unmodified
-  }
-}
-```
-
-{% endtab %}
-{% tab KOTLIN %}
-
-```kotlin
-class DefaultContentCardsUpdateHandler : IContentCardsUpdateHandler {
-  override fun handleCardUpdate(event: ContentCardsUpdatedEvent): List<Card> {
-    val sortedCards = event.allCards
-    // Sort by pinned, then by the 'updated' timestamp descending
-    // Pinned before non-pinned
-    sortedCards.sortWith(Comparator sort@{ cardA: Card, cardB: Card ->
-      // A displays above B
-      if (cardA.isPinned && !cardB.isPinned) {
-        return@sort -1
-      }
-
-      // B displays above A
-      if (!cardA.isPinned && cardB.isPinned) {
-        return@sort 1
-      }
-
-      // At this point, both A & B are pinned or both A & B are non-pinned
-      // A displays above B since A is newer
-      if (cardA.updated > cardB.updated) {
-        return@sort -1
-      }
-
-      // B displays above A since A is newer
-      if (cardA.updated < cardB.updated) {
-        return@sort 1
-      }
-      0
-    })
-    return sortedCards
-  }
-
-  // Parcelable interface method
-  override fun describeContents(): Int {
-    return 0
-  }
-
-  // Parcelable interface method
-  override fun writeToParcel(dest: Parcel, flags: Int) {
-    // No state is kept in this class so the parcel is left unmodified
-  }
-
-  companion object {
-    // Interface that must be implemented and provided as a public CREATOR
-    // field that generates instances of your Parcelable class from a Parcel.
-    val CREATOR: Parcelable.Creator<DefaultContentCardsUpdateHandler?> = object : Parcelable.Creator<DefaultContentCardsUpdateHandler?> {
-      override fun createFromParcel(`in`: Parcel): DefaultContentCardsUpdateHandler? {
-        return DefaultContentCardsUpdateHandler()
-      }
-
-      override fun newArray(size: Int): Array<DefaultContentCardsUpdateHandler?> {
-        return arrayOfNulls(size)
-      }
-    }
-  }
-}
-```
-
-{% endtab %}
-{% endtabs %}
-
-This code can also be found here, [DefaultContentCardsUpdateHandler][46].
-
-And here's how to use this class:
-
-{% tabs %}
-{% tab JAVA %}
-
-```java
-IContentCardsUpdateHandler cardUpdateHandler = new DefaultContentCardsUpdateHandler();
-
-ContentCardsFragment fragment = getMyCustomFragment();
-fragment.setContentCardUpdateHandler(cardUpdateHandler);
-```
-
-{% endtab %}
-{% tab KOTLIN %}
-
-```kotlin
-val cardUpdateHandler = DefaultContentCardsUpdateHandler()
-
-val fragment = getMyCustomFragment()
-fragment.setContentCardUpdateHandler(cardUpdateHandler)
-```
-
-{% endtab %}
-{% endtabs %}
-
-### Customizing card rendering {#customizing-card-rendering-for-android}
-
-The following lists information on how to change how any card is rendered in the `recyclerView`. The `IContentCardsViewBindingHandler` interface defines how all Content Cards get rendered. You can customize this to change anything you want:
-
-{% tabs %}
-{% tab JAVA %}
-
-```java
-public class DefaultContentCardsViewBindingHandler implements IContentCardsViewBindingHandler {
-  // Interface that must be implemented and provided as a public CREATOR
-  // field that generates instances of your Parcelable class from a Parcel.
-  public static final Parcelable.Creator<DefaultContentCardsViewBindingHandler> CREATOR = new Parcelable.Creator<DefaultContentCardsViewBindingHandler>() {
-    public DefaultContentCardsViewBindingHandler createFromParcel(Parcel in) {
-      return new DefaultContentCardsViewBindingHandler();
-    }
-
-    public DefaultContentCardsViewBindingHandler[] newArray(int size) {
-      return new DefaultContentCardsViewBindingHandler[size];
-    }
-  };
-
-  /**
-   * A cache for the views used in binding the items in the {@link android.support.v7.widget.RecyclerView}.
-   */
-  private final Map<CardType, BaseContentCardView> mContentCardViewCache = new HashMap<CardType, BaseContentCardView>();
-
-  @Override
-  public ContentCardViewHolder onCreateViewHolder(Context context, List<Card> cards, ViewGroup viewGroup, int viewType) {
-    CardType cardType = CardType.fromValue(viewType);
-    return getContentCardsViewFromCache(context, cardType).createViewHolder(viewGroup);
-  }
-
-  @Override
-  public void onBindViewHolder(Context context, List<Card> cards, ContentCardViewHolder viewHolder, int adapterPosition) {
-    Card cardAtPosition = cards.get(adapterPosition);
-    BaseContentCardView contentCardView = getContentCardsViewFromCache(context, cardAtPosition.getCardType());
-    contentCardView.bindViewHolder(viewHolder, cardAtPosition);
-  }
-
-  @Override
-  public int getItemViewType(Context context, List<Card> cards, int adapterPosition) {
-    Card card = cards.get(adapterPosition);
-    return card.getCardType().getValue();
-  }
-
-  /**
-   * Gets a cached instance of a {@link BaseContentCardView} for view creation/binding for a given {@link CardType}.
-   * If the {@link CardType} is not found in the cache, then a view binding implementation for that {@link CardType}
-   * is created and added to the cache.
-   */
-  @VisibleForTesting
-  BaseContentCardView getContentCardsViewFromCache(Context context, CardType cardType) {
-    if (!mContentCardViewCache.containsKey(cardType)) {
-      // Create the view here
-      BaseContentCardView contentCardView;
-      switch (cardType) {
-        case BANNER:
-          contentCardView = new BannerImageContentCardView(context);
-          break;
-        case CAPTIONED_IMAGE:
-          contentCardView = new CaptionedImageContentCardView(context);
-          break;
-        case SHORT_NEWS:
-          contentCardView = new ShortNewsContentCardView(context);
-          break;
-        case TEXT_ANNOUNCEMENT:
-          contentCardView = new TextAnnouncementContentCardView(context);
-          break;
-        default:
-          contentCardView = new DefaultContentCardView(context);
-          break;
-      }
-      mContentCardViewCache.put(cardType, contentCardView);
-    }
-    return mContentCardViewCache.get(cardType);
-  }
-
-  // Parcelable interface method
-  @Override
-  public int describeContents() {
-    return 0;
-  }
-
-  // Parcelable interface method
-  @Override
-  public void writeToParcel(Parcel dest, int flags) {
-    // Retaining views across a transition could lead to a
-    // resource leak so the parcel is left unmodified
-  }
-}
-```
-
-{% endtab %}
-{% tab KOTLIN %}
-
-```kotlin
-class DefaultContentCardsViewBindingHandler : IContentCardsViewBindingHandler {
-  // Interface that must be implemented and provided as a public CREATOR
-  // field that generates instances of your Parcelable class from a Parcel.
-  val CREATOR: Parcelable.Creator<DefaultContentCardsViewBindingHandler?> = object : Parcelable.Creator<DefaultContentCardsViewBindingHandler?> {
-    override fun createFromParcel(`in`: Parcel): DefaultContentCardsViewBindingHandler? {
-      return DefaultContentCardsViewBindingHandler()
-    }
-
-    override fun newArray(size: Int): Array<DefaultContentCardsViewBindingHandler?> {
-      return arrayOfNulls(size)
-    }
-  }
-
-  /**
-    * A cache for the views used in binding the items in the [RecyclerView].
-    */
-  private val mContentCardViewCache: MutableMap<CardType, BaseContentCardView<*>?> = HashMap()
-
-  override fun onCreateViewHolder(context: Context?, cards: List<Card?>?, viewGroup: ViewGroup?, viewType: Int): ContentCardViewHolder? {
-    val cardType = CardType.fromValue(viewType)
-    return getContentCardsViewFromCache(context, cardType)!!.createViewHolder(viewGroup)
-  }
-
-  override fun onBindViewHolder(context: Context?, cards: List<Card>, viewHolder: ContentCardViewHolder?, adapterPosition: Int) {
-    if (adapterPosition < 0 || adapterPosition >= cards.size) {
-      return
-    }
-    val cardAtPosition = cards[adapterPosition]
-    val contentCardView = getContentCardsViewFromCache(context, cardAtPosition.cardType)
-    if (viewHolder != null) {
-      contentCardView!!.bindViewHolder(viewHolder, cardAtPosition)
-    }
-  }
-
-  override fun getItemViewType(context: Context?, cards: List<Card>, adapterPosition: Int): Int {
-    if (adapterPosition < 0 || adapterPosition >= cards.size) {
-      return -1
-    }
-    val card = cards[adapterPosition]
-    return card.cardType.value
-  }
-
-  /**
-    * Gets a cached instance of a [BaseContentCardView] for view creation/binding for a given [CardType].
-    * If the [CardType] is not found in the cache, then a view binding implementation for that [CardType]
-    * is created and added to the cache.
-    */
-  @VisibleForTesting
-  fun getContentCardsViewFromCache(context: Context?, cardType: CardType): BaseContentCardView<Card>? {
-    if (!mContentCardViewCache.containsKey(cardType)) {
-      // Create the view here
-      val contentCardView: BaseContentCardView<*> = when (cardType) {
-        CardType.BANNER -> BannerImageContentCardView(context)
-        CardType.CAPTIONED_IMAGE -> CaptionedImageContentCardView(context)
-        CardType.SHORT_NEWS -> ShortNewsContentCardView(context)
-        CardType.TEXT_ANNOUNCEMENT -> TextAnnouncementContentCardView(context)
-        else -> DefaultContentCardView(context)
-      }
-      mContentCardViewCache[cardType] = contentCardView
-    }
-    return mContentCardViewCache[cardType] as BaseContentCardView<Card>?
-  }
-
-  // Parcelable interface method
-  override fun describeContents(): Int {
-    return 0
-  }
->>>>>>> 04f94d86
 
 guide_top_header: "Android and FireOS Content Card Customization"
 guide_top_text: "Customizing Content Cards and the feed they are located in must be done during the integration process. Before customizing, developers should work with their marketing team to determine what customization approach works best for your brand needs. At Braze, we highlight three approaches to customization based on the associated level of effort and flexibility provided: crawl, walk, or run. Learn more about these <a href='/docs/user_guide/message_building_by_channel/content_cards/customize/#customization-approaches'>customization approaches</a> in our user guide."
@@ -481,274 +45,5 @@
     link: /docs/developer_guide/platform_integration_guides/android/content_cards/customization/use_cases/carousel_view/
     fa_icon: fa fa-arrows-h
 
-
-<<<<<<< HEAD
 ---
-<br><br>
-=======
-This code can also be found here [`DefaultContentCardsViewBindingHandler`][56].
-
-And here's how to use this class:
-
-{% tabs %}
-{% tab JAVA %}
-
-```java
-IContentCardsViewBindingHandler viewBindingHandler = new DefaultContentCardsViewBindingHandler();
-
-ContentCardsFragment fragment = getMyCustomFragment();
-fragment.setContentCardsViewBindingHandler(viewBindingHandler);
-```
-
-{% endtab %}
-{% tab KOTLIN %}
-
-```kotlin
-val viewBindingHandler = DefaultContentCardsViewBindingHandler()
-
-val fragment = getMyCustomFragment()
-fragment.setContentCardsViewBindingHandler(viewBindingHandler)
-```
-
-{% endtab %}
-{% endtabs %}
-
-Additional relevant resources on this topic are available in this article on [Android Data Binding](https://medium.com/google-developers/android-data-binding-recyclerview-db7c40d9f0e4).
-
-### Custom Content Cards click listener
-
-You can handle Content Cards clicks manually by setting a custom click listener. This enables use cases such as selectively using the native web browser to open web links.
-
-Create a class that implements [`IContentCardsActionListener`][43] and register it with `BrazeContentCardsManager`. Implement the `onContentCardClicked()` method, which will be called when the user clicks a Content Card. Next, instruct Braze to use your Content Card click listener. The following code snippet shows an example click listener:
-
-{% tabs %}
-{% tab JAVA %}
-
-```java
-BrazeContentCardsManager.getInstance().setContentCardsActionListener(new IContentCardsActionListener() {
-  @Override
-  public boolean onContentCardClicked(Context context, Card card, IAction cardAction) {
-    return false;
-  }
-
-  @Override
-  public void onContentCardDismissed(Context context, Card card) {
-
-  }
-});
-```
-
-{% endtab %}
-{% tab KOTLIN %}
-
-```kotlin
-BrazeContentCardsManager.getInstance().contentCardsActionListener = object : IContentCardsActionListener {
-  override fun onContentCardClicked(context: Context, card: Card, cardAction: IAction): Boolean {
-    return false
-  }
-
-  override fun onContentCardDismissed(context: Context, card: Card) {
-
-  }
-}
-```
-
-{% endtab %}
-{% endtabs %}
-
-### Dark theme customization
-
-By default, Content Card views will automatically respond to Dark Theme changes on the device with a set of themed colors and layout changes. 
-
-To override this behavior, override the `values-night` values in `android-sdk-ui/src/main/res/values-night/colors.xml` and `android-sdk-ui/src/main/res/values-night/dimens.xml`.
-
-### Fully custom Content Card display {#fully-custom-content-card-display-for-android}
-
-If you would like to display the Content Cards in a completely custom manner, it is possible to do so by using your own views populated with data from our models. To obtain Braze’s Content Cards models, you will need to subscribe to Content Card updates and use the resulting model data to populate your views. You will also need to log analytics on the model objects as users interact with your views.
-
-#### Part 1: Subscribing to Content Card updates
-
-First, declare a private variable in your custom class to hold your subscriber:
-
-{% tabs %}
-{% tab JAVA %}
-
-```java
-// subscriber variable
-private IEventSubscriber<ContentCardsUpdatedEvent> mContentCardsUpdatedSubscriber;
-```
-
-{% endtab %}
-{% tab KOTLIN %}
-
-```kotlin
-private var mContentCardsUpdatedSubscriber: IEventSubscriber<ContentCardsUpdatedEvent>? = null
-```
-
-{% endtab %}
-{% endtabs %}
-
-Next, add the following code to subscribe to Content Card updates from Braze, typically inside of your custom Content Cards activity's `Activity.onCreate()`:
-
-{% tabs %}
-{% tab JAVA %}
-
-```java
-// Remove the previous subscriber before rebuilding a new one with our new activity.
-Braze.getInstance(context).removeSingleSubscription(mContentCardsUpdatedSubscriber, ContentCardsUpdatedEvent.class);
-mContentCardsUpdatedSubscriber = new IEventSubscriber<ContentCardsUpdatedEvent>() {
-    @Override
-    public void trigger(ContentCardsUpdatedEvent event) {
-        // List of all Content Cards
-        List<Card> allCards = event.getAllCards();
-
-        // Your logic below
-    }
-};
-Braze.getInstance(context).subscribeToContentCardsUpdates(mContentCardsUpdatedSubscriber);
-Braze.getInstance(context).requestContentCardsRefresh(true);
-```
-
-{% endtab %}
-{% tab KOTLIN %}
-
-```kotlin
-// Remove the previous subscriber before rebuilding a new one with our new activity.
-Braze.getInstance(context).removeSingleSubscription(mContentCardsUpdatedSubscriber, ContentCardsUpdatedEvent::class.java)
-mContentCardsUpdatedSubscriber = IEventSubscriber { event ->
-  // List of all Content Cards
-  val allCards = event.allCards
-
-  // Your logic below
-}
-Braze.getInstance(context).subscribeToContentCardsUpdates(mContentCardsUpdatedSubscriber)
-Braze.getInstance(context).requestContentCardsRefresh(true)
-```
-
-{% endtab %}
-{% endtabs %}
-
-We also recommend unsubscribing when your custom activity moves out of view. Add the following code to your activity's `onDestroy()` lifecycle method:
-
-{% tabs %}
-{% tab JAVA %}
-
-```java
-Braze.getInstance(context).removeSingleSubscription(mContentCardsUpdatedSubscriber, ContentCardsUpdatedEvent.class);
-```
-
-{% endtab %}
-{% tab KOTLIN %}
-
-```kotlin
-Braze.getInstance(context).removeSingleSubscription(mContentCardsUpdatedSubscriber, ContentCardsUpdatedEvent::class.java)
-```
-
-{% endtab %}
-{% endtabs %}
-
-#### Part 2: Logging analytics
-
-When using custom views, you will need to log analytics manually since analytics are only handled automatically when using Braze views.
-
-To log a display of the Content Cards, call [`Appboy.logContentCardsDisplayed()`][41].
-
-To log an impression or click on a Card, call [`Card.logClick()`][7] or [`Card.logImpression()`][8] respectively.
-
-For campaigns using Control Cards for A/B testing, you can use [`Card.isControl()`][55] to determine if a card will be blank, and used only for tracking purposes.
-
-#### Manually dismissing a Content Card
-
-You can manually log or set a Content Card as "dismissed" to Braze for a particular card with [`setIsDismissed`][57].
-
-If a card is already marked as dismissed, it cannot be marked as dismissed again.
-
-## Disabling swipe to dismiss
-
-Disabling swipe-to-dismiss functionality is done on a per-card basis via the [`card.setIsDismissibleByUser()`][48] method. Cards can be intercepted before display using the [`ContentCardsFragment.setContentCardUpdateHandler()`][45] method.
-
-## Key-value pairs
-
-`Card` objects may optionally carry key-value pairs as `extras`. These can be used to send data along with a `Card` for further handling by the application.
-
-See our [KDoc][36] for more information.
-
-{% alert note %}
-Content Cards have a maximum size limit of 2 KB for content you enter in the Braze dashboard. This includes message text, image URLs, links, and key-value pairs. Exceeding that amount will prevent the card from sending.
-{% endalert %}
-
-## GIFs {#gifs-news-content-cards}
-
-{% alert note %}
-This section applies to integrations that use the Braze SDK's default Content Cards fragment or views to display Content Cards.
-{% endalert %}
-
-{% include archive/android/gifs.md channel="Content Cards" %}
-
-## Use case: Carousel view
-
-![Sample news app showing carousel of Content Cards in an article]({% image_buster/assets/img_archive/cc_politer_carousel_android.png %}){: style="max-width:30%;float:right;margin-left:15px;border:none;"}
-
-This section covers implementing a multi-card carousel feed where a user can swipe horizontally to view additional featured cards. To integrate a carousel view, you'll need to use a fully customized Content Card implementation—the "run" phase of the [crawl, walk, run approach][1].
-
-With this approach, you will not use Braze’s views and default logic but will instead display the Content Cards in a completely custom manner by using your own views populated with data from the Braze models.
-
-In terms of the level of development effort, the key differences between the out-of-the-box implementation and the carousel implementation include:
-
-- Building your own views
-- Logging Content Card analytics
-- Introducing additional client-side logic to dictate how many and which cards to show in the carousel
-
-### Implementation
-
-#### Step 1: Create a custom view controller
-
-To create the Content Cards carousel, create your own custom views and [subscribe for data updates]({{site.baseurl}}/developer_guide/platform_integration_guides/android/content_cards/customization/#fully-custom-content-card-display-for-android). Note that you won't be able to use Braze's default `ContentCardFragment`, as it's only able to handle our default Content Card types.
-
-#### Step 2: Implement analytics
-
-When creating a fully custom view controller, Content Card impressions, clicks, and dismissals are not automatically logged. You must implement the respective analytics methods to ensure impressions, dismissal events, and clicks get properly logged back to Braze's dashboard analytics.
-
-For information on the analytics methods, refer to [Card analytics methods]({{site.baseurl}}/developer_guide/platform_integration_guides/android/content_cards/data_models/#card-analytics-methods).
-
-{% alert note %}
-The same page also details the different properties inherited from our generic Content Card model class, which you may find useful during your view implementation.
-{% endalert %}
-
-#### Step 3: Create a Content Card update handler
-
-Follow the steps for [Using multiple Content Card feeds]({{site.baseurl}}/developer_guide/platform_integration_guides/android/content_cards/multiple_feeds/) to set key-value pairs on cards and create a Content Card update handler.
-
-{% alert important %}
-It's important to ensure your marketing and developer teams coordinate on which key-value pairs will be used (e.g., `feed_type = brand_homepage`), as any key-value pairs used must match the key-value pairs that the developers build into the app logic.
-{% endalert %}
-
-For Android-specific developer documentation on the Content Cards class, methods, and attributes in Kotlin, refer to the Android [com.braze.ui.contentcards.view](https://appboy.github.io/appboy-android-sdk/kdoc/braze-android-sdk/com.braze.ui.contentcards.view/index.html) documentation.
-
-### Considerations
-
-- By using completely custom views, you will not be able to extend or subclass the methods used in `ABKContentCardsController`. Instead, you'll need to integrate the data model methods and properties yourself.
-- The logic and implementation of the carousel view is not a default type of Content Card in Braze, and therefore the logic for achieving the use case must be supplied and supported by your development team.
-- You will need to implement client-side logic to display a specific number of cards in the carousel at any one time.
-
-[1]: {{site.baseurl}}/user_guide/message_building_by_channel/content_cards/customize/#customization-approaches
-[7]: https://appboy.github.io/appboy-android-sdk/kdoc/braze-android-sdk/com.appboy.models.cards/-card/log-click.html
-[8]: https://appboy.github.io/appboy-android-sdk/kdoc/braze-android-sdk/com.appboy.models.cards/-card/log-impression.html
-[36]: https://appboy.github.io/appboy-android-sdk/kdoc/braze-android-sdk/com.appboy.models.cards/-card/get-extras.html
-[40]: {{site.baseurl}}/developer_guide/platform_integration_guides/android/advanced_use_cases/font_customization/#font-customization
-[41]: https://appboy.github.io/appboy-android-sdk/kdoc/braze-android-sdk/com.appboy/-appboy/log-content-cards-displayed.html
-[42]: https://github.com/Appboy/appboy-android-sdk/blob/master/android-sdk-ui/src/main/res/values/styles.xml
-[43]: https://appboy.github.io/appboy-android-sdk/kdoc/braze-android-sdk/com.braze.ui.contentcards.listeners/-i-content-cards-action-listener/index.html
-[44]: https://appboy.github.io/appboy-android-sdk/kdoc/braze-android-sdk/com.braze.ui.contentcards.handlers/-i-content-cards-update-handler/index.html
-[45]: https://appboy.github.io/appboy-android-sdk/kdoc/braze-android-sdk/com.braze.ui.contentcards/-content-cards-fragment/set-content-card-update-handler.html
-[46]: https://github.com/Appboy/appboy-android-sdk/blob/v11.0.0/android-sdk-ui/src/main/java/com/appboy/ui/contentcards/handlers/DefaultContentCardsUpdateHandler.java
-[48]: https://appboy.github.io/appboy-android-sdk/kdoc/braze-android-sdk/com.appboy.models.cards/-card/set-is-dismissible-by-user.html
-[49]: https://appboy.github.io/appboy-android-sdk/kdoc/braze-android-sdk/com.braze.ui.contentcards/-content-cards-fragment/index.html
-[50]: https://appboy.github.io/appboy-android-sdk/kdoc/braze-android-sdk/com.appboy.ui.contentcards/-appboy-empty-content-cards-adapter/index.html
-[52]: https://github.com/Appboy/appboy-android-sdk/blob/master/android-sdk-ui/src/main/res/values/styles.xml#L552-L560
-[53]: https://appboy.github.io/appboy-android-sdk/kdoc/braze-android-sdk/com.appboy.ui.contentcards/-appboy-empty-content-cards-adapter/index.html
-[54]: https://github.com/Appboy/appboy-android-sdk/blob/master/android-sdk-ui/src/main/java/com/braze/ui/contentcards/ContentCardsFragment.java
-[55]: https://appboy.github.io/appboy-android-sdk/kdoc/braze-android-sdk/com.appboy.models.cards/-card/is-control.html
-[56]: https://github.com/Appboy/appboy-android-sdk/blob/v11.0.0/android-sdk-ui/src/main/java/com/appboy/ui/contentcards/handlers/DefaultContentCardsViewBindingHandler.java
-[57]: https://appboy.github.io/appboy-android-sdk/kdoc/braze-android-sdk/com.appboy.models.cards/-card/set-is-dismissed.html
->>>>>>> 04f94d86
+<br><br>