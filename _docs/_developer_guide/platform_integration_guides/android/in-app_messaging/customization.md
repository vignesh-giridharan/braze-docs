--- conflicted
+++ resolved
@@ -7,6 +7,9 @@
 platform: 
   - Android
   - FireOS
+
+channel:
+  - in-app messages
 
 guide_top_header: "Android and FireOS In-App Message Customization"
 guide_top_text: "All of Braze’s in-app message types are highly customizable across messages, images, <a href='http://fortawesome.github.io/Font-Awesome/'>Font Awesome</a> icons, click-actions, analytics, editable styling, custom display options, and custom delivery options. Multiple options can be configured on a per in-app message basis from <a href='/docs/user_guide/message_building_by_channel/in-app_messages/create/'>within the dashboard</a>. Braze additionally provides multiple levels of advanced customization to satisfy a variety of use cases and needs."
@@ -40,404 +43,5 @@
     fa_icon: fa fa-google
 
 
-<<<<<<< HEAD
 ---
-<br><br>
-=======
-#### Step 1: Implement an in-app message animation factory
-
-Create a class that implements [`IInAppMessageAnimationFactory`][20]:
-
-{% tabs %}
-{% tab JAVA %}
-```java
-public class CustomInAppMessageAnimationFactory implements IInAppMessageAnimationFactory {
-
-  @Override
-  public Animation getOpeningAnimation(IInAppMessage inAppMessage) {
-    Animation animation = new AlphaAnimation(0, 1);
-    animation.setInterpolator(new AccelerateInterpolator());
-    animation.setDuration(2000L);
-    return animation;
-  }
-
-  @Override
-  public Animation getClosingAnimation(IInAppMessage inAppMessage) {
-    Animation animation = new AlphaAnimation(1, 0);
-    animation.setInterpolator(new DecelerateInterpolator());
-    animation.setDuration(2000L);
-    return animation;
-  }
-}
-```
-{% endtab %}
-{% tab KOTLIN %}
-```kotlin
-class CustomInAppMessageAnimationFactory : IInAppMessageAnimationFactory {
-  override fun getOpeningAnimation(inAppMessage: IInAppMessage): Animation {
-    val animation: Animation = AlphaAnimation(0, 1)
-    animation.interpolator = AccelerateInterpolator()
-    animation.duration = 2000L
-    return animation
-  }
-
-  override fun getClosingAnimation(inAppMessage: IInAppMessage): Animation {
-    val animation: Animation = AlphaAnimation(1, 0)
-    animation.interpolator = DecelerateInterpolator()
-    animation.duration = 2000L
-    return animation
-  }
-}
-```
-{% endtab %}
-{% endtabs %}
-
-#### Step 2: Instruct Braze to use your in-app message view factory
-
-Once your `IInAppMessageAnimationFactory` is created, call `BrazeInAppMessageManager.getInstance().setCustomInAppMessageAnimationFactory()` to instruct `BrazeInAppMessageManager`
-to use your custom `IInAppMessageAnimationFactory` instead of the default animation factory.
-
-We recommend setting your `IInAppMessageAnimationFactory` in your [`Application.onCreate()`][82] before any other calls to Braze. This will ensure that the custom animation factory is set before any in-app message is displayed.
-
-### Custom HTML in-app message action listener
-
-The Braze SDK has a default `DefaultHtmlInAppMessageActionListener` class that is used if no custom listener is defined and takes appropriate action automatically. If you require more control over how a user interacts with different buttons inside a custom HTML in-app message, implement a custom `IHtmlInAppMessageActionListener` class.
-
-#### Step 1: Implement a custom HTML in-app message action listener
-
-Create a class that implements [`IHtmlInAppMessageActionListener`][86].
-
-The callbacks in your `IHtmlInAppMessageActionListener` will be called whenever the user initiates any of the following actions inside the HTML in-app message:
-- Clicks on the close button.
-- Clicks on the News Feed button.
-- Fires a custom event.
-- Clicks on a URL inside HTML in-app message.
-
-{% tabs %}
-{% tab JAVA %}
-```java
-public class CustomHtmlInAppMessageActionListener implements IHtmlInAppMessageActionListener {
-  private final Context mContext;
-
-  public CustomHtmlInAppMessageActionListener(Context context) {
-    mContext = context;
-  }
-
-  @Override
-  public void onCloseClicked(IInAppMessage inAppMessage, String url, Bundle queryBundle) {
-    Toast.makeText(mContext, "HTML In App Message closed", Toast.LENGTH_LONG).show();
-    BrazeInAppMessageManager.getInstance().hideCurrentlyDisplayingInAppMessage(false);
-  }
-
-  @Override
-  public boolean onCustomEventFired(IInAppMessage inAppMessage, String url, Bundle queryBundle) {
-    Toast.makeText(mContext, "Custom event fired. Ignoring.", Toast.LENGTH_LONG).show();
-    return true;
-  }
-
-  @Override
-  public boolean onNewsfeedClicked(IInAppMessage inAppMessage, String url, Bundle queryBundle) {
-    Toast.makeText(mContext, "Newsfeed button pressed. Ignoring.", Toast.LENGTH_LONG).show();
-    BrazeInAppMessageManager.getInstance().hideCurrentlyDisplayingInAppMessage(false);
-    return true;
-  }
-
-  @Override
-  public boolean onOtherUrlAction(IInAppMessage inAppMessage, String url, Bundle queryBundle) {
-    Toast.makeText(mContext, "Custom url pressed: " + url + " . Ignoring", Toast.LENGTH_LONG).show();
-    BrazeInAppMessageManager.getInstance().hideCurrentlyDisplayingInAppMessage(false);
-    return true;
-  }
-}
-```
-{% endtab %}
-{% tab KOTLIN %}
-```kotlin
-class CustomHtmlInAppMessageActionListener(private val mContext: Context) : IHtmlInAppMessageActionListener {
-
-    override fun onCloseClicked(inAppMessage: IInAppMessage, url: String, queryBundle: Bundle) {
-        Toast.makeText(mContext, "HTML In App Message closed", Toast.LENGTH_LONG).show()
-        BrazeInAppMessageManager.getInstance().hideCurrentlyDisplayingInAppMessage(false)
-    }
-
-    override fun onCustomEventFired(inAppMessage: IInAppMessage, url: String, queryBundle: Bundle): Boolean {
-        Toast.makeText(mContext, "Custom event fired. Ignoring.", Toast.LENGTH_LONG).show()
-        return true
-    }
-
-    override fun onNewsfeedClicked(inAppMessage: IInAppMessage, url: String, queryBundle: Bundle): Boolean {
-        Toast.makeText(mContext, "Newsfeed button pressed. Ignoring.", Toast.LENGTH_LONG).show()
-        BrazeInAppMessageManager.getInstance().hideCurrentlyDisplayingInAppMessage(false)
-        return true
-    }
-
-    override fun onOtherUrlAction(inAppMessage: IInAppMessage, url: String, queryBundle: Bundle): Boolean {
-        Toast.makeText(mContext, "Custom url pressed: $url . Ignoring", Toast.LENGTH_LONG).show()
-        BrazeInAppMessageManager.getInstance().hideCurrentlyDisplayingInAppMessage(false)
-        return true
-    }
-}
-```
-{% endtab %}
-{% endtabs %}
-
-#### Step 2: Instruct Braze to use your HTML in-app message action listener
-
-Once your `IHtmlInAppMessageActionListener` is created, call `BrazeInAppMessageManager.getInstance().setCustomHtmlInAppMessageActionListener()` to instruct `BrazeInAppMessageManager` to use your custom `IHtmlInAppMessageActionListener` instead of the default action listener.
-
-We recommend setting your `IHtmlInAppMessageActionListener` in your [`Application.onCreate()`][82] before any other calls to Braze. This will ensure that the custom action listener is set before any in-app message is displayed:
-
-{% tabs %}
-{% tab JAVA %}
-```java
-BrazeInAppMessageManager.getInstance().setCustomHtmlInAppMessageActionListener(new CustomHtmlInAppMessageActionListener(context));
-```
-{% endtab %}
-{% tab KOTLIN %}
-```kotlin
-BrazeInAppMessageManager.getInstance().setCustomHtmlInAppMessageActionListener(CustomHtmlInAppMessageActionListener(context))
-```
-{% endtab %}
-{% endtabs %}
-
-### Custom view wrapper factory
-
-The `BrazeInAppMessageManager` automatically handles placing the in-app message model into the existing activity view hierarchy by default using [`DefaultInAppMessageViewWrapper`][89]. If you need to customize how in-app messages are placed into the view hierarchy, you should use a custom [`IInAppMessageViewWrapperFactory`][88].
-
-#### Step 1: Implement an in-app message view wrapper factory
-
-Create a class that implements [`IInAppMessageViewWrapperFactory`][88] and returns an [`IInAppMessageViewWrapper`][90].
-
-This factory is called immediately after the in-app message view is created. The easiest way to implement a custom [`IInAppMessageViewWrapper`][90] is just to extend the default [`DefaultInAppMessageViewWrapper`][89]:
-
-{% tabs %}
-{% tab JAVA %}
-```java
-public class CustomInAppMessageViewWrapper extends DefaultInAppMessageViewWrapper {
-  public CustomInAppMessageViewWrapper(View inAppMessageView,
-                                       IInAppMessage inAppMessage,
-                                       IInAppMessageViewLifecycleListener inAppMessageViewLifecycleListener,
-                                       BrazeConfigurationProvider brazeConfigurationProvider,
-                                       Animation openingAnimation,
-                                       Animation closingAnimation, View clickableInAppMessageView) {
-    super(inAppMessageView,
-        inAppMessage,
-        inAppMessageViewLifecycleListener,
-        brazeConfigurationProvider,
-        openingAnimation,
-        closingAnimation,
-        clickableInAppMessageView);
-  }
-
-  @Override
-  public void open(@NonNull Activity activity) {
-    super.open(activity);
-    Toast.makeText(activity.getApplicationContext(), "Opened in-app message", Toast.LENGTH_SHORT).show();
-  }
-
-  @Override
-  public void close() {
-    super.close();
-    Toast.makeText(mInAppMessageView.getContext().getApplicationContext(), "Closed in-app message", Toast.LENGTH_SHORT).show();
-  }
-}
-```
-{% endtab %}
-{% tab KOTLIN %}
-```kotlin
-class CustomInAppMessageViewWrapper(inAppMessageView: View,
-                                    inAppMessage: IInAppMessage,
-                                    inAppMessageViewLifecycleListener: IInAppMessageViewLifecycleListener,
-                                    brazeConfigurationProvider: BrazeConfigurationProvider,
-                                    openingAnimation: Animation,
-                                    closingAnimation: Animation, clickableInAppMessageView: View) : 
-    DefaultInAppMessageViewWrapper(inAppMessageView, 
-        inAppMessage, 
-        inAppMessageViewLifecycleListener, 
-        brazeConfigurationProvider, 
-        openingAnimation, 
-        closingAnimation, 
-        clickableInAppMessageView) {
-
-  override fun open(activity: Activity) {
-    super.open(activity)
-    Toast.makeText(activity.applicationContext, "Opened in-app message", Toast.LENGTH_SHORT).show()
-  }
-
-  override fun close() {
-    super.close()
-    Toast.makeText(mInAppMessageView.context.applicationContext, "Closed in-app message", Toast.LENGTH_SHORT).show()
-  }
-}
-```
-{% endtab %}
-{% endtabs %}
-
-#### Step 2: Instruct Braze to use your custom view wrapper factory
-
-Once your [`IInAppMessageViewWrapper`][90] is created, call [`BrazeInAppMessageManager.getInstance().setCustomInAppMessageViewWrapperFactory()`][91] to instruct `BrazeInAppMessageManager` to use your custom [`IInAppMessageViewWrapperFactory`][88] instead of the default view wrapper factory.
-
-We recommend setting your [`IInAppMessageViewWrapperFactory`][88] in your [`Application.onCreate()`][82] before any other calls to Braze. This will ensure that the custom view wrapper factory is set before any in-app message is displayed:
-
-{% tabs %}
-{% tab JAVA %}
-```java
-BrazeInAppMessageManager.getInstance().setCustomInAppMessageViewWrapperFactory(new CustomInAppMessageViewWrapper());
-```
-{% endtab %}
-{% tab KOTLIN %}
-```kotlin
-BrazeInAppMessageManager.getInstance().setCustomInAppMessageViewWrapperFactory(CustomInAppMessageViewWrapper())
-```
-{% endtab %}
-{% endtabs %}
-
-## Setting fixed orientation
-
-To set a fixed orientation for an in-app message, first [set a custom in-app message manager listener][19]. Then, call `setOrientation()` on the `IInAppMessage` object in the `beforeInAppMessageDisplayed()` delegate method:
-
-{% tabs %}
-{% tab JAVA %}
-```java
-public InAppMessageOperation beforeInAppMessageDisplayed(IInAppMessage inAppMessage) {
-  // Set the orientation to portrait
-  inAppMessage.setOrientation(Orientation.PORTRAIT);
-  return InAppMessageOperation.DISPLAY_NOW;
-}
-```
-{% endtab %}
-{% tab KOTLIN %}
-```kotlin
-override fun beforeInAppMessageDisplayed(inAppMessage: IInAppMessage): InAppMessageOperation {
-  // Set the orientation to portrait
-  inAppMessage.orientation = Orientation.PORTRAIT
-  return InAppMessageOperation.DISPLAY_NOW
-}
-```
-{% endtab %}
-{% endtabs %}
-
-For tablet devices, in-app messages will appear in the user's preferred orientation style regardless of actual screen orientation.
-
-## Disabling back button dismissal
-
-By default, the hardware back button dismisses Braze in-app messages. This behavior can be disabled on a per-message basis via [`BrazeInAppMessageManager.setBackButtonDismissesInAppMessageView()`][96]. 
-
-In the following example, `disable_back_button` is a custom key-value pair set on the in-app message that signifies whether the message should allow for the back button to dismiss the message:
-
-{% tabs %}
-{% tab JAVA %}
-```java
-BrazeInAppMessageManager.getInstance().setCustomInAppMessageManagerListener(new DefaultInAppMessageManagerListener() {
-  @Override
-  public void beforeInAppMessageViewOpened(View inAppMessageView, IInAppMessage inAppMessage) {
-    super.beforeInAppMessageViewOpened(inAppMessageView, inAppMessage);
-    final Map<String, String> extras = inAppMessage.getExtras();
-    if (extras != null && extras.containsKey("disable_back_button")) {
-      BrazeInAppMessageManager.getInstance().setBackButtonDismissesInAppMessageView(false);
-    }
-  }
-
-  @Override
-  public void afterInAppMessageViewClosed(IInAppMessage inAppMessage) {
-    super.afterInAppMessageViewClosed(inAppMessage);
-    BrazeInAppMessageManager.getInstance().setBackButtonDismissesInAppMessageView(true);
-  }
-});
-```
-{% endtab %}
-{% tab KOTLIN %}
-```kotlin
-BrazeInAppMessageManager.getInstance().setCustomInAppMessageManagerListener(object : DefaultInAppMessageManagerListener() {
-  override fun beforeInAppMessageViewOpened(inAppMessageView: View, inAppMessage: IInAppMessage) {
-    super.beforeInAppMessageViewOpened(inAppMessageView, inAppMessage)
-    val extras = inAppMessage.extras
-    if (extras != null && extras.containsKey("disable_back_button")) {
-      BrazeInAppMessageManager.getInstance().setBackButtonDismissesInAppMessageView(false)
-    }
-  }
-
-  override fun afterInAppMessageViewClosed(inAppMessage: IInAppMessage) {
-    super.afterInAppMessageViewClosed(inAppMessage)
-    BrazeInAppMessageManager.getInstance().setBackButtonDismissesInAppMessageView(true)
-  }
-})
-```
-{% endtab %}
-{% endtabs %}
-
-{% alert note %}
-Note that if this functionality is disabled, the host activity's hardware back button default behavior will be used instead. This may lead to the back button closing the application instead of the displayed in-app message.
-{% endalert %}
-
-## Dismiss modal on outside tap
-
-The default and historical value is `false`, meaning clicks outside the modal will not close the modal. Setting this value to `true` will result in the modal in-app message being dismissed when the user taps outside of the in-app message. This behavior can be toggled on by calling:
-
-```java
-AppboyInAppMessageManager.getInstance().setClickOutsideModalViewDismissInAppMessageView(true)
-```
-
-## GIFs {#gifs-IAMs}
-
-{% include archive/android/gifs.md channel="in-app messages" %}
-
-## Android dialogs
-
-Braze doesn't support displaying in-app messages in [Android dialogs][85] at this time.
-
-## Google Play in-app review prompt
-
-Due to the limitations and restrictions set by Google, custom Google Play review prompts are not currently supported by Braze. While some users have been able to integrate these prompts successfully, others have shown low success rates due to [Google Play quotas](https://developer.android.com/guide/playcore/in-app-review#quotas). Integrate at your own risk. Refer to documentation on [Google Play in-app review prompts](https://developer.android.com/guide/playcore/in-app-review). 
-
-## YouTube in HTML in-app messages
-
-YouTube and other HTML5 content can play in HTML in-app messages. This requires hardware acceleration to be enabled in the activity where the in-app message is being displayed; see the [Android developer guide][84] for more details. Hardware acceleration is only available on Android API versions 11 or later.
-
-The following is an example of an embedded YouTube video in an HTML snippet:
-
-```html
-<body>
-    <div class="box">
-        <div class="relativeTopRight">
-            <a href="appboy://close">X</a>
-        </div>
-        <iframe width="60%" height="50%" src="https://www.youtube.com/embed/_x45EB3BWqI">
-        </iframe>
-    </div>
-</body>
-```
-
-[5]: {{site.baseurl}}/developer_guide/platform_integration_guides/android/in-app_messaging/integration/#step-1-braze-in-app-message-manager-registration
-[6]: https://github.com/Appboy/appboy-android-sdk/blob/master/android-sdk-ui/src/main/res/values/styles.xml
-[14]: {{site.baseurl}}/developer_guide/platform_integration_guides/android/news_feed/key-value_pairs/
-[15]: http://fortawesome.github.io/Font-Awesome/
-[18]: http://developer.android.com/reference/android/view/View.html
-[19]: {{site.baseurl}}/developer_guide/platform_integration_guides/android/in-app_messaging/customization/#setting-custom-listeners
-[20]: https://appboy.github.io/appboy-android-sdk/kdoc/braze-android-sdk/com.appboy.ui.inappmessage/-i-in-app-message-animation-factory/index.html
-[21]: https://appboy.github.io/appboy-android-sdk/kdoc/braze-android-sdk/com.braze.ui.inappmessage.listeners/-i-in-app-message-manager-listener/index.html
-[24]: https://appboy.github.io/appboy-android-sdk/kdoc/braze-android-sdk/com.braze.ui.inappmessage.views/-i-in-app-message-immersive-view/index.html
-[25]: https://github.com/Appboy/appboy-android-sdk/blob/master/android-sdk-ui/src/main/java/com/appboy/ui/inappmessage/IInAppMessageView.java
-[34]: https://appboy.github.io/appboy-android-sdk/kdoc/braze-android-sdk/com.braze.ui.inappmessage/-braze-in-app-message-manager/index.html
-[42]: https://appboy.github.io/appboy-android-sdk/kdoc/braze-android-sdk/com.appboy.ui.inappmessage/-i-in-app-message-view-factory/index.html
-[44]: https://appboy.github.io/appboy-android-sdk/kdoc/braze-android-sdk/com.braze.models.inappmessage/-i-in-app-message/get-extras.html
-[45]: https://appboy.github.io/appboy-android-sdk/kdoc/braze-android-sdk/com.braze.ui.inappmessage/-in-app-message-operation/index.html
-[79]: {{site.baseurl}}/developer_guide/platform_integration_guides/android/advanced_use_cases/font_customization/#font-customization
-[82]: https://developer.android.com/reference/android/app/Application.html#onCreate()
-[83]: https://appboy.github.io/appboy-android-sdk/kdoc/braze-android-sdk/com.braze.ui.inappmessage/-in-app-message-operation/index.html#DISCARD
-[84]: https://developer.android.com/guide/topics/graphics/hardware-accel.html#controlling
-[85]: https://developer.android.com/guide/topics/ui/dialogs.html
-[86]: https://appboy.github.io/appboy-android-sdk/kdoc/braze-android-sdk/com.appboy.ui.inappmessage.listeners/-i-html-in-app-message-action-listener/index.html
-[87]: https://appboy.github.io/appboy-android-sdk/kdoc/braze-android-sdk/com.appboy.ui.inappmessage/-i-in-app-message-view-factory/index.html
-[88]: https://appboy.github.io/appboy-android-sdk/kdoc/braze-android-sdk/com.appboy.ui.inappmessage/-i-in-app-message-view-wrapper-factory/index.html
-[89]: https://appboy.github.io/appboy-android-sdk/kdoc/braze-android-sdk/com.braze.ui.inappmessage/-default-in-app-message-view-wrapper/index.html
-[90]: https://appboy.github.io/appboy-android-sdk/kdoc/braze-android-sdk/com.appboy.ui.inappmessage/-i-in-app-message-view-wrapper/index.html
-[91]: https://appboy.github.io/appboy-android-sdk/kdoc/braze-android-sdk/com.braze.ui.inappmessage/-in-app-message-manager-base/set-custom-in-app-message-view-factory.html
-[92]: https://appboy.github.io/appboy-android-sdk/kdoc/braze-android-sdk/com.braze.ui.inappmessage.listeners/-i-in-app-message-manager-listener/index.html#beforeInAppMessageViewOpened-android.view.View-com.braze.models.inappmessage.IInAppMessage-
-[93]: https://appboy.github.io/appboy-android-sdk/kdoc/braze-android-sdk/com.braze.ui.inappmessage.listeners/-i-in-app-message-manager-listener/index.html#afterInAppMessageViewOpened-android.view.View-com.braze.models.inappmessage.IInAppMessage-
-[94]: https://appboy.github.io/appboy-android-sdk/kdoc/braze-android-sdk/com.braze.ui.inappmessage.listeners/-i-in-app-message-manager-listener/index.html#beforeInAppMessageViewClosed-android.view.View-com.braze.models.inappmessage.IInAppMessage-
-[95]: https://appboy.github.io/appboy-android-sdk/kdoc/braze-android-sdk/com.braze.ui.inappmessage.listeners/-i-in-app-message-manager-listener/index.html#afterInAppMessageViewClosed-com.braze.models.inappmessage.IInAppMessage-
-[96]: https://appboy.github.io/appboy-android-sdk/kdoc/braze-android-sdk/com.braze.ui.inappmessage/-in-app-message-manager-base/set-back-button-dismisses-in-app-message-view.html
-[97]: https://appboy.github.io/appboy-android-sdk/kdoc/braze-android-sdk/com.braze.models.inappmessage/-i-in-app-message-themeable/enable-dark-theme.html
-[98]: https://appboy.github.io/appboy-android-sdk/kdoc/braze-android-sdk/com.braze.ui.inappmessage/-braze-in-app-message-manager/index.html#requestDisplayInAppMessage--
->>>>>>> 04f94d86
+<br><br>