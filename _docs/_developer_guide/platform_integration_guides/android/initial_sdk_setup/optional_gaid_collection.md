---
nav_title: Google Advertising ID (Optional)
page_order: 9
<<<<<<< HEAD
platform: Android
=======
description: "This article covers Google advertising IDs and how to pass this advertising information to Braze."

>>>>>>> 145fb5ac
---

# Optional Google Advertising ID

The Google Advertising ID is a user-specific, unique, resettable ID for advertising, provided by Google Play services. It gives users better controls and provides developers with a simple, standard system to continue to monetize their apps. It is an anonymous identifier for advertising purposes and enables users to reset their identifier or opt-out of interest-based ads within Google Play apps. See [here][2] for more information.

## Passing the Google Advertising ID to Braze

The Google Advertising ID is not automatically collected by the Braze SDK and must be set manually via the [`Appboy.setGoogleAdvertisingId()`][1] method.

{% alert important %}
Google requires the Advertising ID to be collected on a non-UI thread.
{% endalert %}

{% tabs %}
{% tab JAVA %}

```java
new Thread(new Runnable() {
  @Override
  public void run() {
    try {
      AdvertisingIdClient.Info idInfo = AdvertisingIdClient.getAdvertisingIdInfo(getApplicationContext());
      Appboy.getInstance(getApplicationContext()).setGoogleAdvertisingId(idInfo.getId(), idInfo.isLimitAdTrackingEnabled());
    } catch (Exception e) {
      e.printStackTrace();
    }
  }
}).start();
```

{% endtab %}
{% tab KOTLIN %}

```kotlin
Thread(Runnable {
  try {
    val idInfo = AdvertisingIdClient.getAdvertisingIdInfo(getApplicationContext())
    Appboy.getInstance(getApplicationContext()).setGoogleAdvertisingId(idInfo.id, idInfo.isLimitAdTrackingEnabled)
  } catch (e: Exception) {
    e.printStackTrace()
  }
}).start()
```

{% endtab %}
{% endtabs %}


[1]: https://appboy.github.io/appboy-android-sdk/javadocs/com/appboy/Appboy.html#setGoogleAdvertisingId-java.lang.String-boolean-
[2]: http://www.androiddocs.com/google/play-services/id.html<|MERGE_RESOLUTION|>--- conflicted
+++ resolved
@@ -1,12 +1,9 @@
 ---
 nav_title: Google Advertising ID (Optional)
 page_order: 9
-<<<<<<< HEAD
 platform: Android
-=======
 description: "This article covers Google advertising IDs and how to pass this advertising information to Braze."
 
->>>>>>> 145fb5ac
 ---
 
 # Optional Google Advertising ID
