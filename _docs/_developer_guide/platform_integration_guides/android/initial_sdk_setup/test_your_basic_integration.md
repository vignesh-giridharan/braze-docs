--- conflicted
+++ resolved
@@ -9,11 +9,8 @@
 # Test your Basic Integration
 
 ## Confirm Session Tracking is Working
-<<<<<<< HEAD
-To test that you have session tracking working, go to the `Overview` section of your dashboard, select your application from the select box (defaulted to `All Apps`), and set `Display Data For` to be `Today`. Then open your app and refresh the page - your main metrics should all have increased by 1.
-=======
+
 At this point, you should have session tracking working in your Braze integration.  To test this, go to **Overview**, select your application from the selected app name dropdown (defaulted to "All Apps"), and set **Display Data For** to "Today". Then open your app and refresh the page - your main metrics should all have increased by 1.
->>>>>>> 145fb5ac
 
 ![Sessions working][55]
 
