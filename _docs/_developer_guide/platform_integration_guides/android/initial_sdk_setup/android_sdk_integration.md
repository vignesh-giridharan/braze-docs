--- conflicted
+++ resolved
@@ -69,11 +69,7 @@
 
 Now that the libraries have been integrated, you have to create an `braze.xml` file in your project's `res/values` folder. If you are on a [specific data cluster][66] or have a pre-existing custom endpoint, you need to specify the [endpoint][67] in your `braze.xml` file as well. The contents of that file should resemble the following code snippet:
 
-<<<<<<< HEAD
->  Be sure to substitute your [App Identifier API Key]({{site.baseurl}}/api/api_key/#the-app-identifier-api-key) found within the Manage Settings page of the Braze dashboard for `YOUR_APP_IDENTIFIER_API_KEY`. To find out your specific cluster or endpoint, please ask your Customer Success Manager or [open a support ticket][68].
-=======
 >  Be sure to substitute your [App Identifier API Key]({{site.baseurl}}/api/api_key/#the-app-identifier-api-key) found within the  **Settings** page of the Braze dashboard for `YOUR_APP_IDENTIFIER_API_KEY`. To find out your specific cluster or endpoint, please ask your Customer Success Manager or [open a support ticket][68].
->>>>>>> 145fb5ac
 
 ```xml
 <?xml version="1.0" encoding="utf-8"?>
