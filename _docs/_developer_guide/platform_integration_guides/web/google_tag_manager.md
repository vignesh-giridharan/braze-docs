--- conflicted
+++ resolved
@@ -29,19 +29,11 @@
 
 ![Initialization Tag Template][4]
 
-<<<<<<< HEAD
-#### Step 2: Configure App Settings
-=======
-#### 2. Configure Settings
->>>>>>> 145fb5ac
+#### Step 2. Configure Settings
 
 Enter your Braze SDK API Key and SDK Endpoint, which can be found in your Dashboard's [Settings][6] page.
 
-<<<<<<< HEAD
-#### Step 3: Initialization Options
-=======
-#### 3. Choose Initialization Options
->>>>>>> 145fb5ac
+#### Step 3. Choose Initialization Options
 
 Choose from the optional set of additional initialization options as described in the [Initial Setup][7] guide.
 
