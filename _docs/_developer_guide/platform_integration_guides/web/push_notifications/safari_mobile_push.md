---
nav_title: Safari Mobile Web Push
article_title: Safari Mobile Web Push
platform: Web
channel: push
page_order: 5
page_type: reference
description: "Learn how to integrate web push on your iOS and iPad Safari browsers."
search_rank: 3
---

# Safari Mobile Web Push (iOS and iPadOS)

[Safari v16.4][safari-release-notes] supports mobile web push, which means you can now re-engage mobile users with push notifications on iOS and iPadOS.

This article will guide you through the steps required to set up mobile push for safari.

## Integration steps

First, please read and follow our standard [web push integration guide][web-push-integration]. The following steps are only required to support web push on Safari for iOS and iPadOS support.

### Step 1: Create a manifest file {#manifest}

A [Web Application Manifest][manifest-file] is a JSON file that controls how your website is presented when installed to a user's home screen.

For example, you can set the background theme color and icon that the [App Switcher][app-switcher] uses, whether it renders as full screen to resemble a native app, or whether the app should open in landscape or portrait mode.

Create a new `manifest.json` file in your website's root directory, with the following mandatory fields. 

```json
{
  "name": "your app name",
  "short_name": "your app name",
  "display": "fullscreen",
  "icons": [{
    "src": "favicon.ico",
    "sizes": "128x128",
  }]
}
```

The full list of supported fields can be found [here][manifest-file].

### Step 2: Link the manifest file {#manifest-link}

Add the following `<link>` tag to your website's `<head>` element pointing to where your manifest file is hosted.

```html
<link rel="manifest" href="/manifest.json" />
```

### Step 3: Add a service worker {#service-worker}

Your website must have a service worker file that imports the Braze service-worker library, as described in our [web push integration guide][service-worker].

### Step 4: Add to home screen {#add-to-homescreen}

Unlike major browsers like Chrome and Firefox, you are not allowed to request push permission on Safari iOS/iPadOS unless your website has been added to the user's home screen. 

The [Add to Homescreen][add-to-homescreen] feature lets users bookmark your website, adding your icon to their valuable home screen real estate.

<<<<<<< HEAD
![An iphone showing options to bookmark a website and save to the home screen][add-to-homescreen-img]{: style="max-width:40%"}
=======
![An iphone showing options to bookmark a website and save to the homescreen][1]{: style="max-width:40%"}
>>>>>>> d49c0b37

### Step 5: Show the native push prompt {#push-prompt}
Once the app has been added to your home screen you can now request push permission when the user takes an action (such as clicking a button). This can be done using the [`requestPushPermission`][requestPushPermission] method, or with a [no-code push primer in-app message][push-primer].

{% alert note %}
Once you accept or decline the prompt, you'll need to delete and reinstall the website to your home screen to be able to show the prompt again.
{% endalert %}

![A push prompt asking to "allow" or "don't allow" Notifications][2]{: style="max-width:40%"}

For example:

```typescript
import { requestPushPermission } from "@braze/web-sdk";

button.onclick = function(){
    requestPushPermission(() => {
        console.log(`User accepted push prompt`);
    }, (temporary) => {
        console.log(`User ${temporary ? "temporarily dismissed" : "permanently denied"} push prompt`);
    });
};
```


## Next steps

Next, send yourself a [test message][test-message] to validate the integration. Once your integration is complete you can use our [no-code push primer messages][push-primer] to optimize your push opt-in rates.

[webkit-release-notes]: https://webkit.org/blog/13878/web-push-for-web-apps-on-ios-and-ipados/
[safari-release-notes]: https://developer.apple.com/documentation/safari-release-notes/safari-16_4-release-notes
[manifest-file]: https://developer.mozilla.org/en-US/docs/Web/Manifest
[app-switcher]: https://support.apple.com/en-us/HT202070
[add-to-homescreen]: https://support.apple.com/guide/iphone/bookmark-favorite-webpages-iph42ab2f3a7/ios#iph4f9a47bbc
[web-push-integration]: {{site.baseurl}}/developer_guide/platform_integration_guides/web/push_notifications/integration/
[service-worker]: {{site.baseurl}}/developer_guide/platform_integration_guides/web/push_notifications/integration/#step-1-configure-your-sites-service-worker
[test-message]: {{site.baseurl}}/user_guide/engagement_tools/campaigns/testing_and_more/sending_test_messages/
[push-primer]: {{site.baseurl}}/user_guide/message_building_by_channel/push/push_primer_messages/
[requestPushPermission]: https://js.appboycdn.com/web-sdk/latest/doc/modules/braze.html#requestpushpermission
[1]: {% image_buster /assets/img/push_implementation_guide/add-to-homescreen.png %}
[2]: {% image_buster /assets/img/push_implementation_guide/safari-mobile-push-prompt.png %}<|MERGE_RESOLUTION|>--- conflicted
+++ resolved
@@ -59,11 +59,7 @@
 
 The [Add to Homescreen][add-to-homescreen] feature lets users bookmark your website, adding your icon to their valuable home screen real estate.
 
-<<<<<<< HEAD
 ![An iphone showing options to bookmark a website and save to the home screen][add-to-homescreen-img]{: style="max-width:40%"}
-=======
-![An iphone showing options to bookmark a website and save to the homescreen][1]{: style="max-width:40%"}
->>>>>>> d49c0b37
 
 ### Step 5: Show the native push prompt {#push-prompt}
 Once the app has been added to your home screen you can now request push permission when the user takes an action (such as clicking a button). This can be done using the [`requestPushPermission`][requestPushPermission] method, or with a [no-code push primer in-app message][push-primer].
