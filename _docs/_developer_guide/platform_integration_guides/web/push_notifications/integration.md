---
nav_title: Integration
article_title: Push Integration for Web
platform: Web
channel: push
page_order: 0
page_type: reference
description: "This article describes how to integrate Braze Web push via the Braze SDK."

local_redirect: #soft-push-prompts
  soft-push-prompts: '/docs/developer_guide/platform_integration_guides/web/push_notifications/soft_push_prompt/'

---

# Push integration

A push notification is an alert that appears on the user's screen when an important update occurs. Push notifications can be received even when your web page is not currently open in the user's browser. Push notifications are a valuable way to provide your users with time-sensitive and relevant content or to re-engage them with your site.

![][27]

Refer to our [push best practices][7] for more resources.

Web push notifications are implemented using the [W3C push standard][1], which browsers are in the process of supporting. Currently, the browsers thats support web push include most versions of Chrome, Firefox, and Opera. Web push is not supported on any iOS browsers to date. It's expected that as the standard becomes more widely adopted, more browsers will continue to implement support. Additionally, desktop Safari (on Mac OS X) has a custom web push solution based on Apple push notification services; Braze supports these Safari notifications.

## HTTPS requirement

Web standards require that the domain requesting push notification permission be secure.

### What defines a secure site?

A site is deemed secure if it matches one of the following secure origin patterns:

- (https, , *)
- (wss, *, *)
- (, localhost, )
- (, .localhost, *)
- (, 127/8, )
- (, ::1/128, *)
- (file, *, —)
- (chrome-extension, *, —)

This security requirement in the open standards specification that Braze Web push is built on prevents man-in-the-middle attacks.

### What if a secure site is not available?

While industry best practice is to make your whole site secure, customers who cannot secure their site domain can work around the requirement by using a secure modal. Read more in our guide to using [Alternate push domain][28] or view a [working demo][4].

<<<<<<< HEAD
{% include archive/web-v4-rename.md %}

## Step 1: Configure your site's service worker
=======
## Integration
>>>>>>> 2c625e86

### Step 1: Configure your site's service worker

<<<<<<< HEAD
- Otherwise, if your site already registers a Service Worker, add the content below **to the Service Worker file**, and set the [```manageServiceWorkerExternally``` initialization option to ```true```](https://js.appboycdn.com/web-sdk/latest/doc/module-braze.html#.initialize) when initializing the Web SDK.

<script src="https://braze-inc.github.io/embed-like-gist/embed.js?target=https%3A%2F%2Fgithub.com%2Fbraze-inc%2Fbraze-web-sdk%2Fblob%2Fmaster%2Fsample-build%2Fservice-worker.js&style=github&showBorder=on&showLineNumbers=on&showFileMeta=on&showCopy=on"></script>
=======
- If you don't already have a Service Worker, create a new file named `service-worker.js` with the following snippet, and place it in the root directory of your website.
- Otherwise, if your site already registers a service worker, add the following snippet to the service worker file, and set the [`manageServiceWorkerExternally`](https://js.appboycdn.com/web-sdk/latest/doc/module-appboy.html#.initialize) initialization option to `true` when initializing the Web SDK.

```java
self.importScripts('https://js.appboycdn.com/web-sdk/3.5/service-worker.js');
```
>>>>>>> 2c625e86

{% alert important %}
Your web server must return a `Content-Type: application/javascript` when serving your service worker file. 
{% endalert %}

#### What if I can't register a service worker in the root directory?

By default, a service worker can only be used within the same directory it is registered in. For example, if your service worker file exists in `/assets/service-worker.js`, it would only be possible to register it within `example.com/assets/*` or a subdirectory of the `assets` folder, but not on your homepage (`example.com/`). For this reason, it is recommended to host and register the service worker in the root directory (i.e., `https://example.com/service-worker.js`).

If you cannot register a service worker in your root domain, an alternative approach is to use the [`Service-Worker-Allowed`](https://w3c.github.io/ServiceWorker/#service-worker-script-response) HTTP header when serving your service worker file. By configuring your server to return `Service-Worker-Allowed: /` in the response for the service worker, this will instruct the browser to broaden the scope and allow it to be used from within a different directory.

### Step 2: Browser registration

<<<<<<< HEAD
In order for a browser to receive push notifications, you must register it for push by calling `braze.requestPushPermission()`. This will immediately request push permission from the user. 

If you wish to show your own push-related UI to the user _before_ requesting push permission (known as a soft push prompt), you can test to see if push is supported in the user's browser with `braze.isPushSupported()`. See [below for a soft push prompt example](#soft-push-prompts) using Braze in-app messages. 

If you wish to unsubscribe a user, you can do so by calling `braze.unrequestPushPermission()`.
=======
For a browser to receive push notifications, you must register it for push by calling `appboy.registerAppboyPushMessages()`. This will immediately request push permission from the user. 

If you wish to show your own push-related UI to the user before requesting push permission (known as a soft push prompt), you can test to see if push is supported in the user's browser with `appboy.isPushSupported()`. Refer to the [soft push prompt example]({{site.baseurl}}/developer_guide/platform_integration_guides/web/push_notifications/soft_push_prompt/) using in-app messages.

If you wish to unsubscribe a user, you can do so by calling `appboy.unregisterAppboyPushMessages()`.
>>>>>>> 2c625e86

{% alert important %}
Recent versions of Safari and Firefox require that you call this method from a short-lived event handler (e.g., from a button click handler or soft push prompt). This is consistent with [Chrome's user experience best practices](https://docs.google.com/document/d/1WNPIS_2F0eyDm5SS2E6LZ_75tk6XtBSnR1xNjWJ_DPE) for push registration.
{% endalert %}

### Step 3: Configure Safari push

If you wish to support push notifications for Safari on Mac OS X, follow these additional instructions:

<<<<<<< HEAD
* [Generate a safari push certificate following these "Registering with Apple" instructions][3]
* In the Braze dashboard, on the **Settings** page (where your API keys are located), select your Web app. Click **Configure Safari Push** and follow the instructions, uploading the push certificate you just generated.
* When you call `braze.initialize` supply the optional `safariWebsitePushId` configuration option with the website push ID you used when generating your Safari push certificate. For example `braze.initialize('YOUR-API-KEY', {safariWebsitePushId: 'web.com.example.domain'})`

## Common issues

**I followed the integration instructions but I'm still not receiving any push notifications.**

- Not all browsers can receive push messages. Please ensure that `braze.isPushSupported()` returns true in the browser.
- Note that if a user has denied a site push access, they won't be prompted for permission again unless they remove the denied status from their browser preferences.
- Note that web push notifications require that your site be https.
=======
- Generate a safari push certificate following the [Registering with Apple][3] instructions.
- In the Braze dashboard, on the **Settings** page (where your API keys are located), select your Web app. Click **Configure Safari Push** and follow the instructions, uploading the push certificate you just generated.
- When you call `appboy.initialize`, supply the optional `safariWebsitePushId` configuration option with the website push ID you used when generating your Safari push certificate. For example `appboy.initialize('YOUR-API-KEY', {safariWebsitePushId: 'web.com.example.domain'})`
>>>>>>> 2c625e86

## Service worker advanced settings

<<<<<<< HEAD
It's often a good idea for sites to implement a "soft" push prompt where you "prime" the user and make your case for sending them push notifications before requesting push permission. This is useful because the browser throttles how often you may prompt the user directly, and if the user denies permission you can never ask them again. This can be done simply through Braze's [triggered in-app messages]({{site.baseurl}}/developer_guide/platform_integration_guides/web/in_app_messaging/#in-app-messaging) for a seamless user experience. Instead of calling `braze.requestPushPermission()` directly as described above, instead:

1. Create a "Prime for Push" in-app messaging campaign on the Braze dashboard.
  - Make it a **Modal** in-app message. Give it whatever text and styling you wish to present to the user ("Can we stay in touch?")
  - Give the in-app message a Button 1 Text value of "OK" (or whatever affirmative text you wish), and set the On-Click Behavior to "Close Message." You'll customize that behavior later.
  - Under the gear composer section, add a key-value pair.  Give it a key of `msg-id` and a value of `push-primer`.
  - Give the message a trigger action of the custom event 'prime-for-push' (you can create that custom event manually from the dashboard) if you need to)

2. In your Braze SDK integration, find and remove any calls to `braze.automaticallyShowInAppMessages()` from within your loading snippet.

3. Replace the removed call with the following snippet:

```javascript

// Be sure to remove calls to braze.automaticallyShowInAppMessages() 
// from your code as noted in the steps above

braze.subscribeToInAppMessage(function(inAppMessage) {
  var shouldDisplay = true;

  if (inAppMessage instanceof braze.InAppMessage) {
    // Read the key-value pair for msg-id
    var msgId = inAppMessage.extras["msg-id"];

    // If this is our push primer message
    if (msgId == "push-primer") {
      // We don't want to display the soft push prompt to users on browsers that don't support push, or if the user
      // has already granted/blocked permission
      if (!braze.isPushSupported() || braze.isPushPermissionGranted() || braze.isPushBlocked()) {
        shouldDisplay = false;
      }
      if (inAppMessage.buttons[0] != null) {
        // Prompt the user when the first button is clicked
        inAppMessage.buttons[0].subscribeToClickedEvent(function() {
          braze.requestPushPermission();
        });
      }
    }
  }

  // Display the message
  if (shouldDisplay) {
    braze.showInAppMessage(inAppMessage);
  }
});
```

When you wish to display the soft push prompt to the user, call `braze.logCustomEvent("prime-for-push")` - for instance, to prompt the user on every page load just after the Braze session begins, your code would look like:

```javascript
braze.openSession();
braze.logCustomEvent("prime-for-push");
```

## Service Worker Advanced Settings

Braze's service worker file will automatically call `skipWaiting` upon install. If you'd like to avoid this, add the following code to your service worker file, above importing Braze:
=======
Braze's service worker file will automatically call `skipWaiting` upon install. If you'd like to avoid this, add the following code to your service worker file, preceding importing Braze:
>>>>>>> 2c625e86

```javascript
self.addEventListener('install', (event) => {
  event.stopImmediatePropagation();
}); 
self.importScripts('https://js.appboycdn.com/web-sdk/4.0/service-worker.js');
```

## Troubleshooting

**I followed the integration instructions, but I'm still not receiving any push notifications.**
- Web push notifications require that your site be HTTPS.
- Not all browsers can receive push messages. Ensure that `appboy.isPushSupported()` returns `true` in the browser.
- If a user has denied a site push access, they won't be prompted for permission again unless they remove the denied status from their browser preferences.

[1]: http://www.w3.org/TR/push-api/
[3]: https://developer.apple.com/library/mac/documentation/NetworkingInternet/Conceptual/NotificationProgrammingGuideForWebsites/PushNotifications/PushNotifications.html#//apple_ref/doc/uid/TP40013225-CH3-SW33
[4]: http://appboyj.com/modal-test.html
[7]: {{site.baseurl}}/user_guide/message_building_by_channel/push/best_practices/
[27]: {{site.baseurl}}/assets/img_archive/web_push2.png
[28]: {{ site.baseurl }}/developer_guide/platform_integration_guides/web/push_notifications/alternate_push_domain<|MERGE_RESOLUTION|>--- conflicted
+++ resolved
@@ -45,28 +45,16 @@
 
 While industry best practice is to make your whole site secure, customers who cannot secure their site domain can work around the requirement by using a secure modal. Read more in our guide to using [Alternate push domain][28] or view a [working demo][4].
 
-<<<<<<< HEAD
 {% include archive/web-v4-rename.md %}
 
-## Step 1: Configure your site's service worker
-=======
 ## Integration
->>>>>>> 2c625e86
 
 ### Step 1: Configure your site's service worker
 
-<<<<<<< HEAD
-- Otherwise, if your site already registers a Service Worker, add the content below **to the Service Worker file**, and set the [```manageServiceWorkerExternally``` initialization option to ```true```](https://js.appboycdn.com/web-sdk/latest/doc/module-braze.html#.initialize) when initializing the Web SDK.
-
-<script src="https://braze-inc.github.io/embed-like-gist/embed.js?target=https%3A%2F%2Fgithub.com%2Fbraze-inc%2Fbraze-web-sdk%2Fblob%2Fmaster%2Fsample-build%2Fservice-worker.js&style=github&showBorder=on&showLineNumbers=on&showFileMeta=on&showCopy=on"></script>
-=======
 - If you don't already have a Service Worker, create a new file named `service-worker.js` with the following snippet, and place it in the root directory of your website.
 - Otherwise, if your site already registers a service worker, add the following snippet to the service worker file, and set the [`manageServiceWorkerExternally`](https://js.appboycdn.com/web-sdk/latest/doc/module-appboy.html#.initialize) initialization option to `true` when initializing the Web SDK.
 
-```java
-self.importScripts('https://js.appboycdn.com/web-sdk/3.5/service-worker.js');
-```
->>>>>>> 2c625e86
+<script src="https://braze-inc.github.io/embed-like-gist/embed.js?target=https%3A%2F%2Fgithub.com%2Fbraze-inc%2Fbraze-web-sdk%2Fblob%2Fmaster%2Fsample-build%2Fservice-worker.js&style=github&showBorder=on&showLineNumbers=on&showFileMeta=on&showCopy=on"></script>
 
 {% alert important %}
 Your web server must return a `Content-Type: application/javascript` when serving your service worker file. 
@@ -80,19 +68,11 @@
 
 ### Step 2: Browser registration
 
-<<<<<<< HEAD
-In order for a browser to receive push notifications, you must register it for push by calling `braze.requestPushPermission()`. This will immediately request push permission from the user. 
+For a browser to receive push notifications, you must register it for push by calling `braze.requestPushPermission()`. This will immediately request push permission from the user. 
 
-If you wish to show your own push-related UI to the user _before_ requesting push permission (known as a soft push prompt), you can test to see if push is supported in the user's browser with `braze.isPushSupported()`. See [below for a soft push prompt example](#soft-push-prompts) using Braze in-app messages. 
+If you wish to show your own push-related UI to the user before requesting push permission (known as a soft push prompt), you can test to see if push is supported in the user's browser with `braze.isPushSupported()`. Refer to the [soft push prompt example]({{site.baseurl}}/developer_guide/platform_integration_guides/web/push_notifications/soft_push_prompt/) using in-app messages.
 
-If you wish to unsubscribe a user, you can do so by calling `braze.unrequestPushPermission()`.
-=======
-For a browser to receive push notifications, you must register it for push by calling `appboy.registerAppboyPushMessages()`. This will immediately request push permission from the user. 
-
-If you wish to show your own push-related UI to the user before requesting push permission (known as a soft push prompt), you can test to see if push is supported in the user's browser with `appboy.isPushSupported()`. Refer to the [soft push prompt example]({{site.baseurl}}/developer_guide/platform_integration_guides/web/push_notifications/soft_push_prompt/) using in-app messages.
-
-If you wish to unsubscribe a user, you can do so by calling `appboy.unregisterAppboyPushMessages()`.
->>>>>>> 2c625e86
+If you wish to unsubscribe a user, you can do so by calling `braze.unregisterPush()`.
 
 {% alert important %}
 Recent versions of Safari and Firefox require that you call this method from a short-lived event handler (e.g., from a button click handler or soft push prompt). This is consistent with [Chrome's user experience best practices](https://docs.google.com/document/d/1WNPIS_2F0eyDm5SS2E6LZ_75tk6XtBSnR1xNjWJ_DPE) for push registration.
@@ -102,27 +82,12 @@
 
 If you wish to support push notifications for Safari on Mac OS X, follow these additional instructions:
 
-<<<<<<< HEAD
-* [Generate a safari push certificate following these "Registering with Apple" instructions][3]
-* In the Braze dashboard, on the **Settings** page (where your API keys are located), select your Web app. Click **Configure Safari Push** and follow the instructions, uploading the push certificate you just generated.
-* When you call `braze.initialize` supply the optional `safariWebsitePushId` configuration option with the website push ID you used when generating your Safari push certificate. For example `braze.initialize('YOUR-API-KEY', {safariWebsitePushId: 'web.com.example.domain'})`
-
-## Common issues
-
-**I followed the integration instructions but I'm still not receiving any push notifications.**
-
-- Not all browsers can receive push messages. Please ensure that `braze.isPushSupported()` returns true in the browser.
-- Note that if a user has denied a site push access, they won't be prompted for permission again unless they remove the denied status from their browser preferences.
-- Note that web push notifications require that your site be https.
-=======
 - Generate a safari push certificate following the [Registering with Apple][3] instructions.
 - In the Braze dashboard, on the **Settings** page (where your API keys are located), select your Web app. Click **Configure Safari Push** and follow the instructions, uploading the push certificate you just generated.
-- When you call `appboy.initialize`, supply the optional `safariWebsitePushId` configuration option with the website push ID you used when generating your Safari push certificate. For example `appboy.initialize('YOUR-API-KEY', {safariWebsitePushId: 'web.com.example.domain'})`
->>>>>>> 2c625e86
+- When you call `braze.initialize`, supply the optional `safariWebsitePushId` configuration option with the website push ID you used when generating your Safari push certificate. For example `braze.initialize('YOUR-API-KEY', {safariWebsitePushId: 'web.com.example.domain'})`
 
 ## Service worker advanced settings
 
-<<<<<<< HEAD
 It's often a good idea for sites to implement a "soft" push prompt where you "prime" the user and make your case for sending them push notifications before requesting push permission. This is useful because the browser throttles how often you may prompt the user directly, and if the user denies permission you can never ask them again. This can be done simply through Braze's [triggered in-app messages]({{site.baseurl}}/developer_guide/platform_integration_guides/web/in_app_messaging/#in-app-messaging) for a seamless user experience. Instead of calling `braze.requestPushPermission()` directly as described above, instead:
 
 1. Create a "Prime for Push" in-app messaging campaign on the Braze dashboard.
@@ -179,10 +144,7 @@
 
 ## Service Worker Advanced Settings
 
-Braze's service worker file will automatically call `skipWaiting` upon install. If you'd like to avoid this, add the following code to your service worker file, above importing Braze:
-=======
 Braze's service worker file will automatically call `skipWaiting` upon install. If you'd like to avoid this, add the following code to your service worker file, preceding importing Braze:
->>>>>>> 2c625e86
 
 ```javascript
 self.addEventListener('install', (event) => {
@@ -195,7 +157,7 @@
 
 **I followed the integration instructions, but I'm still not receiving any push notifications.**
 - Web push notifications require that your site be HTTPS.
-- Not all browsers can receive push messages. Ensure that `appboy.isPushSupported()` returns `true` in the browser.
+- Not all browsers can receive push messages. Ensure that `braze.isPushSupported()` returns `true` in the browser.
 - If a user has denied a site push access, they won't be prompted for permission again unless they remove the denied status from their browser preferences.
 
 [1]: http://www.w3.org/TR/push-api/
