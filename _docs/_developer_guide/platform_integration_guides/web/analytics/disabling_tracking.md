---
nav_title: Disabling Web SDK Tracking
platform: Web
page_order: 6

page_type: reference
description: "This article covers disabling Web SDK tracking, including why, how, and the implications of doing so."
---

<<<<<<< HEAD
# Disabling Web SDK Tracking
=======
# Disabling Data Collection
>>>>>>> 2901be8c

To comply with data privacy regulations, data tracking activity on the Web SDK can be stopped entirely using the method [`stopWebTracking()`](https://js.appboycdn.com/web-sdk/latest/doc/module-appboy.html#.stopWebTracking). This method will sync data logged before when `stopWebTracking()` was called, and will cause all subsequent calls to the Braze Web SDK for this page and future page loads to be ignored. If you wish to resume data collection at a later point in time, you can use the [`resumeWebTracking()`](https://js.appboycdn.com/web-sdk/latest/doc/module-appboy.html#.resumeWebTracking) method in the future to resume data collection.

If you wish to provide users with the option to stop tracking, we recommend building a simple page with two links or buttons, one that calls `stopWebTracking()` when clicked, and another that calls `resumeWebTracking()` to allow users to opt back in. You can use these controls to start or stop tracking via other data sub-processors as well.

Note that the Braze SDK does _not_ need to be initialized to call `stopWebTracking()`, allowing you to disable tracking for fully anonymous users. Conversely,`resumeWebTracking()` does not initialize the Braze SDK so you must also call `initialize()` afterward to enable tracking.<|MERGE_RESOLUTION|>--- conflicted
+++ resolved
@@ -7,11 +7,7 @@
 description: "This article covers disabling Web SDK tracking, including why, how, and the implications of doing so."
 ---
 
-<<<<<<< HEAD
-# Disabling Web SDK Tracking
-=======
 # Disabling Data Collection
->>>>>>> 2901be8c
 
 To comply with data privacy regulations, data tracking activity on the Web SDK can be stopped entirely using the method [`stopWebTracking()`](https://js.appboycdn.com/web-sdk/latest/doc/module-appboy.html#.stopWebTracking). This method will sync data logged before when `stopWebTracking()` was called, and will cause all subsequent calls to the Braze Web SDK for this page and future page loads to be ignored. If you wish to resume data collection at a later point in time, you can use the [`resumeWebTracking()`](https://js.appboycdn.com/web-sdk/latest/doc/module-appboy.html#.resumeWebTracking) method in the future to resume data collection.
 
