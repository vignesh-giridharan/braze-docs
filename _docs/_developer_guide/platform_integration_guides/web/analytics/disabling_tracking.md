---
nav_title: Disabling Web SDK Tracking
article_title: Disabling Web SDK Tracking
platform: Web
page_order: 6
page_type: reference
description: "This article covers disabling Web SDK tracking, including why, how, and the implications of doing so for Web."

---

# Disable Web SDK tracking

{% include archive/web-v4-rename.md %}

<<<<<<< HEAD
To comply with data privacy regulations, data tracking activity on the Web SDK can be stopped entirely using the method [`disableSDK()`](https://js.appboycdn.com/web-sdk/latest/doc/modules/braze.html#.disableSDK). This method will sync any data logged before `disableSDK()` was called, and will cause all subsequent calls to the Braze Web SDK for this page and future page loads to be ignored. If you wish to resume data collection at a later point in time, you can use the [`enableSDK()`](https://js.appboycdn.com/web-sdk/latest/doc/modules/braze.html#.enableSDK) method to resume data collection.
=======
To comply with data privacy regulations, data tracking activity on the Web SDK can be stopped entirely using the method [`disableSDK()`](https://js.appboycdn.com/web-sdk/latest/doc/modules/braze.html#disablesdk). This method will sync any data logged before `disableSDK()` was called, and will cause all subsequent calls to the Braze Web SDK for this page and future page loads to be ignored. If you wish to resume data collection at a later point in time, you can use the [`enableSDK()`](https://js.appboycdn.com/web-sdk/latest/doc/modules/braze.html#enablesdk) method to resume data collection.
>>>>>>> 5cc93d24

If you wish to provide users with the option to stop tracking, we recommend building a simple page with two links or buttons, one that calls `disableSDK()` when clicked, and another that calls `enableSDK()` to allow users to opt back in. You can use these controls to start or stop tracking via other data sub-processors as well.

Note that the Braze SDK does not need to be initialized to call `disableSDK()`, allowing you to disable tracking for fully anonymous users. Conversely,`enableSDK()` does not initialize the Braze SDK so you must also call `initialize()` afterward to enable tracking.<|MERGE_RESOLUTION|>--- conflicted
+++ resolved
@@ -12,11 +12,7 @@
 
 {% include archive/web-v4-rename.md %}
 
-<<<<<<< HEAD
-To comply with data privacy regulations, data tracking activity on the Web SDK can be stopped entirely using the method [`disableSDK()`](https://js.appboycdn.com/web-sdk/latest/doc/modules/braze.html#.disableSDK). This method will sync any data logged before `disableSDK()` was called, and will cause all subsequent calls to the Braze Web SDK for this page and future page loads to be ignored. If you wish to resume data collection at a later point in time, you can use the [`enableSDK()`](https://js.appboycdn.com/web-sdk/latest/doc/modules/braze.html#.enableSDK) method to resume data collection.
-=======
 To comply with data privacy regulations, data tracking activity on the Web SDK can be stopped entirely using the method [`disableSDK()`](https://js.appboycdn.com/web-sdk/latest/doc/modules/braze.html#disablesdk). This method will sync any data logged before `disableSDK()` was called, and will cause all subsequent calls to the Braze Web SDK for this page and future page loads to be ignored. If you wish to resume data collection at a later point in time, you can use the [`enableSDK()`](https://js.appboycdn.com/web-sdk/latest/doc/modules/braze.html#enablesdk) method to resume data collection.
->>>>>>> 5cc93d24
 
 If you wish to provide users with the option to stop tracking, we recommend building a simple page with two links or buttons, one that calls `disableSDK()` when clicked, and another that calls `enableSDK()` to allow users to opt back in. You can use these controls to start or stop tracking via other data sub-processors as well.
 
