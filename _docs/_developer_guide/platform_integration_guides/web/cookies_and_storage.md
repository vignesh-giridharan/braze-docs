---
nav_title: Cookies and Storage
platform: Web
page_order: 15

page_type: reference
description: "This reference article describes the different cookies used by the Braze Web SDK."

---

# Cookies and Storage

This article describes the different cookies used by the Braze Web SDK.

Before reading on, please note that the Braze Web SDK will not store any data in the browser (cookies or otherwise) _until your website [initializes][5] the SDK_.

Additionally, these values are subject to change and should not be accessed directly through your integration. Instead, please see our [Javascript documentation][1] for our public API interfaces.

## Cookies {#cookies}

This section provides information on how cookies in the Braze Web SDK can be set and managed. 
The Braze Web SDK is built to provide you with maximum flexibility, legal compliance, and messaging relevance.

When Braze creates cookies, they are stored with a 1 year expiration that automatically renews on new sessions.

### Disabling Cookies {#disable-cookies}

To disable all cookies, use the [`noCookies`][6] option when initializing the Web SDK. 
Disabling cookies will prevent you from associating anonymous users who navigate across sub-domains, and will result in a new user on each subdomain.

```javascript
import braze from "@braze/web-sdk";
braze.initialize("API-KEY", {
    baseUrl: "BASE-URL",
    noCookies: true
});
```

To stop Braze tracking in general, or to clear _all_ stored browser data, please see the [`stopWebTracking`][3] and [`wipeData`][4] SDK methods, respectively. These two methods can be useful should a user revoke consent or you wish to stop all Braze functionality after the SDK has already been initialized.

### List of Cookies

|Cookie|Description|Size|
|---|----|---|---|
|`ab.storage.userId.[your-api-key]`|Used to determine whether the currently-logged-in user has changed, and to associate events with the current user.|Based on the size of the value passed to `changeUser`|
|`ab.storage.sessionId.[your-api-key]`|Out-of-the-box randomly generated string used to determine whether the user is starting a new or existing session, in order to sync messages and calculate session analytics.|~200 bytes|
|`ab.storage.deviceId.[your-api-key]`|Out-of-the-box randomly generated string used to identify anonymous users, and to differentiate users' devices and enables device-based messaging.|~200 bytes|
|`ab.optOut`|Used to store a user's opt-out preference when `stopWebTracking` is called|~40 bytes|
|`ab._gd`|Temporarily created (and then deleted) to determine the root-level cookie domain which allows the SDK to work properly across sub-domains.|n/a|
{: .reset-td-br-1 .reset-td-br-2 .reset-td-br-3}

## Device Properties

<<<<<<< HEAD
By default, Braze will collect the following device-level properties to allow device, language, and time zone based message personalization:
=======
By default, Braze will collect the following device-level properties to allow device, language, and time zone-based message personalization:
>>>>>>> ddaaa810

* BROWSER
* BROWSER_VERSION
* LANGUAGE
* OS
* RESOLUTION
* TIME_ZONE
* USER_AGENT

<<<<<<< HEAD
You can disable or specify the properties you wish to collect by setting the `devicePropertyAllowlist` initialization option to a list of [`DeviceProperties`][2]. Note that without some properties, not all features will function properly. For instance, without the time zone, local time zone delivery will not function.
=======
You can disable or specify the properties you wish to collect by setting the `devicePropertyAllowlist` initialization option to a list of [`DeviceProperties`][2]. 
>>>>>>> ddaaa810

```javascript
import braze from "@braze/web-sdk";
braze.initialize("API-KEY", {
    baseUrl: "BASE-URL",
    devicePropertyAllowlist: [ braze.DeviceProperties.LANGUAGE ] // list of `DeviceProperties` you want to collect
});
```

By default, all fields are enabled. Note that without some properties, not all features will function properly. For instance, without the time zone, local time zone delivery will not function.

To read more about the automatically collected device properties, visit our [SDK Data Collection Options]({{site.baseurl}}/user_guide/data_and_analytics/user_data_collection/sdk_data_collection/) article. 


[1]: https://js.appboycdn.com/web-sdk/latest/doc/modules/appboy.html
[2]: https://js.appboycdn.com/web-sdk/latest/doc/classes/appboy.deviceproperties.html
[3]: https://js.appboycdn.com/web-sdk/latest/doc/modules/appboy.html#stopwebtracking
[4]: https://js.appboycdn.com/web-sdk/latest/doc/modules/appboy.html#wipedata
[5]: https://js.appboycdn.com/web-sdk/latest/doc/modules/appboy.html#initialize
[6]: https://js.appboycdn.com/web-sdk/latest/doc/modules/appboy.html#initializationoptions<|MERGE_RESOLUTION|>--- conflicted
+++ resolved
@@ -51,11 +51,7 @@
 
 ## Device Properties
 
-<<<<<<< HEAD
 By default, Braze will collect the following device-level properties to allow device, language, and time zone based message personalization:
-=======
-By default, Braze will collect the following device-level properties to allow device, language, and time zone-based message personalization:
->>>>>>> ddaaa810
 
 * BROWSER
 * BROWSER_VERSION
@@ -65,11 +61,7 @@
 * TIME_ZONE
 * USER_AGENT
 
-<<<<<<< HEAD
-You can disable or specify the properties you wish to collect by setting the `devicePropertyAllowlist` initialization option to a list of [`DeviceProperties`][2]. Note that without some properties, not all features will function properly. For instance, without the time zone, local time zone delivery will not function.
-=======
 You can disable or specify the properties you wish to collect by setting the `devicePropertyAllowlist` initialization option to a list of [`DeviceProperties`][2]. 
->>>>>>> ddaaa810
 
 ```javascript
 import braze from "@braze/web-sdk";
