---
nav_title: iOS
article_title: SDK iOS Integration for Unity
platform: 
  - Unity
  - iOS
page_order: 0
description: "This reference article covers the iOS SDK integration for the Unity platform."

---

# SDK iOS integration

Follow the below instructions to get Braze running in your Unity application. If you are transitioning from a manual integration, read the instructions on [Transitioning to an automated integration][5].

## Step 1: Choose your Braze Unity package

The Braze [`.unitypackage`][41] bundles native bindings for the Android and iOS platforms, along with a C# interface.

There are several Braze Unity packages available for download on the [Braze Unity releases page][42]:

<<<<<<< HEAD
> iOS: To see if you require the [SDWebImage][unity-1] dependency for your iOS project, please visit the [iOS in-app message documentation][unity-4].<br><br>Android: As of Unity 2.6.0, the bundled Braze Android SDK artifact requires  [AndroidX][unity-3] dependencies. If you were previously using a `jetified unitypackage`, then you can safely transition to the corresponding `unitypackage` above.
=======
- `Appboy.unitypackage`
    - This package bundles the Braze Android and iOS SDKs and the [SDWebImage][unity-1] dependency for the iOS SDK, which is required for the proper functionality of Braze's In-App Messaging, and Content Cards features on iOS. The SDWebImage framework is used for downloading and displaying images, including GIFs. If you intend on utilizing full Braze functionality, download and import this package.
- `Appboy-nodeps.unitypackage`
    - This package is similar to `Appboy.unitypackage` except for the [SDWebImage][unity-1] framework is not present. This package is useful if you do not want the SDWebImage framework present in your iOS app.

**iOS**: To see if you require the [SDWebImage][unity-1] dependency for your iOS project, visit the [iOS in-app message documentation][unity-4].<br>
**Android**: As of Unity 2.6.0, the bundled Braze Android SDK artifact requires  [AndroidX][unity-3] dependencies. If you were previously using a `jetified unitypackage`, then you can safely transition to the corresponding `unitypackage` above.
>>>>>>> 5933075e

## Step 2: Import the package

In the Unity Editor, import the package into your Unity project by navigating to **Assets > Import Package > Custom Package**. Next, click **Import**.

Alternatively, follow the [Unity asset package import][41] instructions for a more detailed guide on importing custom Unity packages. 

{% alert note %}
If you only wish to import the iOS or Android plugin, deselect the `Plugins/Android` or `Plugins/iOS` subdirectory when importing the Braze `.unitypackage`.
{% endalert %}

## Step 3: Set your API key

Braze provides a native Unity solution for automating the Unity iOS integration. This solution modifies the built Xcode project using Unity's [`PostProcessBuildAttribute`](http://docs.unity3d.com/ScriptReference/Callbacks.PostProcessBuildAttribute.html) and subclasses the `UnityAppController` using the `IMPL_APP_CONTROLLER_SUBCLASS` macro.

1. In the Unity Editor, open the Braze Configuration Settings by navigating to **Braze > Braze Configuration**.
2. Check the **Automate Unity iOS Integration** box.
3. In the "Braze API Key" field, input your application's API key found in **Manage Settings**.

![]({% image_buster /assets/img_archive/unity-ios-appboyconfig.png %})

If your application is already using another `UnityAppController` subclass, you will need to merge your subclass implementation with `AppboyAppDelegate.mm`.

## Basic SDK integration complete

Braze should now be collecting data from your application, and your basic integration should be complete. Check out the following articles for more information on integrating push ([Android][53] and [iOS][50]), [in-app messages][34], [Content Cards][40], and [News Feed][35].

<<<<<<< HEAD
- __Push__: See the [Android][53] or [iOS][50] push documentation for information on integrating push.
- __In-app messages__: See the [In-app message documentation][34] for information on integrating in-app messages.
- __Content Cards__: See the [Content Cards documentation][40] for information on integrating Content Cards.
- __News Feed__: See the [News Feed documentation][35] for information on integrating the News Feed.
=======
## Additional advanced implementation options
>>>>>>> 5933075e

### Extending the SDK (iOS)

To extend the SDK's behaviors, fork the [Braze Unity SDK Github project](https://github.com/appboy/appboy-unity-sdk) and make your required changes.

To publish your modified code as a Unity package, see our [Advanced use cases]({{site.baseurl}}/developer_guide/platform_integration_guides/unity/Advanced_Use_Cases/advanced_use_cases).

### Transitioning from manual to automated integration (iOS)

To take advantage of the automated iOS integration offered in the Braze Unity SDK, follow these steps on transitioning from a manual to an automated integration.

1. Remove all Braze-related code from your Xcode project's `UnityAppController` subclass.
2. Remove Braze's iOS libraries from your Unity or Xcode project (i.e., `Appboy_iOS_SDK.framework` and `SDWebImage.framework`) and [import the Braze Unity package](#step-1-importing-the-braze-unity-package) into your Unity project.
3. Follow the integration instructions on [setting your API key through Unity](#step-2-setting-your-api-key).

[5]: #transitioning-from-manual-to-automated-integration-ios
[34]: {{site.baseurl}}/developer_guide/platform_integration_guides/unity/in-app_messaging/
[35]: {{site.baseurl}}/developer_guide/platform_integration_guides/unity/news_feed/
[40]: {{site.baseurl}}/developer_guide/platform_integration_guides/unity/content_cards/
[41]: https://docs.unity3d.com/Manual/AssetPackages.html
[42]: https://github.com/Appboy/appboy-unity-sdk/releases
[50]: {{site.baseurl}}/developer_guide/platform_integration_guides/unity/push_notifications/ios/
[53]: {{site.baseurl}}/developer_guide/platform_integration_guides/unity/push_notifications/android/
[unity-1]: https://github.com/SDWebImage/SDWebImage
[unity-2]: https://firebase.google.com/docs/unity/setup
[unity-3]: https://developer.android.com/jetpack/androidx
[unity-4]: {{ site.baseurl }}/developer_guide/platform_integration_guides/ios/in-app_messaging/customization/<|MERGE_RESOLUTION|>--- conflicted
+++ resolved
@@ -18,10 +18,6 @@
 The Braze [`.unitypackage`][41] bundles native bindings for the Android and iOS platforms, along with a C# interface.
 
 There are several Braze Unity packages available for download on the [Braze Unity releases page][42]:
-
-<<<<<<< HEAD
-> iOS: To see if you require the [SDWebImage][unity-1] dependency for your iOS project, please visit the [iOS in-app message documentation][unity-4].<br><br>Android: As of Unity 2.6.0, the bundled Braze Android SDK artifact requires  [AndroidX][unity-3] dependencies. If you were previously using a `jetified unitypackage`, then you can safely transition to the corresponding `unitypackage` above.
-=======
 - `Appboy.unitypackage`
     - This package bundles the Braze Android and iOS SDKs and the [SDWebImage][unity-1] dependency for the iOS SDK, which is required for the proper functionality of Braze's In-App Messaging, and Content Cards features on iOS. The SDWebImage framework is used for downloading and displaying images, including GIFs. If you intend on utilizing full Braze functionality, download and import this package.
 - `Appboy-nodeps.unitypackage`
@@ -29,7 +25,6 @@
 
 **iOS**: To see if you require the [SDWebImage][unity-1] dependency for your iOS project, visit the [iOS in-app message documentation][unity-4].<br>
 **Android**: As of Unity 2.6.0, the bundled Braze Android SDK artifact requires  [AndroidX][unity-3] dependencies. If you were previously using a `jetified unitypackage`, then you can safely transition to the corresponding `unitypackage` above.
->>>>>>> 5933075e
 
 ## Step 2: Import the package
 
@@ -57,14 +52,7 @@
 
 Braze should now be collecting data from your application, and your basic integration should be complete. Check out the following articles for more information on integrating push ([Android][53] and [iOS][50]), [in-app messages][34], [Content Cards][40], and [News Feed][35].
 
-<<<<<<< HEAD
-- __Push__: See the [Android][53] or [iOS][50] push documentation for information on integrating push.
-- __In-app messages__: See the [In-app message documentation][34] for information on integrating in-app messages.
-- __Content Cards__: See the [Content Cards documentation][40] for information on integrating Content Cards.
-- __News Feed__: See the [News Feed documentation][35] for information on integrating the News Feed.
-=======
 ## Additional advanced implementation options
->>>>>>> 5933075e
 
 ### Extending the SDK (iOS)
 
