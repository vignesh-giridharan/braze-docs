--- conflicted
+++ resolved
@@ -24,12 +24,8 @@
 - `Appboy-nodeps.unitypackage`
     - This package is similar to `Appboy.unitypackage` except for the [SDWebImage][unity-1] framework is not present. This package is useful if you do not want the SDWebImage framework present in your iOS app.
 
-<<<<<<< HEAD
-> iOS: To see if you require the [SDWebImage][unity-1] dependency for your iOS project, please visit the [iOS in-app message documentation][unity-4].<br><br>Android: As of Unity 2.6.0, the bundled Braze Android SDK artifact requires  [AndroidX][unity-3] dependencies. If you were previously using a `jetified unitypackage`, then you can safely transition to the corresponding `unitypackage` above.
-=======
 **iOS**: To see if you require the [SDWebImage][unity-1] dependency for your iOS project, visit the [iOS in-app message documentation][unity-4].<br>
 **Android**: As of Unity 2.6.0, the bundled Braze Android SDK artifact requires  [AndroidX][unity-3] dependencies. If you were previously using a `jetified unitypackage`, then you can safely transition to the corresponding `unitypackage` above.
->>>>>>> 5933075e
 
 ## Step 2: Import the package
 
@@ -153,16 +149,7 @@
 
 ## Basic SDK integration complete
 
-<<<<<<< HEAD
-Braze should now be collecting data from your application and your basic integration should be complete.
-
-- __Push__: See the [Android][53] or [iOS][50] push documentation for information on integrating push.
-- __In-app messages__: See the [in-app message documentation][34] for information on integrating in-app messages.
-- __Content Cards__: See the [Content Cards documentation][40] for information on integrating Content Cards.
-- __News Feed__: See the [News Feed documentation][35] for information on integrating the News Feed.
-=======
 Braze should now be collecting data from your application, and your basic integration should be complete. Check out the following articles for more information on integrating push ([Android][53] and [iOS][50]), [in-app messages][34], [Content Cards][40], and [News Feed][35].
->>>>>>> 5933075e
 
 ## Additional advanced implementation options
 
