---
nav_title: Push Notifications
platform: Unity
subplatform: Android
page_order: 1
---
# Push Notifications

These instructions are for integrating push with [Firebase Cloud Messaging (FCM)][9].

For ADM integration instructions, see our [advanced use cases][61] documentation.

## Step 1: Enable Firebase

To get started, follow the instructions at [Firebase Unity Setup Docs][11].

Note that integrating the Firebase Unity SDK may cause your `AndroidManifest.xml` to be overriden. If that occurs, make sure to revert it to its original self.

## Step 2: Set Your Firebase Credentials

You need to input your Firebase Server Key and Sender ID into the Braze dashboard:

* On the app settings page (where your API keys are located), select your Android app.
* Enter your Firebase Server Key in the field labeled "Firebase Cloud Messaging Server Key" under the Push Notification Settings section.
* Enter your Firebase Sender ID in the field labeled "Firebase Cloud Messaging Sender ID" under the Push Notification Settings section.

![FCMKey][15]

If you're not familiar with the location of your Firebase Server Key and Sender ID, follow these steps:

1. Login to the [Firebase Developers Console][58]

2. Select your Firebase project

3. Select Cloud Messaging under Settings and copy the Server Key and Sender ID:
![FirebaseServerKey][59]

## Step 3: Implement Automatic Push Integration

The Braze SDK can automatically handle push registration with the Firebase Cloud Messaging Servers in order to have devices receive push notifications.

![AndroidPushSettings][62]

- **"Automatic Firebase Cloud Messaging Registration Enabled"**

Instructs the Braze SDK to automatically retrieve and send a FCM push token for a device. 

- **"Firebase Cloud Messaging Sender ID"**

The Sender ID from your Firebase console.

- **"Handle Push Deeplinks Automatically"**

Whether the SDK should handle opening deeplinks or the opening the app when push notifications are clicked.

- **"Small Notification Icon Drawable"**

The drawable that should be displayed as the small icon whenever a push notification is received. If no icon is given, the notification will use the application icon as the small icon.

## Step 4: Set Push Listeners

If you would like to pass push notification payloads to Unity or take additional steps when a user receives a push notification, Braze provides the option of setting push notification listeners.

<<<<<<< HEAD
* On the **Settings** page (where your API keys are located), select your Android app.
* Enter your Firebase Server Key in the **Firebase Cloud Messaging Server Key** field, under the Push Notification Settings section.
* Enter your Firebase Sender ID in the **Firebase Cloud Messaging Sender ID** field, under the Push Notification Settings section.
=======
#### Push Received Listener
>>>>>>> 7e45f705

The Push Received listener is fired when a user receives a push notification. To send the push payload to Unity, set the name of your Game Object and Push Received listener callback method under the "Set Push Received Listener".

#### Push Opened Listener

The Push Opened listener is fired when a user launches the app by clicking on a push notification. To send the push payload to Unity, set the name of your Game Object and Push Opened listener callback method under the "Set Push Opened Listener".

#### Push Deleted Listener (Android Only)

The Push Deleted listener is fired when a user swipes away or dismisses a push notification. To send the push payload to Unity, set the name of your Game Object and Push Deleted listener callback method under the "Set Push Deleted Listener".

#### Push Listener Implementation Example

The following example implements the `BrazeCallback` game object using a callback method name of `PushNotificationReceivedCallback`, `PushNotificationOpenedCallback`, and `PushNotificationDeletedCallback` respectively.

![Game Object Linking][63]

```csharp
public class MainMenu : MonoBehaviour {
  void PushNotificationReceivedCallback(string message) {
#if UNITY_ANDROID
    Debug.Log("PushNotificationReceivedCallback message: " + message);
    PushNotification pushNotification = new PushNotification(message);
    Debug.Log("Push Notification received: " + pushNotification);   
#elif UNITY_IOS
    ApplePushNotification pushNotification = new ApplePushNotification(message);
    Debug.Log("Push received Notification event: " + pushNotification);   
#endif  
  }

  void PushNotificationOpenedCallback(string message) {
#if UNITY_ANDROID
    Debug.Log("PushNotificationOpenedCallback message: " + message);
    PushNotification pushNotification = new PushNotification(message);
    Debug.Log("Push Notification opened: " + pushNotification);  
#elif UNITY_IOS
    ApplePushNotification pushNotification = new ApplePushNotification(message);
    Debug.Log("Push opened Notification event: " + pushNotification);   
#endif  
  }

  void PushNotificationDeletedCallback(string message) {
#if UNITY_ANDROID
    Debug.Log("PushNotificationDeletedCallback message: " + message);
    PushNotification pushNotification = new PushNotification(message);
    Debug.Log("Push Notification dismissed: " + pushNotification);  
#endif
  }
}
```

##### Implementation Example

The sample project in the [Braze Unity SDK repository][13] contains a full working sample app that includes FCM.

## Deep Linking to In-App Resources

Although Braze can handle standard deep links (such as website urls, Android uris, etc.) out of the box, creating custom deep links requires additional Manifest setup.

See Android's documentation on ["Deep Linking" to In-App Resources][26]

[8]: {{site.baseurl}}/developer_guide/platform_integration_guides/android/push_notifications/troubleshooting/
[9]: https://firebase.google.com/docs/cloud-messaging/
[11]: https://firebase.google.com/docs/unity/setup
[12]: https://firebase.google.com/docs/android/setup
[13]: https://github.com/Appboy/appboy-unity-sdk/tree/master/unity-samples
[15]: {% image_buster /assets/img_archive/fcm_api_insert.png %} "FCMKey"
[26]: https://developer.android.com/training/app-links/deep-linking
[58]: https://console.firebase.google.com/
[59]: {% image_buster /assets/img_archive/finding_firebase_server_key.png %} "FirebaseServerKey"
[61]: {{site.baseurl}}/developer_guide/platform_integration_guides/unity/Advanced_Use_Cases/advanced_use_cases
[62]: {% image_buster /assets/img/unity/android/unity_android_push_settings_config.png %} "Android Push Settings"
[63]: {% image_buster /assets/img/unity/android/unity_android_full_push_listener.png %} "Android Full Listener Example"<|MERGE_RESOLUTION|>--- conflicted
+++ resolved
@@ -61,13 +61,11 @@
 
 If you would like to pass push notification payloads to Unity or take additional steps when a user receives a push notification, Braze provides the option of setting push notification listeners.
 
-<<<<<<< HEAD
 * On the **Settings** page (where your API keys are located), select your Android app.
 * Enter your Firebase Server Key in the **Firebase Cloud Messaging Server Key** field, under the Push Notification Settings section.
 * Enter your Firebase Sender ID in the **Firebase Cloud Messaging Sender ID** field, under the Push Notification Settings section.
-=======
+
 #### Push Received Listener
->>>>>>> 7e45f705
 
 The Push Received listener is fired when a user receives a push notification. To send the push payload to Unity, set the name of your Game Object and Push Received listener callback method under the "Set Push Received Listener".
 
