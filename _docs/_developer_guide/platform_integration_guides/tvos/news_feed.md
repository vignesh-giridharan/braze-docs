--- conflicted
+++ resolved
@@ -17,9 +17,6 @@
 NSArray *feedCards =  [[Appboy sharedInstance].feedController getNewsFeedCards];
 ```
 
-<<<<<<< HEAD
-and then parse each card by inspecting its class, as we do in our [Sample application][1].
-=======
 {% endtab %}
 {% tab swift %}
 
@@ -30,7 +27,6 @@
 {% endtab %}
 {% endtabs %}
 
-and then parse each card by inspecting it's class, as we do in our [Sample application][1].
->>>>>>> f7afed41
+and then parse each card by inspecting its class, as we do in our [Sample application][1].
 
 [1]: https://github.com/Appboy/appboy-ios-sdk/blob/master/Example/tvOS_Stopwatch/ViewController.m#L29