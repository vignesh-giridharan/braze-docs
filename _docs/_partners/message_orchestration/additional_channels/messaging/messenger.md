---
nav_title: Messenger
alias: /partners/messenger/

description: "This article outlines the partnership between Braze and Facebook Messenger, one of the world’s most popular instant messaging platforms."
page_type: partner
---

# Overview

> [Facebook Messenger](https://developers.facebook.com/docs/messenger-platform/) is one of the world’s most popular instant messaging platforms, used by nearly one billion monthly active users. Through this platform, brands can create engaging Chatbots to interact intelligently and automatically with their customers.

Use our Webhook and advanced segmentation, personalization, and triggering features to message your users in Facebook Messenger through the Messenger Platform API. We've included the Facebook Messenger Webhook template in the Braze platform under __Templates & Media__.

The Facebook Messenger platform is intended for “non-promotional messages that facilitate a pre-existing transaction, provide other customer support actions, or deliver content requested by a person.” To read more, see [Facebook’s Platform Guidelines](https://developers.facebook.com/docs/messenger-platform) and [Examples of Acceptable Use Cases](https://developers.facebook.com/docs/messenger-platform/app-review#examples_acceptable).

<<<<<<< HEAD
# Prerequisites
=======
## Prerequisites
>>>>>>> 737806b9

Please note that Facebook does not allow usage of the Messenger Platform to send marketing messages. In addition, to send messages to users who are not test users of your Facebook App, your App will need to pass Facebook's [App Review](https://developers.facebook.com/docs/messenger-platform/app-review).

| Requirement| Origin| Access| Description|
| ---| ---| ---|
| Facebook Messenger Page| Facebook| https://www.facebook.com/pages/create | A Facebook Page will be used as the identity of your bot. When people chat with your app, they will see the Page name and the Page profile picture.|
| Facebook Messenger App| Facebook| https://developers.facebook.com/apps | The Facebook App contains the settings for your Messenger bot, including access tokens.
| App Bot Review and Approval | Facebook | https://developers.facebook.com/docs/messenger-platform/app-review | When you are ready to release your bot to the public, you must submit it to Facebook for review and approval. This review process allows us to ensure your Messenger bot abides by our policies and functions as expected before it is made available to everyone on Messenger. |
| Page-Scope IDs (PSIDs) | Facebook | https://developers.facebook.com/docs/messenger-platform/reference/webhook-events/messages | You need to have users PSIDs in order to send messages on Facebook Messenger. Once a user interacts with your app via Messenger, Facebook will create a PSID. This PSID can be sent to Braze as a string custom attribute.
| Page Access Token | Facebook | https://developers.facebook.com/docs/messenger-platform/getting-started/app-setup#page_access_token | These access tokens are similar to user access tokens, except that they provide permission to APIs that read, write or modify the data belonging to a Facebook Page. To obtain a page access token you need to start by obtaining a user access token and asking for the `manage_pagespermission`. Once you have the user access token you then get the page access token via the Graph API.|
{: .reset-td-br-1 .reset-td-br-2 .reset-td-br-3  .reset-td-br-4}

You need the user's explicit permission for messages from your page.

## Integration

Read this quick guide to set up your Facebook Messenger Webhook. Braze also offers a full tutorial for creating a Messenger bot with example code in a [GitHub repository](https://github.com/Appboy/appboy-fb-messenger-bot)!

### Step 1: Collect Your PSIDs

In order to send messages on Facebook Messenger, you need to collect your users' page-specific IDs (PSIDs) in order to identify your user and interact with them consistently.

__What is a PSID?__
PSIDs are not the same as the user's Facebook ID. Facebook creates this identifier any time you message a customer or when a customer messages you.

__Where do you find it?__
Use one of the various [entry points](https://developers.facebook.com/docs/messenger-platform/discovery) Facebook offers. Once the user messages your app or takes an action in a conversation, such as tapping a button or sending a message, their PSID will be included in the `sender.id` property of the webhook event, so your bot can identify who took the action (shown below).

```
{
  "sender":{
    "id":"<PSID>"
  },
  "recipient":{
    "id":"<PAGE_ID>"
  },
  "timestamp":1458692752478,
  "message":{
    "mid":"mid.1457764197618:41d102a3e1ae206a38",
    "text":"hello, world!",
    "quick_reply": {
      "payload": "<DEVELOPER_DEFINED_PAYLOAD>"
    }
  }
}
```

Whenever you send a message, their PSID will be included in the `recipient.id` property of the request to identify who should receive the message.

__What do I do with it?__

Once you are confident that you are receiving PSIDs, send it to Braze as a Custom Attribute.

### Step 2: Send to Braze as a Custom Attribute

Coordinate and share this with your developer to send the PSIDs to Braze as a [Custom Attribute]({{site.baseurl}}/user_guide/Data_and_Analytics/Custom_Data/Custom_Attributes/#custom-attributes). PSIDs are strings that can be accessed by making an [API call](https://developers.facebook.com/docs/messenger-platform/reference/send-api).

## Usage

From __Templates & Media__, go to Webhook Templates and choose the Facebook Messenger Webhook Template.

1. Enter your Template Name, add teams, and add tags.
2. Enter your message or choose a message template from [those made available by Facebook](https://developers.facebook.com/docs/messenger-platform/reference/webhook-events/messages). You can also choose your message [type](https://developers.facebook.com/docs/messenger-platform/send-messages#message_types) or [tag](https://developers.facebook.com/docs/messenger-platform/send-messages/message-tags).
3. Include the PSID as a Custom Attribute (Hint: Use the blue and white + button in the corner of the __Request Body__ box.)
3. Put your Page Access Token in the Webhook URL (Hint: Replace the text `FACEBOOK_PAGE_ACCESS_TOKEN` in the URL with your Token.)

#### Previewing and Testing Your Webhook

Before you send your message, test your webhook. Make sure your Messenger ID is saved in Braze (or find it and test as a Customized User), and use the preview to send the test message:

![Sending a message to yourself][60]

If you receive the message successfully, you can start to configure its delivery settings.

#### Targeting Facebook Messenger Users

If you are not sending messages using users' phone numbers and plan on sending Messenger messages repeatedly, you should [create a segment][62] for all users for whom the Messenger ID exists as a custom attribute and turn on [Analytics Tracking][61] to track your Messenger subscription rates over time. If you choose not to create a specific segment for Messenger subscribers, make sure to include a filter for Messenger ID existing to avoid errors:

![Segment filter for Messenger IDs][63]

You may also use other segmentation to target your Messenger campaigns, and the rest of the campaign creation process is as with any other campaign.


[60]: {% image_buster /assets/img_archive/fbm-test.png %}
[61]: {{site.baseurl}}/user_guide/data_and_analytics/viewing_and_understanding_segment_data/#turning-analytics-tracking-on-and-off
[62]: {{site.baseurl}}/user_guide/engagement_tools/segments/creating_a_segment/#creating-a-segment
[63]: {% image_buster /assets/img_archive/fbm-segmentation.png %}<|MERGE_RESOLUTION|>--- conflicted
+++ resolved
@@ -14,11 +14,7 @@
 
 The Facebook Messenger platform is intended for “non-promotional messages that facilitate a pre-existing transaction, provide other customer support actions, or deliver content requested by a person.” To read more, see [Facebook’s Platform Guidelines](https://developers.facebook.com/docs/messenger-platform) and [Examples of Acceptable Use Cases](https://developers.facebook.com/docs/messenger-platform/app-review#examples_acceptable).
 
-<<<<<<< HEAD
-# Prerequisites
-=======
 ## Prerequisites
->>>>>>> 737806b9
 
 Please note that Facebook does not allow usage of the Messenger Platform to send marketing messages. In addition, to send messages to users who are not test users of your Facebook App, your App will need to pass Facebook's [App Review](https://developers.facebook.com/docs/messenger-platform/app-review).
 
