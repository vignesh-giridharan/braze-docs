--- conflicted
+++ resolved
@@ -59,13 +59,8 @@
 
 In the webhook URL, you must:
 - Set the event name. This name will appear in your Jampp dashboard.
-<<<<<<< HEAD
 - Pass your app's unique application identifier for Android (i.e. "com.example") and iOS (i.e. "012345678").
 - Insert [Liquid][1] for the appropriate custom attribute you're tracking as the Google advertising ID. Note that the Google advertising ID is listed as `aaid` in this example, but you will need to replace it with the custom attribute name your developers set.
-=======
-- Pass your app's unique application identifier for Android (i.e., "com.example") and iOS (i.e., "012345678").
-- Insert [Liquid][1] for the appropriate custom attribute you're tracking as the Google advertising ID. Please note that the Google advertising ID is listed as `aaid` in this example, but you will need to replace it with the custom attribute name your developers set.
->>>>>>> 415d51da
 
 ![The webhook URL and message preview shown in the Braze webhook builder.][2]
 
