---
nav_title: Kochava
alias: /partners/kochava/

description: "This article outlines the partnership between Braze and Kochava, which offers mobile attribution and analytics to help you harness your data for growth."
page_type: partner

---

# Kochava

> Kochava offers mobile attribution and analytics to help you harness your data for growth. The Kochava Audience Platform enables you to plan, target, activate, measure, and optimize your app campaigns.

Kochava and Braze power a more holistic understanding of campaigns. Kochava sends attribution data to Braze to better understand what campaigns are driving installs, in-app activity, and more.

## Integration

__Step 1: Integration Requirements__

* This integration supports iOS, Android, and Windows apps.
* Your app will need Braze's SDK and Kochava's SDK installed.
* You will need to [enable IDFA collection][13] in Braze's SDK.

__Step 2: Getting the Attribution ID__

Go to your Braze account, navigate to "Technology Partners", then "Attribution" and find the API key and REST Endpoint in the Kochava section. The API key and the REST Endpoint are used in the next step when setting up a postback in Kochava's dashboard.

__Step 3: Setting Up A Postback from Kochava__

Follow [these instructions][18] to add a postback in Kochava's dashboard. You will be prompted for the key and REST Endpoint that you found in Braze's Dashboard in Step 2. Select the __"POST"__ request when creating the PostBack Call on Kochava's dashboard.

__Step 4: Confirming the Integration__

Once Braze receives attribution data from Kochava, the status connection indicator on "Technology Partners", then "Attribution" will change to green and a timestamp of the last successful request will be included. Note that this will not happen until we receive data about an __attributed__ install. Organic installs are ignored by our API and are not counted when determining if a successful connection was established.

<<<<<<< HEAD
__Note for [Android][29] and [Windows][30] Support__:<br>
If you are planning to leverage the server-side integration between Braze and Kochava, you will need to ensure that you utilize the `IdentityLink` method of the Kochava SDK to capture the Braze ID. Braze generates a device GUID and that ID should be passed into the `IdentityLink` method. Braze also has the option to match on __device_id__ and __IDFA__ (if enabled). Please ensure that you instrument this method to pass the 'Braze ID' (GUID, see explainer below) on SDK initialization to ensure it is available when Kochava is posting your data back to Braze via the server-side integration.
- __IdentityLink and Braze ID Explainer__<br>
__[Android][29]__: The Android SDK generates a GUID as the Braze ID on session start. This is the identifier we recommend using to pass into the Kochava `IdentityLink` method as it allows Braze to reconcile the data back to the correct user profile. <br>__iOS__: The SDK sends the IDFV back to Braze which is used to create an anonymous profile and the Braze backend generates a Braze ID. The IDFV passed gets associated with that Braze ID and is used to represent the anonymous profile prior to an External ID being specified.
=======
Note for Android and Windows Support: If you are planning to leverage the server side integration between Braze and Kochava, you'll need to ensure that you utilize the 'Identity Link' method of the Kochava SDK to capture the 'Braze ID' for [Android][29] and [Windows][30]. The 'Braze ID' can be retrieved using the following method:

{% tabs %}
{% tab JAVA %}
```java
Apppboy.getInstance(context).getDeviceId();
```
{% endtab %}
{% endtabs %}

Please ensure that you instrument this method to capture/pass the 'Braze ID' on SDK initialization to ensure it is available when Kochava is posting your data back to Braze via the server side integration.
>>>>>>> 34a190ae

## Facebook and Twitter Attribution Data

Attribution data for Facebook and Twitter campaigns is __not available through our partners__. These media sources do not permit their partners to share attribution data with third parties and, therefore, our partners __cannot send that data to Braze__.


[5]: #api-restrictions
[13]: {{site.baseurl}}/developer_guide/platform_integration_guides/ios/initial_sdk_setup/#optional-idfa-collection
[15]: https://docs.adjust.com/en/callbacks/ "Adjust Callbacks"
[16]: https://support.appsflyer.com/hc/en-us/articles/115001603343-AppsFlyer-Appboy-Integration "AppsFlyer Push API"
[17]: http://support.apsalar.com/customer/portal/articles/1503188-creating-and-managing-postbacks "Singular Postbacks"
[18]: https://support.kochava.com/campaign-management/create-a-kochava-certified-postback "Kochava Postbacks"
[19]: http://support.mobileapptracking.com/entries/22560357-Setting-Up-Postback-URLs "Tune Postbacks"
[20]: https://github.com/adjust/ios_sdk#9-implement-the-attribution-callback "Adjust SDK-to-SDK Integrations on iOS"
[21]: https://github.com/adjust/android_sdk#16-set-listener-for-attribution-changes "Adjust SDK-to-SDK Integrations on Android"
[22]: https://dev.branch.io/recipes/analytics_appboy/ "Branch Webhooks"
[29]: https://support.kochava.com/sdk-integration/sdk-kochavatracker-android/class-tracker?scrollto=marker_3
[30]: https://support.kochava.com/sdk-integration/windows-and-xbox-one-sdk-integration?scrollto=marker_8<|MERGE_RESOLUTION|>--- conflicted
+++ resolved
@@ -33,13 +33,8 @@
 
 Once Braze receives attribution data from Kochava, the status connection indicator on "Technology Partners", then "Attribution" will change to green and a timestamp of the last successful request will be included. Note that this will not happen until we receive data about an __attributed__ install. Organic installs are ignored by our API and are not counted when determining if a successful connection was established.
 
-<<<<<<< HEAD
 __Note for [Android][29] and [Windows][30] Support__:<br>
-If you are planning to leverage the server-side integration between Braze and Kochava, you will need to ensure that you utilize the `IdentityLink` method of the Kochava SDK to capture the Braze ID. Braze generates a device GUID and that ID should be passed into the `IdentityLink` method. Braze also has the option to match on __device_id__ and __IDFA__ (if enabled). Please ensure that you instrument this method to pass the 'Braze ID' (GUID, see explainer below) on SDK initialization to ensure it is available when Kochava is posting your data back to Braze via the server-side integration.
-- __IdentityLink and Braze ID Explainer__<br>
-__[Android][29]__: The Android SDK generates a GUID as the Braze ID on session start. This is the identifier we recommend using to pass into the Kochava `IdentityLink` method as it allows Braze to reconcile the data back to the correct user profile. <br>__iOS__: The SDK sends the IDFV back to Braze which is used to create an anonymous profile and the Braze backend generates a Braze ID. The IDFV passed gets associated with that Braze ID and is used to represent the anonymous profile prior to an External ID being specified.
-=======
-Note for Android and Windows Support: If you are planning to leverage the server side integration between Braze and Kochava, you'll need to ensure that you utilize the 'Identity Link' method of the Kochava SDK to capture the 'Braze ID' for [Android][29] and [Windows][30]. The 'Braze ID' can be retrieved using the following method:
+If you are planning to leverage the server-side integration between Braze and Kochava, you will need to ensure that you utilize the `IdentityLink` method of the Kochava SDK to capture the Braze ID. Braze generates a device GUID and that ID should be passed into the `IdentityLink` method. Braze also has the option to match on __device_id__ and __IDFA__ (if enabled).  The 'Braze ID' can be retrieved using the following method:
 
 {% tabs %}
 {% tab JAVA %}
@@ -49,8 +44,9 @@
 {% endtab %}
 {% endtabs %}
 
-Please ensure that you instrument this method to capture/pass the 'Braze ID' on SDK initialization to ensure it is available when Kochava is posting your data back to Braze via the server side integration.
->>>>>>> 34a190ae
+Please ensure that you instrument this method to pass the 'Braze ID' (GUID, see explainer below) on SDK initialization to ensure it is available when Kochava is posting your data back to Braze via the server-side integration.
+- __IdentityLink and Braze ID Explainer__<br>
+__[Android][29]__: The Android SDK generates a GUID as the Braze ID on session start. This is the identifier we recommend using to pass into the Kochava `IdentityLink` method as it allows Braze to reconcile the data back to the correct user profile. <br>__iOS__: The SDK sends the IDFV back to Braze which is used to create an anonymous profile and the Braze backend generates a Braze ID. The IDFV passed gets associated with that Braze ID and is used to represent the anonymous profile prior to an External ID being specified.
 
 ## Facebook and Twitter Attribution Data
 
