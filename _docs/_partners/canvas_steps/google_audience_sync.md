--- conflicted
+++ resolved
@@ -47,7 +47,6 @@
 ![The updated Google Ads technology page showing the Ad accounts connected, allowing you to re-sync accounts and add mobile advertising IDs.]({% image_buster /assets/img/google_sync/google_sync5.png %}){: style="max-width:75%;"}
 {% endalert %}
 
-<<<<<<< HEAD
 ### Step 2: Configure your Canvas entry criteria
 
 To prevent sending to users that have opted out of ads tracking or opted into the "Do Not Sell or Share" as per the [CCPA](https://oag.ca.gov/privacy/ccpa) or both, ensure you are implementing the proper filters within your Canvas entry criteria.
@@ -61,9 +60,6 @@
 ![][13]{: style="max-width:75%;"}
 
 ### Step 3: Add a Google Audience step in Canvas Flow
-=======
-### Step 2: Add a Google Audience step in Canvas
->>>>>>> 952c51b4
 
 Add a component in your Canvas and select **Google Audience**.
 
