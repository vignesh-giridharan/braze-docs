--- conflicted
+++ resolved
@@ -36,12 +36,9 @@
     url: /docs/partners/channel_extensions/creative_and_personalization/intelligent_creative/movable_ink/
   - name: Vizbee
     url: /docs/partners/channel_extensions/deep_linking/vizbee_for_tv_deeplinking/
-<<<<<<< HEAD
   - name: Dyspatch
     url: /docs/partners/channel_extensions/creative_and_personalization/email_orchestration/dyspatch/
-=======
   - name: EduMe
     url: /docs/partners/channel_extensions/learning/edume/
 
->>>>>>> b70ec646
 ---