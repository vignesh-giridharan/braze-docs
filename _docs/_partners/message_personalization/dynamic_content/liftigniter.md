--- conflicted
+++ resolved
@@ -13,11 +13,7 @@
 
 Use Liftigniter with Braze’s Connected Content to allow brands to recommend interesting topics such as news articles, clothing and other retail items, and videos.
 
-<<<<<<< HEAD
-# Prerequisites
-=======
 ## Prerequisites
->>>>>>> 737806b9
 
 | Requirement| Origin| Access| Description|
 | ---| ---| ---|
