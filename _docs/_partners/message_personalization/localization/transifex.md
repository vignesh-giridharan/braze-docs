--- conflicted
+++ resolved
@@ -29,21 +29,7 @@
 
 The Transifex integration uses Transifex's [resource translations API](https://developers.transifex.com/reference/get_resource-translations). The following cURL will allow you to see if your account has content values associated with translations. 
 
-<<<<<<< HEAD
 First, input the `<ORGANIZATION_NAME>`, `<PROJECT_NAME>`, and `<RESOURCE_NAME>` found in your Transifex account. Next, replace `<LANGUAGE>` with the language code you would like to filter translations by, and `<TRANSIFEX_BEARER_TOKEN>` with your Transifex [bearer token](https://developers.transifex.com/reference/api-authentication).
-=======
-To set up basic authentication for your account, navigate to the Braze platform, under __Manage Settings__, open the __Connected Content__ tab. Here you will provide the credentials used for all Connected Content calls to Transifex.
-
-![An image of a user adding Connected Content authentication for Transifex to their dashboard.][34]
-
-Click __New Credential__, name your credential, and add your user name and password for your Transifex account.
-
-![A Connected Content prompt asking for name, username, and password.][35]{: style="max-width:35%" }
-
-### Step 2: Connected Content
-
-The Transifex integration uses Transifex's translation [strings API][31]. The following cURL will allow you to see if your Transifex account has context values associated with translations. Input the `<PROJECT_NAME>` and `<RESOURCE_NAME>` found in your Transifex account. 
->>>>>>> e9a50425
 
 ```
 curl --request GET \
@@ -51,16 +37,8 @@
      --header 'Accept: application/vnd.api+json' \
      --header 'Authorization: Bearer 1/c500429f7b89ff62b8015475e3d61671ac795302'
 ```
-<<<<<<< HEAD
-For example, if your Transifex project is located at `https://www.transifex.com/appboy-3/french2/french_translationspo/`, the `organization_name` will be "appboy-3", the `project_name` will be "french2" and the `resource_name` will be "french_translationspo".
-=======
 
 For example, if your Transifex project is located at `https://www.transifex.com/appboy-3/french2/french_translationspo/`, the `project_name` will be "french2" and the `resource_name` will be "french_translationspo".
-
-An example response with a blank context field is pictured below:
-
-![A text example of what a response may look like.][33]{: style="max-width:60%;"}
->>>>>>> e9a50425
 
 ## Connnected Content message example
 
