---
nav_title: Transifex
alias: /partners/transifex/
description: "This article outlines the partnership between Braze and Transifex, a localization platform that allows you to automate translation so your teams are freed up to focus on delivering brilliant customer experiences."
---

# About Transifex

Transifex enables powerful localization across your user base, no matter what the language is. Transifex and Braze's Connected Content feature empowers you to automate translation so your teams are freed up to focus on delivering brilliant customer experiences.

<<<<<<< HEAD
# Prerequisites
=======
## Prerequisites
>>>>>>> 737806b9

| Requirement| Origin| Access| Description|
| ---| ---| ---|
|Transifex Account | Transifex | https://www.transifex.com/signin/ | You must first have a Transifex account to access their SDK integration information. |
{: .reset-td-br-1 .reset-td-br-2 .reset-td-br-3  .reset-td-br-4}

Set up basic authentication for your account in the __Connected Content__ tab in __Manage Settings__.

![Basic Authentication Credential Management][34]

Click __New Credential__. You can then name your credentials and put in your username and password for that account.

![Basic Authentication Credential Creation][35]

You can then use this basic authentication credential for calls to Transifex.

## Connected Content Integration

This integration will allow you to type in a source string instead of copying and pasting the translation for every language into the message composer.

The code for our Transifex integration was built using Transifex's translation [strings API][31].

The following CURL will allow you to see if your Transifex account has context values associated with translations:

```
curl -i -L --user username:password -X GET https://www.transifex.com/api/2/project/<project_name>/resource/<resource_name>/translation/en/strings
```

Input the project and resource name into CURL. You can find these values in the URL of your Transifex account.

![Transifex_account][32]

An example response with a blank context field is pictured below:

![terminal_response][33]

## Transifex Integration Code Example

Here is example code that utilizes the Transifex Strings API and the user's "language" attribute.

{% raw %}
```
{% assign key = "<Insert Key Here>" %}
{% assign context = "<Insert Context Here>" %}
{% assign source_string = key | append: ':' | append: context %}
{% assign project = "<Insert Project Name Here>" %}
{% assign resource = "<Insert Resource Name Here" %}
{% assign source_hash = source_string | md5 %}

{% if {{${language}}} == "en" or {{${language}}} == "it" or {{${language}}} == "de" or {{${language}}} == "another_language_you_support"  %}
{% connected_content https://www.transifex.com/api/2/project/{{project}}/resource/{{resource}}/translation/{{${language}}}/string/{{source_hash}}/ :basic_auth <Insert Basic Auth Credential Name Here> :save strings %}
{% endif %}

{% if {{strings}} != null and {{strings.translation}} != "" and {{${language}}} != null %}
  {{strings.translation}}
{% else %}
  {% abort_message('null or blank') %}
{% endif %}
```

You can also leverage the user's `{{${most_recent_locale}}}` if you want to include a variation based upon a user's specific version of a language such as `zh_CN` or `pt_BR`.

{% endraw %}

[16]: [success@braze.com](mailto:success@braze.com)
[31]: https://docs.transifex.com/api/translation-strings
[32]: {% image_buster /assets/img_archive/TransifexUI.png %}
[33]: {% image_buster /assets/img_archive/terminal.png %}
[34]: {% image_buster /assets/img_archive/basic_auth_mgmt.png %}
[35]: {% image_buster /assets/img_archive/basic_auth_token.png %}<|MERGE_RESOLUTION|>--- conflicted
+++ resolved
@@ -8,11 +8,7 @@
 
 Transifex enables powerful localization across your user base, no matter what the language is. Transifex and Braze's Connected Content feature empowers you to automate translation so your teams are freed up to focus on delivering brilliant customer experiences.
 
-<<<<<<< HEAD
-# Prerequisites
-=======
 ## Prerequisites
->>>>>>> 737806b9
 
 | Requirement| Origin| Access| Description|
 | ---| ---| ---|
