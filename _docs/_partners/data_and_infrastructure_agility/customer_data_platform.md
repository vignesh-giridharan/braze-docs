---
nav_title: Customer Data Platform
page_order: 1

page_type: landing
description: "This page lists Braze partners (Alloys) who allow you to sync data between applications to use in your messaging campaigns."

layout: partner_page
partner_api: "https://www.braze.com/api/v1/partners.json"
partner_path: "https://www.braze.com/product/alloys/partners/"

partner_top_header: "Customer Data Platform"

valid_partner_list:
  - name: Segment
    url: /docs/partners/data_and_infrastructure_agility/customer_data_platform/segment/
    alt:
      - title: Currents
        url: /docs/partners/data_and_infrastructure_agility/customer_data_platform/segment_for_currents/
    alt:
      - title: Personas
        url: /docs/partners/data_and_infrastructure_agility/customer_data_platform/segment_personas/
  - name: mParticle
    url: /docs/partners/data_and_infrastructure_agility/customer_data_platform/mparticle/
    alt:
      - title: Currents
        url: /docs/partners/data_and_infrastructure_agility/customer_data_platform/mparticle_for_currents/
  - name: Tealium
    url: /docs/partners/data_and_infrastructure_agility/customer_data_platform/tealium/
<<<<<<< HEAD
  - name: RudderStack
    url: /docs/partners/data_and_infrastructure_agility/customer_data_platform/rudderstack/
=======
  - name: Jebbit
    url: /docs/partners/data_and_infrastructure_agility/cutomer_data_platform/jebbit/
>>>>>>> 78d8ba58
---<|MERGE_RESOLUTION|>--- conflicted
+++ resolved
@@ -27,11 +27,9 @@
         url: /docs/partners/data_and_infrastructure_agility/customer_data_platform/mparticle_for_currents/
   - name: Tealium
     url: /docs/partners/data_and_infrastructure_agility/customer_data_platform/tealium/
-<<<<<<< HEAD
   - name: RudderStack
     url: /docs/partners/data_and_infrastructure_agility/customer_data_platform/rudderstack/
-=======
   - name: Jebbit
     url: /docs/partners/data_and_infrastructure_agility/cutomer_data_platform/jebbit/
->>>>>>> 78d8ba58
+
 ---