--- conflicted
+++ resolved
@@ -17,317 +17,3 @@
   link: /docs/partners/data_and_infrastructure_agility/customer_data_platform/segment/segment_for_currents/
   fa_icon: fas fa-warehouse
 ---
-<<<<<<< HEAD
-
-<br> 
-=======
-# About Segment  
-
-{% include video.html id="RfOHfZ34hYM" align="right" %}
-
-> [Segment][5]{:target="_blank"} is a data analytics hub that allows you to track your users and route that data to a wide variety of user analytics providers, such as Braze.
-
-We offer [both](#integration-options) a side-by-side SDK integration for your Android, iOS, and web applications and a server-to-server integration for your backend services so that you can start building richer user profiles.
-
-If you're looking for information on the Currents integration with Segment, [click here]({{site.baseurl}}/partners/data_and_infrastructure_agility/customer_data_platform/segment_for_currents/). If you're looking for more information about [Segment Personas]({{site.baseurl}}/partners/data_and_infrastructure_agility/customer_data_platform/segment_personas/), which allows you to build segments in Segment and pass over to Braze as a Custom Attribute against a user profile.
-
-## Set Up Overview
-
-To get going with your Segment/Braze integration,
-1. Take note of and prepare for your integration by [adhering to the requirements and pre-requisites](#pre-requisites).
-2. Set up [Braze as a Destination](#connection-settings) in accordance with [your chosen integration type](#integration-options).
-3. If you're a new-to-Braze customer, you can relay historical data to Braze using [Segment Replays](#segment-replays).
-4. Set up [mappings](#methods) for your integration.
-5. [Test your integration](#step-3-test-your-integration) to ensure data is flowing smoothly between Braze and Segment.
-
-## Pre-Requisites
-
-| Requirement| Origin| Access| Description|
-| ---| ---| ---|
-| Segment Account & Account Information | Segment | [https://app.segment.com/login](https://app.segment.com/login){:target="_blank"} | You must have an active Segment Account to utilize their services with Braze. |
-| Installed Source and Segment Source Libraries | Segment | [https://segment.com/docs/sources/](https://segment.com/docs/sources/){:target="_blank"} | The origin of any data sent into Segment, such as mobile apps, websites, or backend servers. <br> <br> You must install the libraries into your app, site, or server before being able to set up a successful `Source -> Destination` flow.
-| Braze SDK Integration | Braze | For more details regarding Braze's SDKs, please refer to our [iOS][34], [Android][35] and [Web][38] documentation. | Braze must be successfully installed onto your app or site. |
-{: .reset-td-br-1 .reset-td-br-2 .reset-td-br-3  .reset-td-br-4}
-
-## Step 1: Configure Braze Settings in Segment {#connection-settings}
-
-![Destination Connection Settings]({% image_buster /assets/img/segment_destination_braze.png %}){: style="float:right;height:50%;width:50%;margin-left:15px;"} After successfully setting up your Braze and Segment integrations individually, you'll need to configure [Braze as a destination from Segment](https://segment.com/docs/destinations/){:target="_blank"}. You'll have many options to customize the flow of data between Braze and Segment using the connection settings described in the chart below.
-
-| Name| Description |
-|---|---|
-| App Identifier| Previously called the API Key. Found in the [Developer Console](https://dashboard.braze.com/app_settings/developer_console) under the `API Settings` tab. |
-| REST API Key| Previously called the "App Group Identifier". Found in the [Developer Console](https://dashboard.braze.com/app_settings/developer_console) under the `API Settings` tab. <br> <br> __The REST API Key is not required for the Side-by-Side Integration.__ |
-| API Endpoint| Find and enter your [Braze SDK Endpoint]({{site.baseurl}}/user_guide/administrative/access_braze/braze_instances/) in our documentation. <br> <br> Format without the `https` as `sdk.iad-01.braze.com`. |
-| Appboy Datacenter| Your Braze cluster. Select and input your [Braze Instance]({{site.baseurl}}/user_guide/administrative/access_braze/braze_instances/) from the drop down. |
-| Log Purchase when Revenue is present | Choose when to log purchases. |
-| Braze REST API Endpoint| Find and enter your [Braze REST Endpoint]({{site.baseurl}}/user_guide/administrative/access_braze/braze_instances/) in our documentation. Make sure to include the `https` so it looks like `https://rest.iad-01.braze.com`. |
-|Safari Website Push ID| Safari requires a Website Push ID to send push. [More on this here]({{site.baseurl}}/developer_guide/platform_integration_guides/web/push_notifications/integration/#step-5-configure-safari-push). |
-|Braze Web SDK Version| Which version of the Braze Web SDK you have integrated. You should have found this out during your initial integration process, but if you're unsure, reach out to your account manager or Braze support. |
-{: .reset-td-br-1 .reset-td-br-2}
-
-{% details Additional Connection Settings you might see during your integration. %}
-|Name|Options | Description|
-|---|---|---|
-|Allow Crawler Activity| On/Off (True/False) | Web Crawlers are automatic programs that visit websites, read then, and collect information that might be important for a search engine index. You can either allow or disallow this from your integrated web page or app. Braze disallows this by default. |
-|Automatically Send In-App Messages| On/Off (True/False) | Braze automatically enables you to send push to your users upon proper integration. |
-|Do Not Load Font Awesome| On/Off (True/False) | Braze uses FontAwesome for our in-app message icons, but you may disallow this feature at any time. |
-|Enable HTML In-App Messages| On/Off (True/False) | Enables Braze platform users to write HTML in-app messages. More information in the [JS Docs](https://js.appboycdn.com/web-sdk/latest/doc/module-appboy.html#.initialize).|
-|Enable Logging| On/Off (True/False) | [Log to the JavaScript](https://js.appboycdn.com/web-sdk/2.0/doc/module-appboy.html#.setLogger) console by default. |
-|Minimum Interval Between Trigger Actions In Seconds| Any Number | By default, trigger actions will only fire if 30 seconds have elapsed since the last trigger action. |
-|Open In-App Messages in New Tab | On/Off (True/False) | By default, links from in-app message clicks load in the current tab or a new tab as specified in the Braze platform. |
-|Open News Feed Cards in New Tab | On/Off (True/False) | By default, links from news feed cards or content cards load in the current tab or a new tab as specified in the Braze platform. |
-|Session Timeout In Seconds| Any Number | By default, sessions time out after 30 minutes of inactivity. |
-|Track All Pages | On/Off (True/False) | Sends all [Segment page calls](https://segment.com/docs/spec/page/){:target="_blank"} to Braze as Page Events.|
-|Track Only Named Pages | On/Off (True/False) | Sends all [named Segment page calls](https://segment.com/docs/spec/page/){:target="_blank"} to Braze
-|Update Existing Users Only| On/Off (True/False) | This only applies to Server Side integrations. This determines whether or not all users vs. existing users will be updated. This defaults to `false`. |
-{: .reset-td-br-1 .reset-td-br-2 .reset-td-br-3}
-{% enddetails %}
-
-<br>
-
-## Step 2A: Choose Integration Type and Implement {#integration-options}
-
-You can integrate Segment's Web source (Analytics.js) and native client-side libraries with Braze using either a side-by-side ("Device-mode") integration or a server-to-server ("Cloud-mode") integration.
-
-| Integration | Details |
-| ----------- | ------- |
-| [Side-by-Side / Device-mode](#side-by-side-sdk-integration) | Maps Segment's SDK to Braze's, allowing access to deeper features and more comprehensive usage of Braze than the server-to-server integration. |
-| [Server-to-Server / Cloud-mode](#server-to-server-integration) | Forwards data from Segment to Braze's [user/track endpoint]({{site.baseurl}}/api/endpoints/user_data?redirected=true#user-track-endpoint). |
-{: .reset-td-br-1 .reset-td-br-2}
-
-{% alert note %}
-You can learn more about Segment's integration options (Connection Modes), including the benefits of each, [here](https://segment.com/docs/destinations/#connection-modes){:target="_blank"}.
-{% endalert %}
-
-### Side-by-Side SDK Integration
-
-Also called "Device-mode", this integration maps Segment's SDK and [methods](#methods) to Braze's, allowing access to deeper features and more comprehensive usage of Braze than the server-to-server integration.
-
-{% tabs %}
-{% tab Android %}
-
-See and set up [mappings](#methods) to Segment's SDK for [Android](https://github.com/appboy/appboy-segment-android) on Braze's Github.
-
-To complete the side-by-side integration, please refer to Segment's detailed instructions for [Android](https://segment.com/docs/connections/destinations/catalog/braze/#android){:target="_blank"}.
-
-{% endtab %}
-{% tab iOS %}
-
-See and set up [mappings](#methods) to Segment's SDK for [iOS](https://github.com/appboy/appboy-segment-ios){:target="_blank"} on Braze's Github.
-
-To complete the side-by-side integration, please refer to Segment's detailed instructions for [iOS](https://segment.com/docs/connections/destinations/catalog/braze/#ios){:target="_blank"}.
-
-{% endtab %}
-{% tab Web or Javascript %}
-
-See and set up [mappings](#methods) to Segment's SDK for [Web / Analytics.js (Segment's JavaScript SDK)](https://github.com/segment-integrations/analytics.js-integration-appboy) on Braze's Github.
-
-For Braze's Web SDK, [Segment's Analytics.js library](https://github.com/segment-integrations/analytics.js-integration-appboy) dynamically pulls in and initializes our Web SDK when you add Braze as a destination on your Segment dashboard. However, to use Braze's browser notification capabilities, please refer to Segment's [Web](https://segment.com/docs/connections/destinations/catalog/braze/#web){:target="_blank"} documentation.
-
-{% endtab %}
-{% endtabs %}
-
-{% alert important %}
-For the side-by-side integration, inputting the "Braze REST API Key" into your [Braze's Connection Settings](#connection-settings) in the Segment Dashboard is **not** necessary.
-{% endalert %}
-
-### Server-to-Server Integration
-
-Also called "Cloud-mode", this integration forwards data from Segment to Braze's REST API.
-
-This integration is **only** used in association with Segment's [server-side libraries][36], such as their Ruby or Go SDKs.
-
-Enable the integration by setting your [App Group's REST API Key][39] and Braze's [REST API endpoint][40] for your corresponding data center (cluster) in your [Connection Settings on Segment's dashboard](#connection-settings).
-
-Similar to the side-by-side integration, you will need to map Segment [methods](#methods) to Braze.
-
-Unlike the side-by-side integration, however, the server-to-server integration does **not** support any of Braze's UI features, such as in-app messaging, News Feed, or push notifications.
-
-Some [automatically captured][25] data is only available through the side-by-side integration. The following data is __not available via the server-to-server integration__:
-- Sessions
-- First Used App
-- Last Used App
-
-#### Enabling Push Notifications
-
-Currently, Braze's server-to-server integration with Segment __does not__ support methods for push tokens. In order to enable push notifications in Braze, you must import push tokens via the [User Attribute Object][18] of our [User Data][19] REST API. You can also rely on the [side-by-side integration](#side-by-side-sdk-integration) for push token capture and mapping.
-
-
-## Step 2B: Map Methods {#methods}
-
-Braze supports the [Identify](https://segment.com/docs/spec/identify/){:target="_blank"}, [Track](https://segment.com/docs/spec/track/){:target="_blank"}, and [Page](https://segment.com/docs/connections/sources/catalog/libraries/website/javascript/#page){:target="_blank"} (web) Segment methods; however, our REST APIs require you to include a [user ID][41]{:target="_blank"} when making these calls. Braze also supports Custom Attribute mapping using Segment's [Group](https://segment.com/docs/spec/group/){:target="_blank"} method.
-
-### Identify
-
-When you [identify](https://segment.com/docs/connections/destinations/catalog/braze/#identify){:target="_blank"} a user, we will record information for that user with `userId` as the External User ID.
-
-| Segment Field | Braze Field |
-| ------------- | ----------- |
-| `firstName` | `first_name`
-| `lastName` | `last_name`
-| `birthday` | `dob`|
-| `avatar` | `image_url`|
-| `address.city` | `home_city`|
-| `address.country` | `country` |
-| `gender` | `gender` |
-{: .reset-td-br-1 .reset-td-br-2}
-
-All other traits will be recorded as [custom attributes][14].
-
-| Segment Method | Braze Method | Example <br> `segment` > `braze`|
-|---|---|---|
-| Identify with User ID    | Set External ID    | analytics.identify("dawei");    appboy.changeUser("dawei")
-| Identify with Reserved Traits    | Set User Attributes |     analytics.identify({email: "dawei@braze.com"});    appboy.getUser().setEmail("dawei@braze.com");
-| Identify with Custom Traits    | Set Custom Attributes |     analytics.identify({fav_cartoon: "Naruto"});    appboy.getUser().setCustomAttribute("fav_cartoon": "Naruto");
-| Identify with User ID and Traits |    Set External ID and Attribute | Combine methods above. |
-{: .reset-td-br-1 .reset-td-br-2 .reset-td-br-3}
-
-
-{% alert important %}
-When passing user attribute data, please be sure that you are only passing values for attributes that have changed since the last update. This will ensure that you do not unnecessarily consume data points towards your allotment.
-{% endalert %}
-
-### Group
-
-When you call _group_ in Segment, we will record a custom attribute with the name `ab_segment_group_<groupId>`, where `groupId` is the group's ID in the method's parameters. For example, if the group's ID is `1234`, then the custom attribute name will be `ab_segment_group_1234`. The value of the custom attribute will be set to `true`.
-
-### Track
-
-When you _track_ an event, we will record that event as a [custom event][13] using the name provided.
-
-| Segment Method | Braze Method | Example <br> `segment` > `braze`|
-|---|---|---|
-| [Track](https://segment.com/docs/spec/track/){:target="_blank"} | Logged as a [Custom Event][13]. | `analytics.track("played_game");` > `appboy.logCustomEvent("played_game");`|
-| [Track with Properties](https://segment.com/docs/spec/track/){:target="_blank"} | Logged as [Event Property]({{site.baseurl}}/user_guide/data_and_analytics/custom_data/custom_events/#custom-event-properties). | `analytics.track("played_game", {name: "BotW", weapon: "boomerang"});` > `appboy.logCustomEvent("played_game", { "name": "BotW", "weapon": "boomerang"});` |
-| [Track with Product](https://segment.com/docs/spec/track/){:target="_blank"} | Logged as a [Purchase Event]({{site.baseurl}}/developer_guide/platform_integration_guides/web/analytics/logging_purchases/). | `analytics.track("purchase", {products: [product_id: "ab12", price: 19]});` > `appboy.logPurchase("ab12", 19);` |
-{: .reset-td-br-1 .reset-td-br-2 .reset-td-br-3}
-
-#### Order Completed
-
-When you _track_ an event with the name `Order Completed` using the format described in Segment's [ECommerce API][4]{:target="_blank"}, we will record the products you've listed as [purchases][28].
-
-### Page {#page}
-
-The [page](https://segment.com/docs/spec/page/){:target="_blank"} call lets you record whenever a user sees a page of your website, along with any optional properties about the page.
-
-| Segment Method | Braze Method | Example <br> `segment` > `braze`|
-|---|---|---|
-| [Page](https://segment.com/docs/spec/page/){:target="_blank"} __without name__    | Logged as a [Custom Event][13] |    `analytics.page();` >     `appboy.logCustomEvent("Loaded a Page");` |
-| [Page](https://segment.com/docs/spec/page/){:target="_blank"} __with name__ |    Logged as a [Custom Event][13]    | `analytics.page("Home");`    > `appboy.logCustomEvent("Viewed Home Page");` |
-{: .reset-td-br-1 .reset-td-br-2 .reset-td-br-3}
-
-## Step 3: Test Your Integration
-
-Most of your [app usage dashboard][27] (lifetime sessions, MAU, DAU, Stickiness, Daily Sessions, and Daily Sessions per MAU) will be blank even if Braze is receiving data from Segment.
-
-You can view your data in the [custom event dashboard][22], the [revenue dashboard][28] or by [creating a segment][23]. The custom event dashboard allows you to view custom event counts over time. Note that you will not be able to use [formulas][24] that include MAU and DAU statistics.
-
-If you're sending purchase data to Braze (see [Completed Order](#completed-order)), the [revenue dashboard][28] allows you to view data on revenue or purchases over specific periods of time or your app's total revenue.
-
-[Creating a segment][26] allows you to filter your users based on custom event data and custom attribute data.
-
-{% alert important %}
-If you use a server-to-server integration, filters related to automatically collected session data (such as "first used app" and "last used app") will not work. If you want to use these in your Segment/Braze integration, please use a side-by-side integration.
-{% endalert %}
-
-## User Deletion & Suppression 
-
-If you need to delete or suppress users, note that [Segment's User Delete feature](https://segment.com/docs/privacy/user-deletion-and-suppression/#which-destinations-can-i-send-deletion-requests-to){:target="_blank"} __is__ mapped to our [Users/Delete endpoint]({{site.baseurl}}/api/endpoints/user_data/#user-delete-endpoint). Please note that verification of these deletions could take up to 30 days.
-
-You must ensure that that you select a common user identifier between Braze and Segment ( as in the user ID or external ID). Once you've initiated a deletion request with Segment, you will then be able to see the status and how it impacts each of your Destinations.
-
-
-## Segment Replays
-
-Segment provides a service to clients to "Replay" all historical data to a new technology partner. New Braze customers who want to import all relevant historical data can do so through Segment.
-
-Segment will connect to our [users/track endpoint]({{site.baseurl}}/api/endpoints/user_data/#user-track-endpoint) to import user data into Braze on behalf of the client.
-
-{% alert important %}
-If users do not have an external ID, they will not be imported into Braze, as our users/track endpoint requires a user ID if a Braze ID or user alias is not provided. Currently, Segment does not map to Braze's Braze ID or user alias, so all anonymous data will not be "replayed" over.
-{% endalert %}
-
-## Best Practices
-
-{% details Review Use Cases To Avoid Data Overages. %}
-
-Segment __does not__ have a limit on the number of data elements clients send to them. Segment allows you to send all or turn on which events you will send to Braze. Rather than sending all of your events using Segment, we suggest that you review use cases with your marketing and editorial teams to determine which events you will send to Braze to avoid data overages.
-
-{% enddetails %}
-
-{% details Understand the Difference between ‘Custom API Endpoint’ vs ‘Custom REST API Endpoint’. %}
-
-| Braze Terminology | Segment Equivalent |
-| ----------------- | ------------------ |
-| Braze SDK Endpoint | Custom API Endpoint |
-| Braze REST Endpoint | Custom REST API Endpoint |
-{: .reset-td-br-1 .reset-td-br-2}
-
-Your Braze API Endpoint (called the "Custom API Endpoint" in Segment) is the SDK endpoint that Braze sets up for your SDK (for example, `sdk.iad-03.braze.com`). Your Braze REST API Endpoint (called the "Custom REST API Endpoint" in Segment) is the REST API Endpoint (for example, `https://rest.iad-03.braze.com`)
-{% enddetails %}
-
-{% details Ensure ‘Custom API Endpoint’ is Input into Segment Correctly. %}
-
-| Braze Terminology | Segment Equivalent |
-| ----------------- | ------------------ |
-| Braze SDK Endpoint | Custom API Endpoint |
-| Braze REST Endpoint | Custom REST API Endpoint |
-{: .reset-td-br-1 .reset-td-br-2}
-
-To ensure that you input your Braze SDK Endpoint correctly, the proper format must be followed. Your Braze SDK endpoint must not include `https://` (for example, `sdk.iad-03.braze.com`), or else the Braze integration will break. This is required because Segment automatically prepends your endpoint with `https://`, resulting in Braze initializing with invalid endpoint `https://https://sdk.iad-03.braze.com`.
-
-{% enddetails %}
-
-{% details Ensure API Key is Input Correctly. %}
-
-> ‘App Identifier’ vs. ‘REST API Key’
-
-The ‘App Identifier’ is the App API Key found in the `Manage App Group` or `Developer Console` page on the Braze Dashboard. This field is necessary for SDK integrations to work. The ‘REST API Key’ is the dashboard REST API Key for making API calls. Make sure the key has permission to access `users/track` endpoint.
-
-{% enddetails %}
-
-
-{% details Certain Data Not Mapping to Braze. %}
-
-Segment allows for different data types and structures, which can lead to issues where data will not pass from Segment to Braze as expected.
-
-Scenarios where data will not pass as expected:
-1. Arrays or nested objects in event properties.
-  - Segment allows for arrays or nested objects within the properties of their track events, which map to either Braze custom or purchase event properties. Since our properties don't support those data types, we will silently reject those calls.
-2. Passing anonymous data server-to-server.
-  - Customers may use Segment's server-to-server libraries to funnel anonymous data to other systems.
-
-  {% enddetails %}
-
-
-{% details Customization of Braze Initialization. %}
-
-There are several different ways that Braze can be customized: [push]({{site.baseurl}}/user_guide/message_building_by_channel/push/creating_a_push_message/), [in-app messages]({{site.baseurl}}/user_guide/message_building_by_channel/in-app_messages/overview/), [Content Cards]({{site.baseurl}}/user_guide/message_building_by_channel/content_cards/overview/), and initialization. With a side-by-side integration you can still customize push, in-app messages, and Content Cards as you would with a direct Braze integration.
-
-However, customizing when the Braze SDK is integrated or specifying initialization configurations may be difficult and sometimes not possible. This is because Segment will initialize the Braze SDK for you when the Segment initialization occurs.
-
-{% enddetails %}
-
-
-
-[4]: https://segment.com/docs/spec/ecommerce/v2/
-[5]: https://segment.com
-[13]: {{site.baseurl}}/user_guide/data_and_analytics/custom_data/custom_events/#custom-events
-[14]: {{site.baseurl}}/user_guide/data_and_analytics/custom_data/custom_attributes/
-[18]: {{site.baseurl}}/developer_guide/rest_api/user_data/#user-attributes-object-specification
-[19]: {{site.baseurl}}/developer_guide/rest_api/user_data/#user-data
-[22]: {{site.baseurl}}/user_guide/data_and_analytics/export_braze_data/export_custom_event_data/#custom-event-data
-[23]: {{site.baseurl}}/user_guide/engagement_tools/segments/creating_a_segment/#creating-a-segment
-[24]: {{site.baseurl}}/user_guide/data_and_analytics/creating_a_formula/#creating-a-formula
-[25]: {{site.baseurl}}/user_guide/data_and_analytics/user_data_collection/#user-data-collection
-[26]: {{site.baseurl}}/user_guide/engagement_tools/segments/creating_a_segment/#creating-a-segment
-[27]: {{site.baseurl}}/user_guide/data_and_analytics/your_reports/viewing_and_understanding_segment_data/#viewing-and-understanding-segment-data
-[28]: {{site.baseurl}}/user_guide/data_and_analytics/export_braze_data/exporting_revenue_data/#revenue-data
-[34]: {{site.baseurl}}/developer_guide/platform_integration_guides/ios/initial_sdk_setup/
-[35]: {{site.baseurl}}/developer_guide/platform_integration_guides/android/initial_sdk_setup/android_sdk_integration/
-[36]: https://segment.com/docs/sources/#server
-[38]: {{site.baseurl}}/developer_guide/platform_integration_guides/web/initial_sdk_setup/
-[39]: {{site.baseurl}}/developer_guide/rest_api/basics/#app-group-rest-api-keys
-[40]: {{site.baseurl}}/developer_guide/rest_api/basics/#endpoints
-[41]: https://segment.com/docs/spec/identify/#user-id
->>>>>>> faa120f7
