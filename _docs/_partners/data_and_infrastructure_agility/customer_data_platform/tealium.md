---
nav_title: Tealium
page_order: 2
layout: featured
guide_top_header: "Tealium"
guide_top_text: "Spanning web, mobile, offline and IoT devices, Tealium connects customer data to help brands connect with their customers. Tealium’s turnkey integration ecosystem supports over 1,200 client-side and server-side vendors and technologies, empowering brands to create a unified customer data infrastructure in real time."
description: "Spanning web, mobile, offline and IoT devices, Tealium connects customer data to help brands connect with their customers. Tealium’s turnkey integration ecosystem supports over 1,200 client-side and server-side vendors and technologies, empowering brands to create a unified customer data infrastructure in real time."

guide_featured_list:
- name: Tealium
  link: /docs/partners/data_and_infrastructure_agility/customer_data_platform/tealium/tealium/
  fa_icon: fas fa-user-circle
- name: Tealium AudienceStream
  link: /docs/partners/data_and_infrastructure_agility/customer_data_platform/tealium/tealium_audience_stream/
  fa_icon: fas fa-users
---

<<<<<<< HEAD
<br> 
=======
# About Tealium

> Tealium is a universal data hub and customer data platform composed of EventStream, AudienceStream, and iQ Tag Management that enables you to connect mobile, web, and alternative data from third-party sources. Tealium’s connection to Braze enables a data flow of custom events, user attributes, and purchases that empower you to act on your data in real-time.

![Tealium Overview][22]{: style="max-width:90%; border:0;"}

Braze offers [both](#choose-your-integration-type) a side-by-side SDK integration for your Android, iOS, and web applications and a server-to-server integration for your backend services so that you can start building richer user profiles.

## Tealium EventStream

Tealium EventStream is a data collection and API hub that sits at the center of your data. EventStream handles the entire data supply chain from setup and installation to identifying, validating, and enhancing incoming user data. EventStream takes real-time action with event feeds and connectors. Listed below are the features that make up the [EventStream](https://community.tealiumiq.com/t5/Customer-Data-Hub/Introduction-to-EventStream/ta-p/20387#toc-hId--2077371752).  
- Data Sources (Installation and Data Collection)
- Live Events (Real-time Data Inspection)
- Event Specifications and Attributes (Data Layer Requirements and Validation)
- Event Feeds (Filtered Event Types)
- Event Connectors (API Hub Actions)

## Tealium AudienceStream

Tealium AudienceStream is an Omnichannel customer segmentation and real-time action engine. AudienceStream takes the data that flows into EventStream and creates visitor profiles that represent the most important attributes of your customers' engagement with your brand. To read more about how to set up Tealium AudienceStream, check out our [documentation]({{site.baseurl}}/partners/data_and_infrastructure_agility/customer_data_platform/tealium_audience_stream/).

## Set Up Overview

1. Adhere to the requirements and pre-requisites
2. Pick your integration type
4. Set up mappings for your integration
5. [Test your integration](#step-3-test-your-integration) to ensure data is flowing smoothly between Braze and Tealium

## Pre-Requisites

| Requirement| Origin| Access| Description|
| ---| ---| ---|
| Tealium Account & Account Information | Tealium | [https://my.tealiumiq.com/](https://my.tealiumiq.com/) | You must have an active Tealium Account with both Server and Client-Side Access to utilize their services with Braze. |
| Install Source and Tealium Source Libraries | Tealium | [Tealium Source Libraries](https://community.tealiumiq.com/t5/Customer-Data-Hub/Data-Sources/ta-p/17933) | The origin of any data sent into Tealium, such as mobile apps, websites, or backend servers.<br><br>You must install the libraries into your app, site, or server before being able to set up a successful Tealium Connector. |
| Braze SDK Integration | Braze | For more details regarding Braze's SDKs, please refer to our [iOS][1], [Android][2], and [Web][10] documentation | Braze must successfully be installed onto your app or site. |
{: .reset-td-br-1 .reset-td-br-2 .reset-td-br-3  .reset-td-br-4}

## Choose your Integration Type

| Integration | Details |
| ----------- | ------- |
| [Side-by-Side](#side-by-side-sdk-integration) | Maps Tealiums's SDK to Braze's SDK, allowing access to deeper features and more comprehensive usage of Braze than the server-to-server integration.<br><br>If you plan on using Braze Remote Commands, note that they do not support all Braze methods (eg. Content Cards). In order to use a Braze method that isn’t mapped through a corresponding remote command, you will have to invoke the method by adding native Braze code to their codebase. |
| [Server-to-Server](#server-to-server-integration) | Forwards data from Tealium to Braze's [users/track endpoint]({{site.baseurl}}/api/endpoints/user_data?redirected=true#user-track-endpoint).<br><br>Does __not__ support Braze UI features such as In-App Messaging, News Feed, or Push notifications. There also exists automatically captured data (Sessions, First Used App, and Last Used App) that is not available through this method. Consider a side-by-side integration if you wish to use these features. |
{: .reset-td-br-1 .reset-td-br-2}

## Side-by-Side SDK Integration

### Remote Commands

Remote commands allow customers to trigger code in their apps by using a tag in Tealium iQ Tag Management - which collects, controls, and delivers event data from mobile applications. Customers can conveniently use Tag Management to configure a native Braze implementation without having to add Braze-specific code to their apps. Instead, the Braze remote command module will automatically install and build the required Braze libraries. In order to use Braze Mobile Remote Command, the customer will need to have Tealium libraries installed in their apps.
![Remote Command Mappings][23]{: style="float:right;max-width:40%;margin-left:15px;margin-top:15px;margin-bottom:15px;"}

Using remote commands, the Braze and Tealium SDKs work in tandem allowing customers to make calls from the Tealium SDK - through the Braze servers - to Braze. Here, the Tealium tags travel back to be mapped by Braze. __The Braze SDK will continue to handle message displays, message renders, and message analytics.__

Braze Mobile Remote Command maps standard user attributes and custom attributes and can track purchases and custom events. It also allows you to track location, and social data on Twitter and Facebook - like the number of followers or number of friends a user has. Check out the Remote Command chart to see the corresponding Braze methods.

You can find more details on how to set up the Braze Mobile Remote Command Tag, as well as an overview of supported methods in the [Tealium Developer Docs](https://community.tealiumiq.com/t5/Client-Side-Tags/Braze-Mobile-Remote-Command-Tag-Setup-Guide/ta-p/32828).

{% alert important %}
Braze Mobile Remote Commands do not support all Braze methods (eg. Content Cards). In order to use a Braze method that isn't mapped through a corresponding remote command, users will have to invoke the method by adding native Braze code to their codebase.
{% endalert%}

### Braze Web SDK Tag
The Braze Web SDK Tag is used by customers to deploy Braze's Web SDK to their websites. [Tealium iQ Tag Management](https://community.tealiumiq.com/t5/iQ-Tag-Management/Introduction-to-iQ-Tag-Management/ta-p/15883) allows customers to add Braze as a Tag within the Tealium dashboard. A tag is a code snippet that is placed on a website to track visitor activity. Tags are typically used by marketers to understand the efficacy of online advertising, email marketing, and site personalization. By using the Braze Web SDK Tag, you can get a lot of insight into how customers are interacting with their websites.

#### Data In Integration
Integrate Braze into your web app using the Tag Manager. In order to set up this integration correctly, there are a number of steps you need to take in order to configure the core integration. It’s then important to be able to understand how you start sending data to Braze by setting up custom events/custom attributes.<br>

1. Set up Braze as a “Tag” in your Tealium dashboard.
2. From the Tag Configuration dialogue box, enter your API Key and your appropriate Endpoint.
  * Find your API Key and Endpoint in your Braze account or confirm it with your onboarding manager or support representative.
  * This API key is for the app identifier, rather than the REST API key
3. From the Tealium Code Centre, copy the code snippet for the environment you are currently building (dev, QA, prod) and paste it at the top of body tag within your HTML.
5. Verify that the Braze SDK is being loaded by Tealium by opening the browser dev tools and in the console typing “appboy”.
  * The list of available functions should then be printed to the console.

#### Customizing Your Integration
To customize your integration (like logging custom events or custom attributes), click on the data layer tab in your Tealium dashboard and begin adding the custom data you require.

* In order for Tealium to recognize these data points, copy and paste the updated code snippet from the code center again with the ``utag_data`` containing all your data.
* To customize when the Braze SDK is loaded, click on the __Load Rules__ tab of your Tealium dashboard, then choose on which pages the SDK should initialize.

{% alert warning %}
If the data layer is not configured correctly, or you incorrectly enter your [Endpoint]({{site.baseurl}}/developer_guide/rest_api/basics/#endpoints), your integration may fail or not return correct results.
{% endalert %}

### Side-by-Side Integrations Resources
- iOS Remote Command 
	- [Tealium Documentation](https://docs.tealium.com/platforms/remote-commands/integrations/braze/)
	- [Tealium Github Repository](https://github.com/Tealium/tealium-ios-braze-remote-command)<br><br>
- Android Remote Command 
	- [Tealium Documentation](https://docs.tealium.com/platforms/remote-commands/integrations/braze/)
	- [Tealium Github Repository](https://github.com/Tealium/tealium-android-braze-remote-command)<br><br>
- Web SDK Tag 
	- [Tealium Documentation](https://community.tealiumiq.com/t5/Client-Side-Tags/Braze-Web-SDK-Tag-Setup-Guide/ta-p/20106)

## Server-to-Server Integration

This integration forwards data from Tealium to Braze's REST API.

{% alert note %}
Server-to-Server integration does __not__ support Braze UI features such as In-App Messaging, News Feed, or Push notifications. There also exists automatically captured data (Sessions, First Used App, and Last Used App) that is not available through this method. <br>If you wish to use this data and these features, consider our [Side-by-Side]({{site.baseurl}}/partners/data_and_infrastructure_agility/customer_data_platform/tealium/#side-by-side-sdk-integration) SDK integration.
{% endalert %} 

### Pre-Requisites

| Name | Description |
| ---- | ----------- |
| REST API Key | A Braze REST API Key with `users.track` permissions. <br><br>This can be created within __Braze Dashboard__ -> __Developer Console__ -> __REST API Key__ -> __Create New API Key__ |
| Tealium Account & Account Information | You must have an active Tealium Account with both Server and Client Side Access to utilize their services with Braze. |
{: .reset-td-br-1 .reset-td-br-2}

### Step 1: Add a Connector in Tealium

![Connector MarketPlace][5]{: style="float:right;max-width:40%;margin-left:15px;margin-bottom:15px;"}

A connector is an integration between Tealium and another vendor that is used to transmit data. These connectors contain actions that represent the vendor's supported APIs. We can create a connector between Tealium and Braze by locating and configuring the Braze Connector.

1. From the left sidebar within Tealium under `Server-Side`, navigate to __EventStream__ -> __Event Connectors__<br>
For visitor data connectors, go to __AudienceStream__ -> __Audience Connectors__
2. Select the blue `+ Add Connector` button to look through the Connector Marketplace.
2. In the new dialogue box that appears, use the spotlight search to find the Braze Connector.
3. To add this connector, click the __Braze Connector Tile__. <br>Once clicked, you can view the connection summary, here Tealium provides a list of the required information, supported actions, and configuration instructions. <br><br> Click __Continue__ to begin configuring.

### Step 2: Configure your Connector Settings

The Braze Tealium connector setup is composed of four steps: Source, Configuration, Action, and Summary.

#### Step 2a: Set Up Source

Tealium requires that you first set up a valid source of data for your connector to draw from. 

__Setting up Your Data Source__
1. From the left sidebar within Tealium under `Server-Side`, navigate to __Sources__ -> __Data Sources__
2. Click the __+ Add Data Source__ Button
3. Locate __HTTP API__ platform within the available catagories, and name your HTTP API app, this is a required field.<br><br>![Data Source][6]{: style="max-width:80%;margin-left:15px;margin-bottom:15px;"}
4. From the __Event Specifications__ options, choose the event specs you would like to include. Event specifications help you identify the event names and required attributes to track in your installation. These specifications will be applied to incoming events. <br><br>Take some time to think about what data is most valuable to you and which specifications seem most appropriate for your use case. Note that you also have the option of creating custom event specifications, check out the [Tealium documentation][19] to learn more. <br><br>![Event Specs][7]{: style="max-width:80%;margin-left:15px;margin-bottom:15px;"}
5. The next dialogue advances to the __Get Code__ step. This displays the data source key and installation code. The base code and event tracking code provided here serve as your installation guide. Download the provided PDF if you wish to share these instructions with your team. <br><br>![Get Code][8]{: style="max-width:80%;margin-left:15px;margin-bottom:15px;"}<br>
6. Click __Save & Continue__ <br><br>![Data Source Summary][9]{: style="max-width:80%;margin-left:15px;margin-bottom:15px;"}
7. Once saved, you will now be able to view your saved source as well as add or remove event specs. <br><br>![Connector][18]{: style="max-width:80%;margin-left:15px;margin-bottom:15px;"}<br>From the detailed data source view you can perform the following actions:
- View and copy the data source key
- View installation instructions
- Return to the Get Code page
- Add or remove event specifications
- View live events related to an event specification
- And more...<br><br>
8. ![Save/Publish][17]{: style="float:right;max-width:40%;margin-left:15px;margin-bottom:15px;"}Lastly, make sure to Save and Publish. If you do not save and publish your data source, you will not be able to find it when configuring your Braze connector.

For further instruction on setting up and editing your data source, check out [here](https://community.tealiumiq.com/t5/Customer-Data-Hub/Data-Sources/ta-p/17933).

#### Step 2b: Configure Braze Connector Source

Once configured, navigate back to the Braze Connector and select your data source. 

1. From the Data Source Dropdown list, select the Braze data source you created.
2. Next, from the Event Feed drop-down list, select an event specification you would like to configure.
3. Name this action and click __Continue__.

#### Step 2c: Configuration
![Create Configuration][15]{: style="float:right;max-width:40%;margin-left:15px;margin-bottom:15px;"}

Next, a __Create Configuration__ dialogue will appear. Here, you must fill in certain values requested by Tealium and Braze:

| Name | Description |
| ---- | ----------- |
| Name | The name of the Connector | 
| REST API Key | A Braze REST API Key with __users.track__ permissions. <br><br>This can be set within the __Braze Dashboard -> Developer Console -> REST API Keys -> Create New API Key__ |
{: .reset-td-br-1 .reset-td-br-2}

If you have created a connector before, you may optionally use an existing one from the available connector list and modify it to fit your needs with the pencil icon or delete it with the trash icon. 

#### Step 2d: Action

Next, you must select a connector action. A connector action sends data according to the mapping that gets configured. The Braze connector allows you to map Braze Attributes to Tealium attribute names. 

It's also important to note that user aliases can be leveraged to track and target anonymous users. For example, once obtained, these users can be sent personalized messages that could convert prospective users into active ones.

1. From the __Add Action__ dialogue, select one of the actions to set up.
2. Depending on which action you chose, there will be a varied selection of fields required by Tealium. Listed below are examples and explanations of these fields.

{% alert important %}
__Note that not all fields offered are required__. <br>If you wish to skip over a field, Tealium requires that you minimize it before continuing onto the next step.

![Minimize]({% image_buster /assets/img/tealium/minimize.gif %}){: style="max-width:80%"}
{% endalert %}

{% tabs local %}
{% tab Track User %}

This action allows you to track user, event, and purchase attributes all in one action.

| Parameters | Description |
| ---------- | ----------- |
| User ID | Use this field to map the Tealium User ID field to its Braze Equivalent. <br><br>- If importing Push Tokens, External ID and Braze ID should not be specified.<br>- If specifying a user alias, Alias Name and Alias Label should both be set. <br><br>For more information, check out the Braze [/users/track endpoint]({{site.baseurl}}/api/endpoints/user_data/post_user_track/). |
| User Attributes | Use Braze's existing User Profile field names to update user profile values in the Braze Dashboard or add your own custom attribute data to the user profiles.<br><br>- By default new users will be created if one does not exist.<br>- By setting `Update Existing Only` to `true` only existing users will be updated and no new user will be created.<br><br>To read more about the User Attributes Object, check out our [documentation]({{site.baseurl}}/api/objects_filters/user_attributes_object/) |
| Modify User Attributes | Use this field to increment or decrement certain user attributes<br><br>- Integer attributes may be incremented by positive or negative integers.<br>- Array attributes may be modified by adding or removing values from existing arrays. |
| Event Attributes | An Event represents a single occurrence of a Custom Event by a particular user at the designated time value. Use this field to track and map event attributes like those in the Braze Event Object. <br><br>- Event Attribute `Name` is required for every mapped event.<br>- Event attribute `Time` is automatically set to now unless explicitly mapped. <br>- By default, new events will be created if one does not exist. By setting `Update Existing Only` to `true` only existing events will be updated and no new event will be created.<br>-  Map Array type attributes to add multiple events. Array type attributes must be of equal length.<br>- Single value attributes can be used and will apply to each event.<br><br>To read more about the Braze Event Object, check out our [documentation]({{site.baseurl}}/api/objects_filters/event_object/). |
| Purchase Attributes | Use this field to track and map user purchase attributes like those in the Braze Purchase Object.<br><br>- Purchase attributes `Product ID`, `Currency` and `Price` are required for every mapped purchase.<br>- Purchase attribute `Time` is automatically set to now unless explicitly mapped.<br>- By default, new purchases will be created if one does not exist. By setting `Update Existing Only` to `true` only existing purchases will be updated and no new purchase will be created.<br>- Map Array type attributes to add multiple purchase items. Array type attributes must be of equal length.<br>- Single value attributes can be used and will apply to each item.<br><br>To read more about the Braze Purchase Object, check out our [documentation]({{site.baseurl}}/api/objects_filters/purchase_object/)|
{: .reset-td-br-1 .reset-td-br-2}

![Track User Example]({% image_buster /assets/img/tealium/track_user_example.jpg %}){: style="max-width:80%"}

{% endtab %}
{% tab Delete User %}

This action allows you to delete users from the Braze Dashboard.

| Parameters | Description |
| ---------- | ----------- |
| User ID | Use this field to map the Tealium User ID field to it's Braze Equivalent. <br><br>- Map one or more user ID attributes. When multiple IDs are specified, the first non-blank value is picked based on the following priority order: External ID, Braze ID, Alias Name & Alias Label.<br>- When specifying a user alias, Alias Name and Alias Label should both be set.<br><br>For more information, see the Braze [/users/delete endpoint]({{site.baseurl}}/api/endpoints/user_data/post_user_delete/). |
{: .reset-td-br-1 .reset-td-br-2}

![Delete Users]({% image_buster /assets/img/tealium/track_user_delete.png %}){: style="max-width:70%"}

{% endtab %}
{% endtabs %}

Select __Continue__.

#### Step 2e: Summary

Here, you can view the summary of the connector you created. If you would like to modify the options you chose, select __Back__ to edit or __Finish__ to complete.

![Connector Summary][16]{: style="max-width:80%;margin-left:15px;margin-bottom:15px;"}

Your connector now displays in the list of connectors on your Tealium Home page. 

![Connector][13]{: style="max-width:80%;margin-left:15px;margin-bottom:15px;"}

#### Step 2f: Save and Publish
![Save/Publish][17]{: style="float:right;max-width:40%;margin-left:15px;margin-bottom:15px;"}
The actions you configured will now fire when the trigger connections are met. The data populates, in real-time as each action fires. 

### Step 3: Test your Tealium Connector

After your connector is up and running, you should test it to make sure it's working properly. The most simple way to test this is to use the Tealium __Trace Tool__.

1. Start a new trace. This can be done by selecting Trace on the left sidebar under `Server-Side` options.
2. Examine the real-time log.
3. Check for the action you want to validate by clicking __Actions Triggered__ entry to expand.
4. Look for the action you want to validate and view the log status. 

For more detailed instructions on how to implement Tealium's Trace tool, check out their [Trace documentation][21]. 

## Potential Data Point Overages

There are three primary ways that you might accidentally hit data overages when integrating Braze through Tealium. 

#### __Insufficient Data Logging__
Tealium does not send Braze deltas of user attributes. For example, if you have an EventStream action that tracks a user's first name, email, and cell phone number, Tealium will send all three attributes to Braze anytime the action is triggered. Tealium won't be looking for what changed or was updated and send only that information.<br><br> 
__Solution__: <br>You can check your own backend to assess whether an attribute has changed or not and if so, call Segment/mParticle’s relevant methods to update the user profile. __This is what users who integrate Braze directly usually do.__ <br>__OR__<br> If you don't store your own version of a user profile in your backend, and can’t tell if attributes change or not, you can use AudienceStream to track user attribute changes.

#### __Sending Irrelevant Data__
If you have multiple EventStream that target the same event feed, __all actions enabled for that connector__ will automatically fire anytime a single action is triggered, __this could also result in data being overwritten in Braze.__<br><br>
__Solution__: <br>Set up a separate event specification or feed to track each action. <br>__OR__<br> Disable actions(or connectors) that you do not want to fire by using the toggles in the Tealium dashboard.

#### __Initalizing Braze too Early__
Users integrating with Tealium using the Braze Web SDK Tag may see a dramatic increase in their MAU. __If Braze is initialized on page load, Braze will create an anonymous profile every time a web user navigates to the website for the first time.__ Some may want to only track user behavior once users have completed some action, such as "Signed In" or "Watched Video" in order to lower their MAU count. <br><br>
__Solution__: <br>Set up Load Rules to determine exactly when and where a Tag loads on your site. You can learn more about Load Rules and how to set them up in the [Tealium Learning Center](https://community.tealiumiq.com/t5/Customer-Data-Hub/Building-an-Audience/ta-p/11881).

[1]: {{site.baseurl}}/developer_guide/platform_integration_guides/ios/initial_sdk_setup/
[2]: {{site.baseurl}}/developer_guide/platform_integration_guides/android/initial_sdk_setup/android_sdk_integration/
[5]: {% image_buster /assets/img/tealium/braze_connector_marketplace.png %}
[6]: {% image_buster /assets/img/tealium/data_source.png %}
[7]: {% image_buster /assets/img/tealium/event_specs.png %}
[8]: {% image_buster /assets/img/tealium/get_code.png %}
[9]: {% image_buster /assets/img/tealium/summary.png %}
[10]: {{site.baseurl}}/developer_guide/platform_integration_guides/web/initial_sdk_setup/
[13]: {% image_buster /assets/img/tealium/summary_list.png %}
[15]: {% image_buster /assets/img/tealium/create_configuration.png %}
[16]: {% image_buster /assets/img/tealium/connector_summary.png %}
[17]: {% image_buster /assets/img/tealium/save_publish.png %}
[18]: {% image_buster /assets/img/tealium/braze_connection.png %}
[19]: https://community.tealiumiq.com/t5/Customer-Data-Hub/Event-Specifications/ta-p/19329#toc-hId--2078027338
[21]: https://community.tealiumiq.com/t5/Customer-Data-Hub/Trace/ta-p/12058
[22]: {% image_buster /assets/img/tealium/tealium_overview.png %}
[23]: {% image_buster /assets/img/tealium/remote_mappings.png %}
>>>>>>> faa120f7
<|MERGE_RESOLUTION|>--- conflicted
+++ resolved
@@ -14,285 +14,3 @@
   link: /docs/partners/data_and_infrastructure_agility/customer_data_platform/tealium/tealium_audience_stream/
   fa_icon: fas fa-users
 ---
-
-<<<<<<< HEAD
-<br> 
-=======
-# About Tealium
-
-> Tealium is a universal data hub and customer data platform composed of EventStream, AudienceStream, and iQ Tag Management that enables you to connect mobile, web, and alternative data from third-party sources. Tealium’s connection to Braze enables a data flow of custom events, user attributes, and purchases that empower you to act on your data in real-time.
-
-![Tealium Overview][22]{: style="max-width:90%; border:0;"}
-
-Braze offers [both](#choose-your-integration-type) a side-by-side SDK integration for your Android, iOS, and web applications and a server-to-server integration for your backend services so that you can start building richer user profiles.
-
-## Tealium EventStream
-
-Tealium EventStream is a data collection and API hub that sits at the center of your data. EventStream handles the entire data supply chain from setup and installation to identifying, validating, and enhancing incoming user data. EventStream takes real-time action with event feeds and connectors. Listed below are the features that make up the [EventStream](https://community.tealiumiq.com/t5/Customer-Data-Hub/Introduction-to-EventStream/ta-p/20387#toc-hId--2077371752).  
-- Data Sources (Installation and Data Collection)
-- Live Events (Real-time Data Inspection)
-- Event Specifications and Attributes (Data Layer Requirements and Validation)
-- Event Feeds (Filtered Event Types)
-- Event Connectors (API Hub Actions)
-
-## Tealium AudienceStream
-
-Tealium AudienceStream is an Omnichannel customer segmentation and real-time action engine. AudienceStream takes the data that flows into EventStream and creates visitor profiles that represent the most important attributes of your customers' engagement with your brand. To read more about how to set up Tealium AudienceStream, check out our [documentation]({{site.baseurl}}/partners/data_and_infrastructure_agility/customer_data_platform/tealium_audience_stream/).
-
-## Set Up Overview
-
-1. Adhere to the requirements and pre-requisites
-2. Pick your integration type
-4. Set up mappings for your integration
-5. [Test your integration](#step-3-test-your-integration) to ensure data is flowing smoothly between Braze and Tealium
-
-## Pre-Requisites
-
-| Requirement| Origin| Access| Description|
-| ---| ---| ---|
-| Tealium Account & Account Information | Tealium | [https://my.tealiumiq.com/](https://my.tealiumiq.com/) | You must have an active Tealium Account with both Server and Client-Side Access to utilize their services with Braze. |
-| Install Source and Tealium Source Libraries | Tealium | [Tealium Source Libraries](https://community.tealiumiq.com/t5/Customer-Data-Hub/Data-Sources/ta-p/17933) | The origin of any data sent into Tealium, such as mobile apps, websites, or backend servers.<br><br>You must install the libraries into your app, site, or server before being able to set up a successful Tealium Connector. |
-| Braze SDK Integration | Braze | For more details regarding Braze's SDKs, please refer to our [iOS][1], [Android][2], and [Web][10] documentation | Braze must successfully be installed onto your app or site. |
-{: .reset-td-br-1 .reset-td-br-2 .reset-td-br-3  .reset-td-br-4}
-
-## Choose your Integration Type
-
-| Integration | Details |
-| ----------- | ------- |
-| [Side-by-Side](#side-by-side-sdk-integration) | Maps Tealiums's SDK to Braze's SDK, allowing access to deeper features and more comprehensive usage of Braze than the server-to-server integration.<br><br>If you plan on using Braze Remote Commands, note that they do not support all Braze methods (eg. Content Cards). In order to use a Braze method that isn’t mapped through a corresponding remote command, you will have to invoke the method by adding native Braze code to their codebase. |
-| [Server-to-Server](#server-to-server-integration) | Forwards data from Tealium to Braze's [users/track endpoint]({{site.baseurl}}/api/endpoints/user_data?redirected=true#user-track-endpoint).<br><br>Does __not__ support Braze UI features such as In-App Messaging, News Feed, or Push notifications. There also exists automatically captured data (Sessions, First Used App, and Last Used App) that is not available through this method. Consider a side-by-side integration if you wish to use these features. |
-{: .reset-td-br-1 .reset-td-br-2}
-
-## Side-by-Side SDK Integration
-
-### Remote Commands
-
-Remote commands allow customers to trigger code in their apps by using a tag in Tealium iQ Tag Management - which collects, controls, and delivers event data from mobile applications. Customers can conveniently use Tag Management to configure a native Braze implementation without having to add Braze-specific code to their apps. Instead, the Braze remote command module will automatically install and build the required Braze libraries. In order to use Braze Mobile Remote Command, the customer will need to have Tealium libraries installed in their apps.
-![Remote Command Mappings][23]{: style="float:right;max-width:40%;margin-left:15px;margin-top:15px;margin-bottom:15px;"}
-
-Using remote commands, the Braze and Tealium SDKs work in tandem allowing customers to make calls from the Tealium SDK - through the Braze servers - to Braze. Here, the Tealium tags travel back to be mapped by Braze. __The Braze SDK will continue to handle message displays, message renders, and message analytics.__
-
-Braze Mobile Remote Command maps standard user attributes and custom attributes and can track purchases and custom events. It also allows you to track location, and social data on Twitter and Facebook - like the number of followers or number of friends a user has. Check out the Remote Command chart to see the corresponding Braze methods.
-
-You can find more details on how to set up the Braze Mobile Remote Command Tag, as well as an overview of supported methods in the [Tealium Developer Docs](https://community.tealiumiq.com/t5/Client-Side-Tags/Braze-Mobile-Remote-Command-Tag-Setup-Guide/ta-p/32828).
-
-{% alert important %}
-Braze Mobile Remote Commands do not support all Braze methods (eg. Content Cards). In order to use a Braze method that isn't mapped through a corresponding remote command, users will have to invoke the method by adding native Braze code to their codebase.
-{% endalert%}
-
-### Braze Web SDK Tag
-The Braze Web SDK Tag is used by customers to deploy Braze's Web SDK to their websites. [Tealium iQ Tag Management](https://community.tealiumiq.com/t5/iQ-Tag-Management/Introduction-to-iQ-Tag-Management/ta-p/15883) allows customers to add Braze as a Tag within the Tealium dashboard. A tag is a code snippet that is placed on a website to track visitor activity. Tags are typically used by marketers to understand the efficacy of online advertising, email marketing, and site personalization. By using the Braze Web SDK Tag, you can get a lot of insight into how customers are interacting with their websites.
-
-#### Data In Integration
-Integrate Braze into your web app using the Tag Manager. In order to set up this integration correctly, there are a number of steps you need to take in order to configure the core integration. It’s then important to be able to understand how you start sending data to Braze by setting up custom events/custom attributes.<br>
-
-1. Set up Braze as a “Tag” in your Tealium dashboard.
-2. From the Tag Configuration dialogue box, enter your API Key and your appropriate Endpoint.
-  * Find your API Key and Endpoint in your Braze account or confirm it with your onboarding manager or support representative.
-  * This API key is for the app identifier, rather than the REST API key
-3. From the Tealium Code Centre, copy the code snippet for the environment you are currently building (dev, QA, prod) and paste it at the top of body tag within your HTML.
-5. Verify that the Braze SDK is being loaded by Tealium by opening the browser dev tools and in the console typing “appboy”.
-  * The list of available functions should then be printed to the console.
-
-#### Customizing Your Integration
-To customize your integration (like logging custom events or custom attributes), click on the data layer tab in your Tealium dashboard and begin adding the custom data you require.
-
-* In order for Tealium to recognize these data points, copy and paste the updated code snippet from the code center again with the ``utag_data`` containing all your data.
-* To customize when the Braze SDK is loaded, click on the __Load Rules__ tab of your Tealium dashboard, then choose on which pages the SDK should initialize.
-
-{% alert warning %}
-If the data layer is not configured correctly, or you incorrectly enter your [Endpoint]({{site.baseurl}}/developer_guide/rest_api/basics/#endpoints), your integration may fail or not return correct results.
-{% endalert %}
-
-### Side-by-Side Integrations Resources
-- iOS Remote Command 
-	- [Tealium Documentation](https://docs.tealium.com/platforms/remote-commands/integrations/braze/)
-	- [Tealium Github Repository](https://github.com/Tealium/tealium-ios-braze-remote-command)<br><br>
-- Android Remote Command 
-	- [Tealium Documentation](https://docs.tealium.com/platforms/remote-commands/integrations/braze/)
-	- [Tealium Github Repository](https://github.com/Tealium/tealium-android-braze-remote-command)<br><br>
-- Web SDK Tag 
-	- [Tealium Documentation](https://community.tealiumiq.com/t5/Client-Side-Tags/Braze-Web-SDK-Tag-Setup-Guide/ta-p/20106)
-
-## Server-to-Server Integration
-
-This integration forwards data from Tealium to Braze's REST API.
-
-{% alert note %}
-Server-to-Server integration does __not__ support Braze UI features such as In-App Messaging, News Feed, or Push notifications. There also exists automatically captured data (Sessions, First Used App, and Last Used App) that is not available through this method. <br>If you wish to use this data and these features, consider our [Side-by-Side]({{site.baseurl}}/partners/data_and_infrastructure_agility/customer_data_platform/tealium/#side-by-side-sdk-integration) SDK integration.
-{% endalert %} 
-
-### Pre-Requisites
-
-| Name | Description |
-| ---- | ----------- |
-| REST API Key | A Braze REST API Key with `users.track` permissions. <br><br>This can be created within __Braze Dashboard__ -> __Developer Console__ -> __REST API Key__ -> __Create New API Key__ |
-| Tealium Account & Account Information | You must have an active Tealium Account with both Server and Client Side Access to utilize their services with Braze. |
-{: .reset-td-br-1 .reset-td-br-2}
-
-### Step 1: Add a Connector in Tealium
-
-![Connector MarketPlace][5]{: style="float:right;max-width:40%;margin-left:15px;margin-bottom:15px;"}
-
-A connector is an integration between Tealium and another vendor that is used to transmit data. These connectors contain actions that represent the vendor's supported APIs. We can create a connector between Tealium and Braze by locating and configuring the Braze Connector.
-
-1. From the left sidebar within Tealium under `Server-Side`, navigate to __EventStream__ -> __Event Connectors__<br>
-For visitor data connectors, go to __AudienceStream__ -> __Audience Connectors__
-2. Select the blue `+ Add Connector` button to look through the Connector Marketplace.
-2. In the new dialogue box that appears, use the spotlight search to find the Braze Connector.
-3. To add this connector, click the __Braze Connector Tile__. <br>Once clicked, you can view the connection summary, here Tealium provides a list of the required information, supported actions, and configuration instructions. <br><br> Click __Continue__ to begin configuring.
-
-### Step 2: Configure your Connector Settings
-
-The Braze Tealium connector setup is composed of four steps: Source, Configuration, Action, and Summary.
-
-#### Step 2a: Set Up Source
-
-Tealium requires that you first set up a valid source of data for your connector to draw from. 
-
-__Setting up Your Data Source__
-1. From the left sidebar within Tealium under `Server-Side`, navigate to __Sources__ -> __Data Sources__
-2. Click the __+ Add Data Source__ Button
-3. Locate __HTTP API__ platform within the available catagories, and name your HTTP API app, this is a required field.<br><br>![Data Source][6]{: style="max-width:80%;margin-left:15px;margin-bottom:15px;"}
-4. From the __Event Specifications__ options, choose the event specs you would like to include. Event specifications help you identify the event names and required attributes to track in your installation. These specifications will be applied to incoming events. <br><br>Take some time to think about what data is most valuable to you and which specifications seem most appropriate for your use case. Note that you also have the option of creating custom event specifications, check out the [Tealium documentation][19] to learn more. <br><br>![Event Specs][7]{: style="max-width:80%;margin-left:15px;margin-bottom:15px;"}
-5. The next dialogue advances to the __Get Code__ step. This displays the data source key and installation code. The base code and event tracking code provided here serve as your installation guide. Download the provided PDF if you wish to share these instructions with your team. <br><br>![Get Code][8]{: style="max-width:80%;margin-left:15px;margin-bottom:15px;"}<br>
-6. Click __Save & Continue__ <br><br>![Data Source Summary][9]{: style="max-width:80%;margin-left:15px;margin-bottom:15px;"}
-7. Once saved, you will now be able to view your saved source as well as add or remove event specs. <br><br>![Connector][18]{: style="max-width:80%;margin-left:15px;margin-bottom:15px;"}<br>From the detailed data source view you can perform the following actions:
-- View and copy the data source key
-- View installation instructions
-- Return to the Get Code page
-- Add or remove event specifications
-- View live events related to an event specification
-- And more...<br><br>
-8. ![Save/Publish][17]{: style="float:right;max-width:40%;margin-left:15px;margin-bottom:15px;"}Lastly, make sure to Save and Publish. If you do not save and publish your data source, you will not be able to find it when configuring your Braze connector.
-
-For further instruction on setting up and editing your data source, check out [here](https://community.tealiumiq.com/t5/Customer-Data-Hub/Data-Sources/ta-p/17933).
-
-#### Step 2b: Configure Braze Connector Source
-
-Once configured, navigate back to the Braze Connector and select your data source. 
-
-1. From the Data Source Dropdown list, select the Braze data source you created.
-2. Next, from the Event Feed drop-down list, select an event specification you would like to configure.
-3. Name this action and click __Continue__.
-
-#### Step 2c: Configuration
-![Create Configuration][15]{: style="float:right;max-width:40%;margin-left:15px;margin-bottom:15px;"}
-
-Next, a __Create Configuration__ dialogue will appear. Here, you must fill in certain values requested by Tealium and Braze:
-
-| Name | Description |
-| ---- | ----------- |
-| Name | The name of the Connector | 
-| REST API Key | A Braze REST API Key with __users.track__ permissions. <br><br>This can be set within the __Braze Dashboard -> Developer Console -> REST API Keys -> Create New API Key__ |
-{: .reset-td-br-1 .reset-td-br-2}
-
-If you have created a connector before, you may optionally use an existing one from the available connector list and modify it to fit your needs with the pencil icon or delete it with the trash icon. 
-
-#### Step 2d: Action
-
-Next, you must select a connector action. A connector action sends data according to the mapping that gets configured. The Braze connector allows you to map Braze Attributes to Tealium attribute names. 
-
-It's also important to note that user aliases can be leveraged to track and target anonymous users. For example, once obtained, these users can be sent personalized messages that could convert prospective users into active ones.
-
-1. From the __Add Action__ dialogue, select one of the actions to set up.
-2. Depending on which action you chose, there will be a varied selection of fields required by Tealium. Listed below are examples and explanations of these fields.
-
-{% alert important %}
-__Note that not all fields offered are required__. <br>If you wish to skip over a field, Tealium requires that you minimize it before continuing onto the next step.
-
-![Minimize]({% image_buster /assets/img/tealium/minimize.gif %}){: style="max-width:80%"}
-{% endalert %}
-
-{% tabs local %}
-{% tab Track User %}
-
-This action allows you to track user, event, and purchase attributes all in one action.
-
-| Parameters | Description |
-| ---------- | ----------- |
-| User ID | Use this field to map the Tealium User ID field to its Braze Equivalent. <br><br>- If importing Push Tokens, External ID and Braze ID should not be specified.<br>- If specifying a user alias, Alias Name and Alias Label should both be set. <br><br>For more information, check out the Braze [/users/track endpoint]({{site.baseurl}}/api/endpoints/user_data/post_user_track/). |
-| User Attributes | Use Braze's existing User Profile field names to update user profile values in the Braze Dashboard or add your own custom attribute data to the user profiles.<br><br>- By default new users will be created if one does not exist.<br>- By setting `Update Existing Only` to `true` only existing users will be updated and no new user will be created.<br><br>To read more about the User Attributes Object, check out our [documentation]({{site.baseurl}}/api/objects_filters/user_attributes_object/) |
-| Modify User Attributes | Use this field to increment or decrement certain user attributes<br><br>- Integer attributes may be incremented by positive or negative integers.<br>- Array attributes may be modified by adding or removing values from existing arrays. |
-| Event Attributes | An Event represents a single occurrence of a Custom Event by a particular user at the designated time value. Use this field to track and map event attributes like those in the Braze Event Object. <br><br>- Event Attribute `Name` is required for every mapped event.<br>- Event attribute `Time` is automatically set to now unless explicitly mapped. <br>- By default, new events will be created if one does not exist. By setting `Update Existing Only` to `true` only existing events will be updated and no new event will be created.<br>-  Map Array type attributes to add multiple events. Array type attributes must be of equal length.<br>- Single value attributes can be used and will apply to each event.<br><br>To read more about the Braze Event Object, check out our [documentation]({{site.baseurl}}/api/objects_filters/event_object/). |
-| Purchase Attributes | Use this field to track and map user purchase attributes like those in the Braze Purchase Object.<br><br>- Purchase attributes `Product ID`, `Currency` and `Price` are required for every mapped purchase.<br>- Purchase attribute `Time` is automatically set to now unless explicitly mapped.<br>- By default, new purchases will be created if one does not exist. By setting `Update Existing Only` to `true` only existing purchases will be updated and no new purchase will be created.<br>- Map Array type attributes to add multiple purchase items. Array type attributes must be of equal length.<br>- Single value attributes can be used and will apply to each item.<br><br>To read more about the Braze Purchase Object, check out our [documentation]({{site.baseurl}}/api/objects_filters/purchase_object/)|
-{: .reset-td-br-1 .reset-td-br-2}
-
-![Track User Example]({% image_buster /assets/img/tealium/track_user_example.jpg %}){: style="max-width:80%"}
-
-{% endtab %}
-{% tab Delete User %}
-
-This action allows you to delete users from the Braze Dashboard.
-
-| Parameters | Description |
-| ---------- | ----------- |
-| User ID | Use this field to map the Tealium User ID field to it's Braze Equivalent. <br><br>- Map one or more user ID attributes. When multiple IDs are specified, the first non-blank value is picked based on the following priority order: External ID, Braze ID, Alias Name & Alias Label.<br>- When specifying a user alias, Alias Name and Alias Label should both be set.<br><br>For more information, see the Braze [/users/delete endpoint]({{site.baseurl}}/api/endpoints/user_data/post_user_delete/). |
-{: .reset-td-br-1 .reset-td-br-2}
-
-![Delete Users]({% image_buster /assets/img/tealium/track_user_delete.png %}){: style="max-width:70%"}
-
-{% endtab %}
-{% endtabs %}
-
-Select __Continue__.
-
-#### Step 2e: Summary
-
-Here, you can view the summary of the connector you created. If you would like to modify the options you chose, select __Back__ to edit or __Finish__ to complete.
-
-![Connector Summary][16]{: style="max-width:80%;margin-left:15px;margin-bottom:15px;"}
-
-Your connector now displays in the list of connectors on your Tealium Home page. 
-
-![Connector][13]{: style="max-width:80%;margin-left:15px;margin-bottom:15px;"}
-
-#### Step 2f: Save and Publish
-![Save/Publish][17]{: style="float:right;max-width:40%;margin-left:15px;margin-bottom:15px;"}
-The actions you configured will now fire when the trigger connections are met. The data populates, in real-time as each action fires. 
-
-### Step 3: Test your Tealium Connector
-
-After your connector is up and running, you should test it to make sure it's working properly. The most simple way to test this is to use the Tealium __Trace Tool__.
-
-1. Start a new trace. This can be done by selecting Trace on the left sidebar under `Server-Side` options.
-2. Examine the real-time log.
-3. Check for the action you want to validate by clicking __Actions Triggered__ entry to expand.
-4. Look for the action you want to validate and view the log status. 
-
-For more detailed instructions on how to implement Tealium's Trace tool, check out their [Trace documentation][21]. 
-
-## Potential Data Point Overages
-
-There are three primary ways that you might accidentally hit data overages when integrating Braze through Tealium. 
-
-#### __Insufficient Data Logging__
-Tealium does not send Braze deltas of user attributes. For example, if you have an EventStream action that tracks a user's first name, email, and cell phone number, Tealium will send all three attributes to Braze anytime the action is triggered. Tealium won't be looking for what changed or was updated and send only that information.<br><br> 
-__Solution__: <br>You can check your own backend to assess whether an attribute has changed or not and if so, call Segment/mParticle’s relevant methods to update the user profile. __This is what users who integrate Braze directly usually do.__ <br>__OR__<br> If you don't store your own version of a user profile in your backend, and can’t tell if attributes change or not, you can use AudienceStream to track user attribute changes.
-
-#### __Sending Irrelevant Data__
-If you have multiple EventStream that target the same event feed, __all actions enabled for that connector__ will automatically fire anytime a single action is triggered, __this could also result in data being overwritten in Braze.__<br><br>
-__Solution__: <br>Set up a separate event specification or feed to track each action. <br>__OR__<br> Disable actions(or connectors) that you do not want to fire by using the toggles in the Tealium dashboard.
-
-#### __Initalizing Braze too Early__
-Users integrating with Tealium using the Braze Web SDK Tag may see a dramatic increase in their MAU. __If Braze is initialized on page load, Braze will create an anonymous profile every time a web user navigates to the website for the first time.__ Some may want to only track user behavior once users have completed some action, such as "Signed In" or "Watched Video" in order to lower their MAU count. <br><br>
-__Solution__: <br>Set up Load Rules to determine exactly when and where a Tag loads on your site. You can learn more about Load Rules and how to set them up in the [Tealium Learning Center](https://community.tealiumiq.com/t5/Customer-Data-Hub/Building-an-Audience/ta-p/11881).
-
-[1]: {{site.baseurl}}/developer_guide/platform_integration_guides/ios/initial_sdk_setup/
-[2]: {{site.baseurl}}/developer_guide/platform_integration_guides/android/initial_sdk_setup/android_sdk_integration/
-[5]: {% image_buster /assets/img/tealium/braze_connector_marketplace.png %}
-[6]: {% image_buster /assets/img/tealium/data_source.png %}
-[7]: {% image_buster /assets/img/tealium/event_specs.png %}
-[8]: {% image_buster /assets/img/tealium/get_code.png %}
-[9]: {% image_buster /assets/img/tealium/summary.png %}
-[10]: {{site.baseurl}}/developer_guide/platform_integration_guides/web/initial_sdk_setup/
-[13]: {% image_buster /assets/img/tealium/summary_list.png %}
-[15]: {% image_buster /assets/img/tealium/create_configuration.png %}
-[16]: {% image_buster /assets/img/tealium/connector_summary.png %}
-[17]: {% image_buster /assets/img/tealium/save_publish.png %}
-[18]: {% image_buster /assets/img/tealium/braze_connection.png %}
-[19]: https://community.tealiumiq.com/t5/Customer-Data-Hub/Event-Specifications/ta-p/19329#toc-hId--2078027338
-[21]: https://community.tealiumiq.com/t5/Customer-Data-Hub/Trace/ta-p/12058
-[22]: {% image_buster /assets/img/tealium/tealium_overview.png %}
-[23]: {% image_buster /assets/img/tealium/remote_mappings.png %}
->>>>>>> faa120f7
