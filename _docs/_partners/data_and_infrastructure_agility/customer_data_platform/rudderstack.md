--- conflicted
+++ resolved
@@ -1,29 +1,23 @@
----
-nav_title: RudderStack
-noindex: true
-alias: /partners/RudderStack/
-page_order: 3
-<<<<<<< HEAD
-description: "This reference article outlines the partnership between Braze and RudderStack, an open-source customer data infrastructure that offers a seamless Braze integration for your Android, iOS, and web applications. With RudderStack, you can now send your in-app customer event data directly to Braze for contextual analysis."
-alias: /partners/rudderstack/
-page_type: partner
-search_tag: Partner
-=======
-layout: featured
-guide_top_header: "RudderStack"
-guide_top_text: "RudderStack makes it simple for data engineers to empower every part of their organization with rich customer data. With RudderStack you can turn your own data warehouse into fully-featured customer data without having to worry about plumbing the pipeline, security, or sudden spikes in cost due to volume. Supercharge marketing, sales, and product teams by sending data to every type of tool, from email to product analytics."
->>>>>>> 9f95361b
-
-description: "RudderStack makes it simple for data engineers to empower every part of their organization with rich customer data. With RudderStack, you can turn your own data warehouse into fully-featured customer data without having to worry about plumbing the pipeline, security, or sudden spikes in cost due to volume."
-
-
-guide_featured_list:
-- name: RudderStack
-  link: /docs/partners/data_and_infrastructure_agility/customer_data_platform/rudderstack/rudderstack
-  fa_icon: fas fa-user-circle
-- name: RudderStack for Currents
-  link: /docs/partners/data_and_infrastructure_agility/customer_data_platform/rudderstack/rudderstack_for_currents/
-  fa_icon: fas fa-warehouse
----
-
+---
+nav_title: RudderStack
+noindex: true
+alias: /partners/RudderStack/
+page_order: 3
+
+layout: featured
+guide_top_header: "RudderStack"
+guide_top_text: "RudderStack makes it simple for data engineers to empower every part of their organization with rich customer data. With RudderStack you can turn your own data warehouse into fully-featured customer data without having to worry about plumbing the pipeline, security, or sudden spikes in cost due to volume. Supercharge marketing, sales, and product teams by sending data to every type of tool, from email to product analytics."
+
+description: "This landing page is home to everything RudderStack including how to integrate RudderStack and RudderStack for Currents."
+
+
+guide_featured_list:
+- name: RudderStack
+  link: /docs/partners/data_and_infrastructure_agility/customer_data_platform/rudderstack/rudderstack
+  fa_icon: fas fa-user-circle
+- name: RudderStack for Currents
+  link: /docs/partners/data_and_infrastructure_agility/customer_data_platform/rudderstack/rudderstack_for_currents/
+  fa_icon: fas fa-warehouse
+---
+
 <br> 