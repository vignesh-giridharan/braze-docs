--- conflicted
+++ resolved
@@ -58,11 +58,7 @@
 |Automatically send in-app messages| On/Off (True/False) | Braze automatically enables you to send push to your users upon proper integration. |
 |Do not load font awesome| On/Off (True/False) | Braze uses FontAwesome for our in-app message icons, but you may disallow this feature at any time. |
 |Enable HTML in-app messages| On/Off (True/False) | Enables Braze platform users to write HTML in-app messages. More information in the [JS Docs](https://js.appboycdn.com/web-sdk/latest/doc/modules/braze.html#initialize).|
-<<<<<<< HEAD
-|Enable logging| On/Off (True/False) | [Log to the JavaScript](https://js.appboycdn.com/web-sdk/2.0/doc/module-braze.html#.setLogger) console by default. |
-=======
 |Enable logging| On/Off (True/False) | [Log to the JavaScript](https://js.appboycdn.com/web-sdk/latest/doc/modules/braze.html#setlogger) console by default. |
->>>>>>> 5cc93d24
 |Minimum interval between trigger actions in seconds| Any Number | By default, trigger actions will only fire if 30 seconds have elapsed since the last trigger action. |
 |Open in-app messages in new tab | On/Off (True/False) | By default, links from in-app message clicks load in the current tab or a new tab specified in the Braze platform. |
 |Open News Feed cards in new tab | On/Off (True/False) | By default, links from News Feed cards or Content Cards load in the current tab or a new tab as specified in the Braze platform. |
