--- conflicted
+++ resolved
@@ -19,11 +19,7 @@
 
 ## Setup Overview
 
-<<<<<<< HEAD
 To get going with your Segment/Braze integration,
-=======
-To get going with your Segment/Braze integration:
->>>>>>> 737806b9
 1. Take note of and prepare for your integration by [adhering to the requirements and prerequisites](#prerequisites).
 2. Set up [Braze as a Destination](#connection-settings) in accordance with [your chosen integration type](#integration-options).
 3. If you're a new-to-Braze customer, you can relay historical data to Braze using [Segment Replays](#segment-replays).
