--- conflicted
+++ resolved
@@ -116,11 +116,7 @@
 Server-to-Server integration does __not__ support Braze UI features such as In-App Messaging, News Feed, or Push notifications. There also exists automatically captured data (Sessions, First Used App, and Last Used App) that is not available through this method. <br>If you wish to use this data and these features, consider our [Side-by-Side]({{site.baseurl}}/partners/data_and_infrastructure_agility/customer_data_platform/tealium/#side-by-side-sdk-integration) SDK integration.
 {% endalert %} 
 
-<<<<<<< HEAD
-### prerequisites
-=======
 ### Prerequisites
->>>>>>> 737806b9
 
 | Name | Description |
 | ---- | ----------- |
