--- conflicted
+++ resolved
@@ -122,15 +122,9 @@
 Use the Braze Web SDK Tag to deploy Braze’s Web SDK to your website. [Tealium iQ Tag Management](https://community.tealiumiq.com/t5/iQ-Tag-Management/Introduction-to-iQ-Tag-Management/ta-p/15883) allows customers to add Braze as a tag within the Tealium dashboard to track visitor activity. Tags are typically used by marketers to understand the efficacy of online advertising, email marketing, and site personalization.
 
 1. In Tealium, navigate to **iQ [Tag Management](https://community.tealiumiq.com/t5/iQ-Tag-Management/Tags/ta-p/5016) > Tags > + Add Tag > Braze Web SDK**.
-<<<<<<< HEAD
-2. In the **Tag Configuration** dialogue box, enter your Braze app identifier key, Braze REST endpoint, and Braze Web SDK [code version](https://github.com/braze-inc/braze-web-sdk/blob/master/CHANGELOG.md). You can also toggle on debug logging to log debug information in the web console.
-3. In the **[Load Rules]((https://community.tealiumiq.com/t5/iQ-Tag-Management/Load-Rules/ta-p/5098))** dialogue box, select **Create Rule** to determine when and where to load an instance of this tag on your site.
-4. In the **[Data Mappings](https://community.tealiumiq.com/t5/iQ-Tag-Management/Data-Mappings/ta-p/10645#mapping_data_sources)** dialogue box, select **Create Mappings** to map Tealium data to Braze. The destination variables for the Braze Web SDK tag are built into the **Data Mapping** tab for the tag. The [following tables](https://community.tealiumiq.com/t5/Client-Side-Tags/Braze-Web-SDK-Tag-Setup-Guide/ta-p/20106#toc-hId--2077373923)) list the available destination categories and describe each destination name.
-=======
-2. In the Tag Configuration dialogue box, enter the API Key (your Braze app identifier key), Base URL (Braze SDK endpoint), and [Braze Web SDK code version](https://github.com/Appboy/appboy-web-sdk/blob/master/CHANGELOG.md). You can also enable logging to log information in the web console for debugging purposes.
+2. In the Tag Configuration dialogue box, enter the API Key (your Braze app identifier key), Base URL (Braze SDK endpoint), and [Braze Web SDK code version](https://github.com/braze-inc/braze-web-sdk/blob/master/CHANGELOG.md). You can also enable logging to log information in the web console for debugging purposes.
 3. In the [Load Rules](https://community.tealiumiq.com/t5/iQ-Tag-Management/Load-Rules/ta-p/5098) dialogue box, choose "Load on All Pages" or select **Create Rule** to determine when and where to load an instance of this tag on your site.
 4. In the **[Data Mappings](https://community.tealiumiq.com/t5/iQ-Tag-Management/Data-Mappings/ta-p/10645#mapping_data_sources)** dialogue box, select **Create Mappings** to map Tealium data to Braze. The destination variables for the Braze Web SDK tag are built into the **Data Mapping** tab for the tag. The [following tables](https://community.tealiumiq.com/t5/Client-Side-Tags/Braze-Web-SDK-Tag-Setup-Guide/ta-p/20106#toc-hId--2077373923) list the available destination categories and describe each destination name.
->>>>>>> 2c625e86
 5. Select **Finish**.
 
 ### Side-by-side integrations resources
