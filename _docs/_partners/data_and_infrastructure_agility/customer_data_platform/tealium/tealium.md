--- conflicted
+++ resolved
@@ -58,15 +58,9 @@
 | ----------- | ----------- |
 | Tealium account | A [Tealium account](https://my.tealiumiq.com/) with both server and client-side access is required to take advantage of this partnership. |
 | Installed source and Tealium source [libraries](https://community.tealiumiq.com/t5/Customer-Data-Hub/Data-Sources/ta-p/17933) | The origin of any data sent into Tealium, such as mobile apps, websites, or backend servers.<br><br>You must install the libraries into your app, site, or server before being able to set up a successful Tealium connector. |
-<<<<<<< HEAD
 | Braze REST and SDK endpoint | Your REST or SDK endpoint URL. Your endpoint will depend on the [Braze URL for your instance]({{site.baseurl}}/api/basics/#endpoints). |
 | Braze app identifier key | (Side-by-side only) Your app identifier key. <br><br>This can be found within the **Braze Dashboard > Manage Settings > API Key**. |
 | REST API Key | (Server-to-server only) A Braze REST API key with `users.track` and `users.delete` permissions. <br><br>This can be created within **Braze Dashboard > Developer Console > REST API Key > Create New API Key**.|
-=======
-| Braze REST endpoint | Your REST endpoint URL. Your endpoint will depend on the [Braze URL for your instance]({{site.baseurl}}/api/basics/#endpoints). |
-| Braze app identifier key | (Side-by-side only) Your app identifier key. <br><br>his can be found within the **Braze Dashboard > Manage Settings > API Key**. |
-| REST API Key | (Server-to-server only) A Braze REST API key with `users.track` and `users.delete` permissions. <br><br>This can be created within **Braze dashboard** > **Developer Console** > **REST API Key** > **Create New API Key**|
->>>>>>> c17ce6da
 {: .reset-td-br-1 .reset-td-br-2}
 
 ## Choose your integration type
@@ -81,7 +75,6 @@
 
 ### Remote commands
 
-<<<<<<< HEAD
 Remote commands are a feature of the Tealium iOS and Android libraries that allows you to make calls from the Tealium SDK - through the Braze servers - to Braze. The Braze remote command module will automatically install and build the required Braze libraries and handle all message rendering and analytics tracking. To use Braze mobile remote command, you will need Tealium libraries installed in your apps.
 
 Tealium offers two ways to integrate Mobile Remote Command, there is no loss of functionality between integration types, and the underlying native code is identical.
@@ -93,13 +86,6 @@
 {: .reset-td-br-1 .reset-td-br-2 .reset-td-br-3}
 
 Use Braze mobile remote command data mappings to set default user attributes and custom attributes and track purchases and custom events. It will also allow you to track location and social data on Twitter and Facebook - like the number of followers or friends a user has. Check out the remote command chart to see the corresponding Braze methods.
-=======
-Remote commands allow your to trigger code in your apps by using a tag in Tealium iQ Tag Management - which collects, controls, and delivers event data from mobile applications. You can conveniently use tag management to configure a native Braze implementation without adding Braze-specific code to your apps. Instead, the Braze remote command module will automatically install and build the required Braze libraries. To use Braze mobile remote command, you will need Tealium libraries installed in your apps.
-
-Using remote commands, the Braze and Tealium SDKs work in tandem, allowing you to make calls from the Tealium SDK - through the Braze servers - to Braze. Here, the Tealium tags travel back to be mapped by Braze. **The Braze SDK will continue to handle message displays, message renders, and message analytics.**
-
-Braze mobile remote command maps default user attributes and custom attributes and can track purchases and custom events. It also allows you to track location and social data on Twitter and Facebook - like the number of followers or friends a user has. Check out the remote command chart to see the corresponding Braze methods.
->>>>>>> c17ce6da
 
 | Remote command | Braze method |
 | -------------- | ------------ |
@@ -158,15 +144,9 @@
 
 Tealium requires that you first set up a valid data source for your connector to draw from.
 1. From the left sidebar in Tealium under **Server-Side**, navigate to **Sources > Data Sources > + Add Data Source**.
-<<<<<<< HEAD
 2. Locate your desired platform within the available categories, and name your source, this is a required field.<br>![][6]{: style="max-width:80%;margin-left:15px;margin-bottom:15px;"}
 3. From the **Event Specifications** options, choose the [event specs](https://community.tealiumiq.com/t5/Customer-Data-Hub/Event-Specifications/ta-p/19329) you would like to include. Event specifications help you identify the event names and required attributes to track in your installation. These specifications will be applied to incoming events.<br>![][7]{: style="max-width:80%;margin-left:15px;margin-bottom:15px;"}<br>Take some time to think about what data is most valuable to you and which specifications seem most appropriate for your use case. [Custom event specifications][19] are also available. <br>
 4. The next dialogue advances to the **Get Code** step. The base code and event tracking code provided here serve as your installation guide. Download the provided PDF if you wish to share these instructions with your team. Select **Save & Continue** once finished.<br>![][8]{: style="max-width:80%;margin-left:15px;margin-bottom:15px;"}<br>
-=======
-2. Locate **HTTP API** platform within the available catagories, and name your HTTP API app, this is a required field.<br>![][6]{: style="max-width:80%;margin-left:15px;margin-bottom:15px;"}
-3. From the **Event Specifications** options, choose the [event specs](https://community.tealiumiq.com/t5/Customer-Data-Hub/Event-Specifications/ta-p/19329) you would like to include. Event specifications help you identify the event names and required attributes to track in your installation. These specifications will be applied to incoming events.<br>![][7]{: style="max-width:80%;margin-left:15px;margin-bottom:15px;"}<br>Take some time to think about what data is most valuable to you and which specifications seem most appropriate for your use case. [Custom event specifications][19] are also available. <br>
-4. The next dialogue advances to the **Get Code** step. The base code and event tracking code provided here serve as your installation guide. Download the provided PDF if you wish to share these instructions with your team. Select **Save & Continue** once finished. <br>![][8]{: style="max-width:80%;margin-left:15px;margin-bottom:15px;"}<br>
->>>>>>> c17ce6da
 5. You will now be able to view your saved source as well as add or remove event specs. <br>![][18]{: style="max-width:80%;margin-left:15px;margin-bottom:15px;"}<br>From the detailed data source view you can perform the following actions:
 - View and copy the data source key
 - View installation instructions
@@ -230,11 +210,7 @@
 | Purchase | Use this field to track and map user purchase attributes like those in the Braze [purchase object]({{site.baseurl}}/api/objects_filters/purchase_object/).<br><br>- Purchase attributes `Product ID`, `Currency` and `Price` are required for every mapped purchase.<br>- Purchase attribute `Time` is automatically set to now unless explicitly mapped.<br>- By default, new purchases will be created if one does not exist. By setting `Update Existing Only` to `true`, only existing purchases will be updated, and no new purchase will be created.<br>- Map array type attributes to add multiple purchase items. Array type attributes must be of equal length.<br>- Single value attributes can be used and will apply to each item.|
 {: .reset-td-br-1 .reset-td-br-2}
 
-<<<<<<< HEAD
 ![]({% image_buster /assets/img/tealium/track_user_example.png %})
-=======
-![]({% image_buster /assets/img/tealium/track_user_example.jpg %}){: style="max-width:80%"}
->>>>>>> c17ce6da
 
 {% endtab %}
 {% tab Delete User %}
@@ -246,28 +222,15 @@
 | User ID | Use this field to map the Tealium User ID field to it's Braze Equivalent. <br><br>- Map one or more user ID attributes. When multiple IDs are specified, the first non-blank value is picked based on the following priority order: External ID, Braze ID, Alias Name & Alias Label.<br>- When specifying a user alias, Alias Name and Alias Label should both be set.<br><br>For more information, see the Braze [/users/delete endpoint]({{site.baseurl}}/api/endpoints/user_data/post_user_delete/). |
 {: .reset-td-br-1 .reset-td-br-2}
 
-<<<<<<< HEAD
 ![]({% image_buster /assets/img/tealium/track_user_delete.png %})
 
 If you would like to modify your chosen options, select **Back** to edit or **Finish** to complete.
-=======
-![]({% image_buster /assets/img/tealium/track_user_delete.png %}){: style="max-width:70%"}
->>>>>>> c17ce6da
 
 {% endtab %}
 {% endtabs %}
 
 Select **Continue**.
 
-<<<<<<< HEAD
-=======
-#### Summary
-
-View the summary of the connector you created. If you would like to modify your chosen options, select **Back** to edit or **Finish** to complete.
-
-![][16]{: style="max-width:80%;"}
-
->>>>>>> c17ce6da
 Your connector now displays in the list of connectors on your Tealium home page. <br>![][13]{: style="max-width:80%;"}
 
 Make sure to **Save / Publish** your connector once finished. The actions you configured will now fire when the trigger connections are met. 
