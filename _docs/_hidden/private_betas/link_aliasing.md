--- conflicted
+++ resolved
@@ -26,31 +26,33 @@
 Braze recommends evaluating the links within the email, adding link templates, and providing a naming convention that works for segmentation and reporting purposes. This helps you keep track of all links! 
 
 ### Extracting Data
+
 The following endpoints are available to extract the `alias` set in each message variant in a campaign or an email Canvas step:
 
 - [Campaign Link Alias Endpoint][3]
 - [Canvas Link Alias Endpoint][4]
 
 ## Link templates
+
 For new message variants, any existing link template can be used from the **Link Management** tab. For messages that were launched with a link template, they still will be applied. If an existing message is modified, the link template must be reapplied through the **Link Management** tab. 
 
-Link templates are only applied to "known links" where Braze can safely know to append query parameters. For example, previously link templates would apply to Liquid-generated code like this: `href={{url}}`. With link aliasing, it would only apply if the HTML looks like this: `href={{url}}?`. The question mark (?) would indicate to Braze that it is safe to append query parameters (in this case, `lid={{placeholder}}` and then any subsequent link template. 
+Link templates are only applied to "known links" that Braze can safely know to append query parameters. For example, previously link templates would apply to Liquid-generated code like this: `href={{url}}`. With link aliasing, it would only apply if the HTML looks like this: `href={{url}}?`. The question mark (?) would indicate to Braze that it is safe to append query parameters (in this case, `lid={{placeholder}}` and then any subsequent link template. 
 
 ## Link aliasing in Content Blocks
+
 New Content Blocks will have their links modified where Braze will append a `lid={{placeholder}}` to each link where applicable. This placeholder value is resolved when inserted into an email message variant.
 
-Any existing Content Blocks created before Braze enabled this feature will only have their links modified when the HTML in that Content Block is edited and the Content Block is relaunched.  Ideally, rather than relaunching, you should duplicate the Content Block.  Many customers have added a new naming convetion after duplicating to indicate that this new Content Block supports link aliasing where (old = Content_Block_1) (new = Content_block_1_LA)
+Any existing Content Blocks created before Braze enabled this feature will only have their links modified when the HTML in that Content Block is edited and the Content Block is relaunched. Rather than relaunching, we recommend duplicating the Content Block.
 
-When a Content Block that is not decorated with the `lid` value is inserted into a new message, the links from that Content Block are not tracked with an alias.
-When a new Content Block is inserted into an “old” (this equates to a message created prior to link aliasing being enabled) message variant, the links from that message variant will be recognized by this feature (since the variant was edited). Links from the Content Block are also recognized. Note that “old” Content Blocks (not marked up) cannot nest “new” Content Blocks.
+When a Content Block without a `lid` value is inserted into a new message, the links from that Content Block are not tracked with an alias. When a new Content Block is inserted into an “old” message variant, the links from that message variant will be recognized by link aliasing. Links from the Content Block are also recognized. “Old” Content Blocks cannot nest “new” Content Blocks.
 
 {% alert tip %}
-For Content Blocks, Braze recommends creating copies of existing Content Blocks to use in new messages. This can be achieved with bulk duplicating to prevent scenarios where you might reference a Content Block that has not been enabled for link aliasing in a new message.
+For Content Blocks, Braze recommends creating copies of existing Content Blocks to use in new messages. This can be done by bulk duplicating to prevent scenarios where you might reference a Content Block that has not been enabled for link aliasing in a new message.
 {% endalert %}
 
 ## Link segmentation
 
-Retargeting of aliases is now available as a segmentation filter. The two filters allow you to create segmentation filters based on your customers clicking a specifically tracked alias from either an email campaign or Canvas step. Note that this filter only displays campaigns or Canvases that have tracked aliases present.
+The retargeting of aliases filters allow you to create segmentation filters based on your customers clicking a specifically tracked alias from either an email campaign or Canvas step. This filter is only available for campaigns or Canvases that have tracked aliases present.
 
 ### Tracking links
 
@@ -60,21 +62,7 @@
 Braze only tracks up to the last 100 clicked link aliases at the profile level. 
 {% endalert %}
 
-<<<<<<< HEAD
 Only aliases you have indicated to be tracked will be present in segmentation filters. Note that tracked aliases are only for segmentation purposes and will have no impact on your link being tracked for reporting purposes.
-=======
-{% endtab %}
-{% endtabs %}
-
-## Link Templates
-For new message variants, any existing link template can be used from the **Link Management** tab. 
-
-For any email message variation set up before this feature was enabled, the existing link templates will still be present. However, if the message variation is edited, the link templates will need to be reapplied.
-
-Note that link templates can only be applied for links visible in the **Link Management** tab. This means that links without the `lid` URL parameter, such as "old" Content Blocks or links that cannot be marked up, will not be eligible for link templates. To fix this, we recommend copying "old" Content Blocks or including a question mark (?) or ampersand (&) in the `href` attribute for the URL. 
-
-## Link Segmentation
->>>>>>> a1a0c476
 
 ### Untracking links
 
