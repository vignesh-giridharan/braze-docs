--- conflicted
+++ resolved
@@ -3,10 +3,7 @@
 article_title: Canvas Approval and Permissions 
 permalink: "/canvas_approval/"
 hidden: true
-<<<<<<< HEAD
 description: "This reference article covers how to approve Canvases before launch and describes related user permissions."
-=======
->>>>>>> 23d2ef25
 ---
 
 # Canvas approval and permissions
@@ -37,6 +34,10 @@
 
 ![An example of an unselected checkbox for the Approve and Deny Canvases permission, meaning this user does not have permission to approve or deny Canvases.][3]{: style="max-width:70%" }
 
+{% alert important %}
+To edit a live campaign, you will need the "Approve and Deny Campaigns" permission. A user will need to approve their changes since a draft version of campaigns is not yet available. This is not the case for Canvases as a user can make changes and save as a draft, and another user can approve and launch the Canvas.
+{% endalert %}
+
 ## Using approvals
 
 When the approval workflow is enabled, you'll have access to the **Summary** step of the Canvas builder. This page provides a summary of the key Canvas details with the option to approve or deny these details, including conversion events, entry schedule, and the type and amount of components in your Canvas. Note the default state for Canvas approval is **Pending Approval**.
