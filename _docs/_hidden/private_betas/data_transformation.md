--- conflicted
+++ resolved
@@ -25,25 +25,9 @@
 
 Many modern-day platforms can send webhooks, real-time notifications, when something happens. Data transformation with Braze builds on these external webhooks by providing a Braze address to send those webhooks to.
 
-<<<<<<< HEAD
-Next, you must write transformation code to map the contents of those incoming webhooks and create an output that matches Braze's `/users/track` schema. You have full flexibility in what you want to use from the webhook and how you want the data represented as Braze user attributes, events, and purchases.
-=======
-1. Navigate to the Braze dashboard, and select the **Transformations** page under the **Data** section in the left navigation bar. Click **Create Transformation**.![][5]<br><br>
-2. Using a sample webhook payload from your external platform. We recommend sending a test webhook to Braze. On your external platform, enter the webhook URL as the destination. If prompted, choose a non-authenticated POST request. If the external platform has a "test send" capability, use it and hit **Refresh** in Braze to display what Braze just received.<br><br>
-3. Find the fields that would map to the following Braze fields:
-- A Braze user (`external_id`, `user_alias`, `braze_id`, or `email`)
-- Custom attributes (optional)
-- Custom events (optional)
-- Purchase events (optional)<br><br>
-For example in this sample payload, `user_id` is the match to Braze's `external_id`, and a webhook field is set as a Braze custom attribute:<br>![][2]<br><br>
-4. Back on the Braze transformation details page, write your transformation that maps the values from your platform to Braze. For example, `user_id` can be mapped to Braze's `external_id`. You can use square brackets to reference items in the webhook.<br><br>In the sample payload, a transformation like this would achieve the desired mapping from the previous step:
-- `user_id` as Braze's `external_id`
-- `form_response.answers[0].text` as a custom attribute<br>![][7]
-<br><br>
-5. Click **Submit for Approval**, and your transformation will be sent to the Braze Data Transformation team for review. After receiving approval, you can enable the webhooks from your external platform.
->>>>>>> 25ed9c55
-
-Lastly, you can enable your transformation and send webhooks from your external platform. Your transformation will apply to every webhook we receive, and your integration is complete.
+To do this, you will have to write transformation code to map the contents of those incoming webhooks and create an output that matches Braze’s `/users/track` schema. You have full flexibility in what you want to use from the webhook, and how you want the data represented as Braze user attributes, events, and purchases. 
+
+Lastly, you must enable your transformation and send webhooks from your external platform. Your transformation will apply to every webhook we receive, and your integration is complete.
 
 {% details More on webhooks %}
 These real-time notifications, sent via an HTTP POST request to a destination of your choice, usually describe what’s happening and who is involved. For example, an online form and survey provider can send a webhook whenever a survey response is received, and a customer software platform can send a webhook whenever a service ticket is created.
