---
nav_title: Your Partner Page
page_order: 1

description: "This is the Google Search and SEO description that will appear; try to make this informative and concise, yet brief."
alias: /partners/your_partner_name/

page_type: partner
search_tag: Partner
hidden: true

---

# [Partner Name]

> Welcome to the Partner Page Template! Here, you'll find everything you need to create your partner page. In this first section, you should provide a brief description of the partner. Also, include a link to that partner's main site.

In the second paragraph, you should explore and explain the relationship between Braze and this partner. This paragraph should explain how Braze and this partner work together to tighten the bond between the Braze User and their customer. Explain the "elevation" that occurs when a Braze user integrates with or leverages this partner and their services.

## Prerequisites

This section is all about what you need to integrate with the partner and start using their services. The best way to deliver this information is with a quick instructional paragraph that describes any non-technically important details or "need to know" information, like whether or not your integration will be subject to additional security checks or clearances. Then, you should use a chart to describe the technical requirements of the integration.

{% alert important %}
The requirements listed below are typical requirements you might need from Braze. We recommend using the attributed titling, origin, links, and phrasing listed in the chart below. Be sure to adjust the description so customers know what each of these requirements is used to do.
{% endalert %}

| Requirement | Origin | Access | Description |
|---|---|---|---|
| Braze API Key | Braze | You will need to create a new API Key.<br><br>This can be created in the __Developer Console -> API Settings -> Create New API Key__ with __users.track__ permissions. | This description should tell you what to do with the Braze API Key. |
| Braze REST Endpoint | Braze | [Braze REST Endpoint List][1] | Your REST Endpoint URL. Your endpoint will depend on the Braze URL for your instance. |
{: .reset-td-br-1 .reset-td-br-2 .reset-td-br-3  .reset-td-br-4}

## [Type of Integration] Integration Details

This is where you break down the integration into steps. Do not just write endless paragraphs - these are technical documents that will be used by marketers and developers alike to get the integration up and running. Your main goal is to write descriptive documentation that helps the Braze user get the job done. By 'Type of Integration' in the section title, we mean to indicate whether or not this is a side-by-side integration, server-to-server, or out-of-the-Box. This enables you to have multiple integration sections if more than one way to integrate with this partner exists.

### Step 1: This is a Short Description of Step One

Just break this down, including any code as necessary. Remember that you can offer several different sets of code - there's no need to only offer one way to integrate.

### Step 2: This Step Will Describe Images

You have the option to put images in your documentation, so we recommend you do and do so mindfully.

### Step 3: How Many Steps

Outline thorough usage of the integration - especially if it means inserting Liquid into our message composer.

## Customization

Customization options is an __optional__ section. Here, you could outline any specific ways to customize your integration between the two partners.

## Using This Integration

This section should describe how to use the integration - let your reader know if they need to push a few buttons or don't need to do anything after the integration.

### Step 1: This Is a Short Description of Step One

Just your typical step-by-step how-to.

## Use Cases

Use cases can be a critical part of your documentation. Though this is optional, this is a good place to outline typical or even novel use cases for the integration. This can be used as a way to sell or upsell the relationship - it provides context, ideas, and most importantly, a way to visualize the capabilities of the integration.

<<<<<<< HEAD
[1]: {{site.baseurl}}/developer_guide/rest_api/basics/#endpoints
=======
[1]: {{site.baseurl}}/developer_guide/rest_api/basics/#endpoints

>>>>>>> 0184e3fe
<|MERGE_RESOLUTION|>--- conflicted
+++ resolved
@@ -63,9 +63,4 @@
 
 Use cases can be a critical part of your documentation. Though this is optional, this is a good place to outline typical or even novel use cases for the integration. This can be used as a way to sell or upsell the relationship - it provides context, ideas, and most importantly, a way to visualize the capabilities of the integration.
 
-<<<<<<< HEAD
 [1]: {{site.baseurl}}/developer_guide/rest_api/basics/#endpoints
-=======
-[1]: {{site.baseurl}}/developer_guide/rest_api/basics/#endpoints
-
->>>>>>> 0184e3fe
