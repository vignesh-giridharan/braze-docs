---
nav_title: API Network Connectivity Issues
platform: REST APIs
page_order: 4
<<<<<<< HEAD
search_rank: 6

description: "This reference article touches on API connectivity issues and how to troubleshoot them." 
page_type: reference
tool: 
  - Docs
platform: 
  - API
=======

>>>>>>> 41e94373
---
# API Connectivity Issues

> This reference article touches on API connectivity issues and how to troubleshoot them. 

Braze's API endpoints use a CDN that routes traffic to the closest POP based on DNS information.  If you are having issues connecting or notice that you are connecting to a POP that is not efficient, please make sure to use your provider's DNS servers or DNS servers that are set up in the same data center as your server and have proper IP location meta-information associated with them.

We have noticed that a handful of firewalls attempt to modify or secure
HTTPS/TLS traffic which interferes with connections to Braze's API endpoints. If your servers are behind any sort of physical firewall, please disable any HTTPS/TLS acceleration or modifications that the firewall(s) and/or router(s) are performing.  Additionally, you can whitelist outbound traffic to our CDN providers (Fastly.com) to see if that resolves the issue.

Occasionally, iptables setups that filter on SYN/ACK/RST packets can also cause issues, so if you are using iptables on your host you could also whitelist outbound traffic to our CDN providers (Fastly.com) to see if that resolves the issue.

If you are still having network issues with connecting to Braze's API Endpoint, please provide an [MTR Test][1] and the results from [Fastly Debug][2]
while experiencing an issue and submit that with your support request.
Note that the test results must be obtained from a server that is having issues connecting to Braze's API endpoint, not from a development machine.  A network capture (tcpdump or .pcap file) will also be helpful if it can be obtained.

## Whitelisting Braze's API Endpoint IP Ranges

To whitelist Braze's API endpoint through your firewall, our CDN provides access to the list of assigned IP ranges via a JSON dump. You can access the public list of Fastly IP ranges [here][3].


[1]: https://www.privateinternetaccess.com/helpdesk/kb/articles/what-is-an-mtr-test-and-how-do-i-run-it
[2]: http://www.fastly-debug.com/
[3]: https://api.fastly.com/public-ip-list<|MERGE_RESOLUTION|>--- conflicted
+++ resolved
@@ -2,8 +2,6 @@
 nav_title: API Network Connectivity Issues
 platform: REST APIs
 page_order: 4
-<<<<<<< HEAD
-search_rank: 6
 
 description: "This reference article touches on API connectivity issues and how to troubleshoot them." 
 page_type: reference
@@ -11,9 +9,6 @@
   - Docs
 platform: 
   - API
-=======
-
->>>>>>> 41e94373
 ---
 # API Connectivity Issues
 
