---
page_order: 0
nav_title: Home
article_title: Braze API Guide
layout: api_glossary
glossary_top_header: "Braze API Guide"
glossary_top_text: "Braze provides a high-performance REST API to allow you to track users, send messages, export data, and more. This page lists available Braze API endpoints and their uses."
page_type: glossary
description: "This landing page lists available Braze API endpoints and their uses."
glossary_tag_name: Endpoint Type

glossary_filter_text: "Select endpoint type to narrow the glossary:"

glossary_mid_text: "Endpoint Search"
guide_featured_list:
- name: API Overview
  fa_icon: fa-solid fa-info
  link: /docs/api/basics/
- name: API Identifier Types
  link: /docs/api/identifier_types/
  fa_icon: fa-solid fa-clipboard-list
- name: Objects & Filters
  link: /docs/api/objects_filters/
  fa_icon: fa-solid fa-gear
- name: Errors & Responses
  link: /docs/api/errors/
  fa_icon: fa-solid fa-list-check
- name: Data Retention
  link: /docs/api/data_retention/
  fa_icon: fa-solid fa-laptop-code
- name: Rate Limits
  link: /docs/api/api_limits/
  fa_icon: fa-solid fa-hand

# channel to icon/fa or image mapping
glossary_tags:
  - name: Campaigns
  - name: Canvas
  - name: Catalogs
  - name: Content Blocks
  - name: Custom Events
  - name: Email List
  - name: Email Templates
  - name: KPI
  - name: News Feed
  - name: Purchases
  - name: Preference Center
  - name: Schedule Messages
  - name: SCIM
  - name: Segments
  - name: Send Messages
  - name: SMS
  - name: Subscription Groups
  - name: User Data

glossaries:
  - name: <a href='/docs/api/endpoints/user_data/post_user_alias/'>/users/alias/new</a>
    description: Add new user aliases for existing identified users, or to create new unidentified users.
    tags:
      - User Data
  - name: <a href='/docs/api/endpoints/user_data/post_user_delete/'>/users/delete</a>
    description: Delete any user profile by specifying a known user identifier.
    tags:
      - User Data
  - name: <a href='/docs/api/endpoints/export/user_data/post_users_global_control_group/'>/users/export/global_control_group</a>
    description: Export all users within a Global Control Group.
    tags:
      - User Data
  - name: <a href='/docs/api/endpoints/export/user_data/post_users_identifier/'>/users/export/ids</a>
    description: Export data from any user profile by specifying a user identifier.
    tags:
      - User Data
  - name: <a href='/docs/api/endpoints/export/user_data/post_users_segment/'>/users/export/segment</a>
    description: Export all the users within a segment.
    tags:
      - User Data
  - name: <a href='/docs/api/endpoints/user_data/external_id_migration/post_external_ids_rename/'>/users/external_ids/rename</a>
    description: Rename your users’ external IDs.
    tags:
      - User Data
  - name: <a href='/docs/api/endpoints/user_data/external_id_migration/post_external_ids_remove/'>/users/external_ids/remove</a>
    description: Remove your users’ old deprecated external IDs.
    tags:
      - User Data
  - name: <a href='/docs/api/endpoints/user_data/post_user_identify/'>/users/identify</a>
    description: Identify an unidentified (alias-only) user.
    tags:
      - User Data
  - name: <a href='/docs/api/endpoints/user_data/post_user_track/'>/users/track</a>
    description: Record custom events, purchases, and update user profile attributes.
    tags:
      - User Data
  - name: <a href='/docs/api/endpoints/messaging/send_messages/post_send_triggered_campaigns/'>/campaigns/trigger/send</a>
    description: Send immediate, ad-hoc messages to designated users via API-triggered delivery.
      - Send Messages
  - name: <a href='/docs/api/endpoints/messaging/send_messages/post_send_triggered_canvases/'>/canvas/trigger/send</a>
    description: Send Canvas messages via API-Triggered delivery.
      - Send Messages
  - name: <a href='/docs/api/endpoints/messaging/send_messages/post_send_messages/'>/messages/send</a>
    description: Send immediate, ad-hoc messages to designated users via the Braze API.
    tags:
      - Send Messages
  - name: <a href='/docs/api/endpoints/messaging/send_messages/post_create_send_ids/'>/sends/id/create</a>
    description: Create send IDs that can be used to send messages and track message performance programatically, without campaign creation for each send.
    tags:
      - Send Messages
  - name: <a href='/docs/api/endpoints/messaging/send_messages/post_send_transactional_message/'>/transactional/v1/campaigns/{CAMPAIGN_ID}/send</a>
    description: Send immediate, ad-hoc transactional messages to a designated user.
    tags:
      - Send Messages
  - name: <a href='/docs/api/endpoints/messaging/schedule_messages/post_schedule_triggered_campaigns/'>/campaigns/trigger/schedule/create</a>
    description: Send dashboard created campaign messages (up to 90 days in advance) via API-triggered delivery.
    tags:
      - Schedule Messages 
  - name: <a href='/docs/api/endpoints/messaging/schedule_messages/post_delete_scheduled_triggered_messages/'>/campaigns/trigger/schedule/delete</a>
    description: Cancel API-triggered campaign messages that you previously scheduled before it has been sent.
    tags:
      - Schedule Messages
  - name: <a href='/docs/api/endpoints/messaging/schedule_messages/post_update_scheduled_triggered_campaigns/'>/campaigns/trigger/schedule/update</a>
    description: Update scheduled API-triggered campaigns created in the dashboard.
    tags:
      - Schedule Messages
  - name: <a href='/docs/api/endpoints/messaging/schedule_messages/post_delete_scheduled_triggered_canvases/'>/canvas/trigger/schedule/delete</a>
    description: Cancel a Canvas message that you previously scheduled via API-triggered before it has been sent.
    tags:
      - Schedule Messages 
  - name: <a href='/docs/api/endpoints/messaging/schedule_messages/post_schedule_triggered_canvases/'>/canvas/trigger/schedule/create</a>
    description: Schedule Canvas messages (up to 90 days in advance) via API-triggered delivery.
    tags:
      - Schedule Messages   
  - name: <a href='/docs/api/endpoints/messaging/schedule_messages/post_update_scheduled_messages/'>/messages/schedule/update</a>
    description: Update scheduled messages. This endpoint accepts updates to either the <code>schedule</code> or <code>messages</code> parameter or both.
    tags:
      - Schedule Messages      
  - name: <a href='/docs/api/endpoints/messaging/schedule_messages/post_delete_scheduled_messages/'>/messages/schedule/delete</a>
    description: Cancel a message that you previously scheduled before it has been sent.
    tags:
      - Schedule Messages 
  - name: <a href='/docs/api/endpoints/messaging/schedule_messages/post_schedule_messages/'>/messages/schedule/create</a>
    description: Schedule a campaign, Canvas, or other message to be sent at a designated time (up to 90 days in the future).
    tags:
      - Schedule Messages 
  - name: <a href='/docs/api/endpoints/messaging/schedule_messages/post_update_scheduled_triggered_canvases/'>/canvas/trigger/schedule/update</a>
    description: Update scheduled API-triggered Canvases that were created in the dashboard.
    tags:
      - Schedule Messages    
  - name: <a href='/docs/api/endpoints/messaging/schedule_messages/get_messages_scheduled/'>/messages/scheduled_broadcasts</a>
    description: Return a JSON list of information about scheduled campaigns and entry Canvases between now and a designated <code>end_time</code> specified in the request.
    tags:
      - Schedule Messages    
  - name: <a href='/docs/api/endpoints/subscription_groups/post_update_user_subscription_group_status/'>/subscription/status/set</a>
    description: Batch update the subscription state of up to 50 users on the Braze dashboard.
    tags:
      - Subscription Groups
  - name: <a href='/docs/api/endpoints/subscription_groups/post_update_user_subscription_group_status_v2/'>/v2/subscription/status/set</a>
    description: Batch update the subscription state of up to 50 users on the Braze dashboard.
    tags:
      - Subscription Groups
  - name: <a href='/docs/api/endpoints/subscription_groups/get_list_user_subscription_group_status/'>/subscription/status/get</a>
    description: Get the subscription state of a user in a subscription group.
    tags:
      - Subscription Groups
  - name: <a href='/docs/api/endpoints/subscription_groups/get_list_user_subscription_groups/'>/subscription/user/status</a>
    description: List and get the subscription groups of a certain user.
    tags:
      - Subscription Groups
  - name: <a href='/docs/api/endpoints/email/post_blacklist/'>/email/blacklist</a>
    description: Unsubscribe a user from email and mark them as hard bounced.
    tags:
     - Email List
  - name: <a href='/docs/api/endpoints/email/post_remove_hard_bounces/'>/email/bounce/remove</a>
    description: Remove email addresses from your Braze bounce list.
    tags:
      - Email List
  - name: <a href='/docs/api/endpoints/email/post_remove_spam/'>/email/spam/remove</a>
    description: Remove email addresses from your Braze spam list.
    tags:
     - Email List
  - name: <a href='/docs/api/endpoints/email/post_email_subscription_status/'>/email/status</a>
    description: Set the email subscription state for your users.
    tags:
     - Email List
  - name: <a href='/docs/api/endpoints/templates/email_templates/post_create_email_template/'>/templates/email/create</a>
    description: Create email templates on the Braze dashboard.
    tags:
     - Email Templates
  - name: <a href='/docs/api/endpoints/templates/email_templates/post_update_email_template/'>/templates/email/update</a>
    description: Update email templates on the Braze dashboard.
    tags:
     - Email Templates
  - name: <a href='/docs/api/endpoints/email/get_list_hard_bounces/'>/email/hard_bounces</a>
    description: Pull a list of email addresses that have "hard bounced" your email messages within a certain time frame.
    tags:
     - Email List
  - name: <a href='/docs/api/endpoints/email/get_query_unsubscribed_email_addresses/'>/email/unsubscribes</a>
    description: Return emails that have unsubscribed during the time period from <code>start_date</code> to <code>end_date</code>.
    tags:
     - Email List
  - name: <a href='/docs/api/endpoints/templates/email_templates/get_see_email_template_information/'>/templates/email/info</a>
    description: Get information on your email templates.
    tags:
     - Email Templates
  - name: <a href='/docs/api/endpoints/templates/email_templates/get_list_email_templates/'>/templates/email/list</a>
    description: Get a list of available email templates in your Braze account.
    tags:
     - Email Templates
  - name: <a href='/docs/api/endpoints/export/campaigns/get_campaign_analytics/'>/campaigns/data_series</a>
    description: Retrieve a daily series of various stats for a campaign over time.
    tags:
     - Campaigns
  - name: <a href='/docs/api/endpoints/export/campaigns/get_campaign_details/'>/campaigns/details</a>
    description: Retrieve relevant information on a specified campaign.
    tags:
      - Campaigns
  - name: <a href='/docs/api/endpoints/export/campaigns/get_campaigns/'>/campaigns/list</a>
    description: Export a list of campaigns, each of which will include its name, campaign API identifier, whether it is an API campaign, and tags associated with the campaign.
    tags:
      - Campaigns
  - name: <a href='/docs/api/endpoints/export/campaigns/get_send_analytics/'>/sends/data_series</a>
    description: Retrieve a daily series of various stats for a tracked <code>send_id</code>.
    tags:
      - Campaigns
  - name: <a href='/docs/api/endpoints/export/canvas/get_canvas_analytics/'>/canvas/data_series</a>
    description: Export time series data for a Canvas.
    tags:
      - Canvas
  - name: <a href='/docs/api/endpoints/export/canvas/get_canvas_analytics_summary/'>/canvas/data_summary</a>
    description: Export rollups of time series data for a Canvas, providing a concise summary of a Canvas' results.
    tags:
      - Canvas
  - name: <a href='/docs/api/endpoints/export/canvas/get_canvas_details/'>/canvas/details</a>
    description: Export metadata about a Canvas, such as the name, time created, current status, and more.
    tags:
      - Canvas
  - name: <a href='/docs/api/endpoints/export/canvas/get_canvases/'>/canvas/list</a>
    description: Export a list of Canvases, including the name, Canvas API identifier and associated tags.
    tags:
      - Canvas
  - name: <a href='/docs/api/endpoints/export/segments/get_segment_analytics/'>/segments/data_series</a>
    description: Retrieve a daily series of the estimated size of a segment over time.
    tags:
      - Segments
  - name: <a href='/docs/api/endpoints/export/segments/get_segment_details/'>/segments/details</a>
    description: Retrieve relevant information on a segment.
    tags:
      - Segments
  - name: <a href='/docs/api/endpoints/export/segments/get_segment/'>/segments/list</a>
    description: Export a list of segments, each of which will include its name, Segment API identifier, and whether it has analytics tracking enabled.
    tags:
      - Segments
  - name: <a href='/docs/api/endpoints/export/sessions/get_sessions_analytics/'>/sessions/data_series</a>
    description: Retrieve a series of the number of sessions for your app over a designated time period.
    tags:
      - Sessions
  - name: <a href='/docs/api/endpoints/export/custom_events/get_custom_events_analytics/'>/events/data_series</a>
    description: Retrieve a series of the number of occurrences of a custom event in your app over a designated time period.
    tags:
      - Custom Events
  - name: <a href='/docs/api/endpoints/export/custom_events/get_custom_events/'>/events/list</a>
    description: Export a list of custom events that have been recorded for your app.
    tags:
      - Custom Events
  - name: <a href='/docs/api/endpoints/templates/content_blocks_templates/post_create_email_content_block/'>/content_blocks/create</a>
    description: Create an email Content Block.
    tags:
      - Content Blocks
  - name: <a href='/docs/api/endpoints/templates/content_blocks_templates/post_update_content_block/'>/content_blocks/update</a>
    description: Update an email Content Block.
    tags:
      - Content Blocks
  - name: <a href='/docs/api/endpoints/templates/content_blocks_templates/get_see_email_content_blocks_information/'>/content_blocks/info</a>
    description: Call information for your existing email Content Block.
    tags:
      - Content Blocks
  - name: <a href='/docs/api/endpoints/templates/content_blocks_templates/get_list_email_content_blocks/'>/content_blocks/list</a>
    description: List your existing Content Blocks information.
    tags:
      - Content Blocks
  - name: <a href='/docs/api/endpoints/export/kpi/get_kpi_dau_date/'>/kpi/dau/data_series</a>
    description: Retrieve a daily series of the total number of unique active users on each date.
    tags:
      - KPI
  - name: <a href='/docs/api/endpoints/export/kpi/get_kpi_mau_30_days/'>/kpi/mau/data_series</a>
    description: Retrieve a daily series of the total number of unique active users over a 30-day rolling window.
    tags:
      - KPI
  - name: <a href='/docs/api/endpoints/export/kpi/get_kpi_daily_new_users_date/'>/kpi/new_users/data_series</a>
    description: Retrieve a daily series of the total number of new users on each date.
    tags:
      - KPI
  - name: <a href='/docs/api/endpoints/export/kpi/get_kpi_uninstalls_date/'>/kpi/uninstalls/data_series</a>
    description: Retrieve a daily series of the total number of uninstalls on each date.
    tags:
      - KPI
  - name: <a href='/docs/api/endpoints/export/news_feed/get_news_feed_card_analytics/'>/feed/data_series</a>
    description: Retrieve a daily series of engagement stats for a card over time.
    tags:
      - News Feed
  - name: <a href='/docs/api/endpoints/export/news_feed/get_news_feed_card_details/'>/feed/details</a>
    description: Retrieve relevant information on a card.
    tags:
      - News Feed
  - name: <a href='/docs/api/endpoints/export/news_feed/get_news_feed_cards/'>/feed/list</a>
    description: Export a list of News Feed cards, each of which will include its name and card API identifier.
    tags:
      - News Feed
  - name: <a href='/docs/api/endpoints/sms/post_remove_invalid_numbers/'>/sms/invalid_phone_numbers/remove</a>
    description: Remove "invalid" phone numbers from Braze's invalid list. This can be used to re-validate phone numbers after they have been marked as invalid.
    tags:
      - SMS
  - name: <a href='/docs/api/endpoints/sms/get_query_invalid_numbers/'>/sms/invalid_phone_numbers</a>
    description: Pull a list of phone numbers that have been deemed "invalid" within a certain time frame.
    tags:
      - SMS
  - name: <a href='/docs/api/endpoints/export/purchases/get_list_product_id/'>/purchases/product_list</a>
    description: Return a paginated lists of product IDs.
    tags:
      - Purchases
<<<<<<< HEAD
  - name: <a href='/docs/api/endpoints/preference_center/get_create_url_preference_center'>/preference_center/v1/{preferenceCenterExternalId}/url/{userId}</a>
    description: Create a URL for a preference center.
    tags:
      - Preference Center
  - name: <a href='/docs/api/endpoints/preference_center/get_list_preference_center/'>/preference_center/v1/list</a>
    description: List available preference centers.
    tags:
      - Preference Center
  - name: <a href='/docs/api/endpoints/preference_center/get_view_details_preference_center'>/preference_center/v1/{preferenceCenterExternalId}</a>
    description: View the details for your preference centers, including when it was created and updated.
    tags:
      - Preference Center
  - name: <a href='/docs/api/endpoints/preference_center/post_create_preference_center'>/preference_center/v1</a>
    description: Create a preference center to allow users to manage their notification preferences for email campaigns.
    tags:
      - Preference Center
  - name: <a href='/docs/api/endpoints/preference_center/put_update_preference_center'>/preference_center/v1/{preferenceCenterExternalId}</a>
    description: Update a preference center.
    tags:
      - Preference Center
=======
  - name: <a href='/docs/api/endpoints/catalogs/delete_catalog_items_bulk'>/catalogs/catalog_name/items</a>
    description: Delete multiple items in your catalog.
    tags:
      - Catalogs
  - name: <a href='/docs/api/endpoints/catalogs/get_catalog_item_details/'>/catalogs/catalog_name/items/item_id</a>
    description: List a catalog item and its details.
    tags:
      - Catalogs
  - name: <a href='/docs/api/endpoints/catalogs/patch_catalog_items_bulk/'>/catalogs/catalog_name/items</a>
    description: Edit multiple items in your catalog.
    tags: 
      - Catalogs
  - name: <a href='/docs/api/endpoints/catalogs/post_create_catalog_items_bulk/'>/catalogs/catalog_name/items</a>
    description: Create multiple items in your catalog.
    tags:
      - Catalogs
  - name: <a href='/docs/post_create_user_account/'>/scim/v2/users</a>
    description: Create a new dashboard user account by specifying email, given and family names, permissions (for setting permissions at the company, app group, and team level).
    tags:
      - SCIM
  - name: <a href='/docs/get_see_user_account_information/'>/scim/v2/users/{ID}</a>
    description: Look up an existing dashboard user account by specifying their email.
    tags:
      - SCIM
  - name: <a href='/docs/post_update_existing_user_account/'>/scim/v2/users/{ID}</a>
    description: Update an existing dashboard user account by specifying email, given and family names, permissions (for setting permissions at the company, app group, and team level).
    tags:
      - SCIM
  - name: <a href='/docs/delete_existing_dashboard_user/'>/scim/v2/users/{ID}</a>
    description: Permanently delete an existing dashboard user.
    tags:
      - SCIM

>>>>>>> c0b64950
---<|MERGE_RESOLUTION|>--- conflicted
+++ resolved
@@ -316,7 +316,6 @@
     description: Return a paginated lists of product IDs.
     tags:
       - Purchases
-<<<<<<< HEAD
   - name: <a href='/docs/api/endpoints/preference_center/get_create_url_preference_center'>/preference_center/v1/{preferenceCenterExternalId}/url/{userId}</a>
     description: Create a URL for a preference center.
     tags:
@@ -337,7 +336,6 @@
     description: Update a preference center.
     tags:
       - Preference Center
-=======
   - name: <a href='/docs/api/endpoints/catalogs/delete_catalog_items_bulk'>/catalogs/catalog_name/items</a>
     description: Delete multiple items in your catalog.
     tags:
@@ -370,6 +368,4 @@
     description: Permanently delete an existing dashboard user.
     tags:
       - SCIM
-
->>>>>>> c0b64950
 ---