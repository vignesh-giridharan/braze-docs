--- conflicted
+++ resolved
@@ -1,8 +1,6 @@
 ---
 nav_title: Overview
 page_order: 0
-<<<<<<< HEAD
-search_rank: 5
 
 description: "This reference article covers the API basics including what a REST API is, the terminology, a brief overview of API keys, and API limits." 
 page_type: reference
@@ -11,9 +9,6 @@
   - Docs
 platform: 
   - APIs
-=======
-
->>>>>>> 41e94373
 ---
 # API Overview
 
