--- conflicted
+++ resolved
@@ -83,11 +83,7 @@
 If you don’t specify any, requests can be sent from any IP address.
 
 {% alert tip %}
-<<<<<<< HEAD
-Making a Braze-to-Braze webhook and using allowlisting? Check out our list of [IPs to whitelist]({{site.baseurl}}/developer_guide/platform_integration_guides/ios/initial_sdk_setup/installation_methods/manual_integration_options/).
-=======
 Making a Braze-to-Braze webhook and using allowlisting? Check out our list of [IPs to whitelist]({{site.baseurl}}/user_guide/message_building_by_channel/webhooks/creating_a_webhook/#ip-whitelisting).
->>>>>>> e02b71f9
 {% endalert %}
 
 #### Creating and managing REST API keys
