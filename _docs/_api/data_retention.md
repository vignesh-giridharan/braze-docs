---
nav_title: Data Retention
article_title: Data Retention
alias: /data_retention/
description: "This reference article covers general Braze data retention information."
page_type: reference
page_order: 2.5

---

<!--
Warning! Don't make any changes to this document without approval from the legal department.
-->

# Braze Data Retention Information

*Last revised on August 2nd, 2022*

> This article covers general Braze data retention information.<br><br>Data stored in Braze is retained and usable for segmentation, personalization, and targeting for the lifetime of the Customer’s account. This means data such as user profile attributes, custom attributes, custom events, and purchases are stored indefinitely for active users unless removed by the Customer, for the duration of the contract.<br><br>Braze has features, processes, and APIs in place to automatically implement good data hygiene practices for compliance with GDPR and other best practices. These are described below.

Data stored in Braze is retained and usable for segmentation, personalization and targeting for the lifetime of the customer account. This means data such as user profile attributes, custom attributes, custom events, and purchases are stored indefinitely for active users, unless removed by the customer, for the duration of the contract.

Braze has processes and APIs in place to automatically implement good data hygiene practices for compliance with GDPR and other best practices. These are described below.

## Data Retention Handled by Customers Through Braze’s Dashboard or API

Braze enables its customers to delete entire User Profiles and Attribute data themselves from their app group.

This means you can: 
- Delete user profiles using the Braze [User Delete API Endpoint]({{site.baseurl}}/api/endpoints/user_data/post_user_delete/) 
- Delete (null) or amend attributes on user profiles using the Braze [User Track API Endpoint]({{site.baseurl}}/api/endpoints/user_data/post_user_track/)

Behavioral events cannot be deleted from a User Profile (custom events, sessions, campaigns, purchases). To remove those events, you must delete the entire User Profile.

For privacy compliance, you may need to delete all personal data pertaining to a User upon the User’s request. You can find instructions on our [data protection technical assistance]({{site.baseurl}}/help/dp-technical-assistance/#the-right-to-erasure) page.

{% alert note %}
A User may have multiple profiles, and you may need to delete multiple profiles to delete all data pertaining to a single User. Follow instructions on the data protection technical assistance page on how to fully delete all data regarding a User.
{% endalert %}

## Data Retention Handled by Braze

#### Braze Database: Automatic Archiving/Deletion of Churned Users

<<<<<<< HEAD
Each week, Braze runs a process to remove Inactive and Dormant Users from the Braze Services. In general, these are users who are not reachable (e.g., have no email address, no phone number, no push token, do not use your apps or visit your websites), have had no activity recorded on their user profile, and have not been messaged or engaged with using Braze. This is done to adhere to GDPR principles and best practices. You can read more about this process on our [user archival definitions]({{site.baseurl}}/user_guide/data_and_analytics/user_data_collection/user_archival/) page.

{% alert note %} Customers have full control over whether or not a user is Inactive or Dormant and can prevent archiving of user profiles by recording a data point at regular intervals. Braze Canvas offers the ability to do this automatically, allowing you to effectively turn off this functionality for some or all of your Inactive or Dormant Users. {% endalert %}
=======
Each week, Braze runs a process to remove Inactive Users and Dormant Users from the Braze Services. In general, these are users who are not reachable (e.g., have no email address, no phone number, no push token, do not use your apps or visit your websites), have had no activity recorded on their user profile, and have not been messaged or engaged with using Braze. This is done to adhere to GDPR principles and best practices. You can read more about this process on our [user archival definitions]({{site.baseurl}}/user_guide/data_and_analytics/user_data_collection/user_archival/) page.

{% alert note %} Customers have full control over whether or not a user is Inactive or Dormant, and can prevent archiving of user profiles by recording a data point at regular intervals. Braze Canvas offers the ability to do this automatically, allowing you to effectively turn off this functionality for some or all of your Inactive or Dormant Users. {% endalert %}
>>>>>>> f339c9f5

#### Braze Servers: Short-term Retention for Recovery Purposes

Data sent from the Braze Services to Braze’s Snowflake Data Lake via Braze servers is retained in such Braze servers for up to 90 days for recovery purposes.

#### Braze Data Lake Data Retention

Data available to Customers within the Braze dashboard is mostly aggregated. Detailed logs are kept in a separate database created by Braze (the “Data Lake”, formerly known as “BI Database”). Data Lake data is used for aggregate reporting and other advanced functionality.
<<<<<<< HEAD
=======

If you use our APIs to delete user profiles or delete or amend attributes from user profiles, it may take up to two weeks for that data to be deleted from Braze's "Data Lake." Deletion of data in the Data Lake will not affect segmentation or personalization, but rather ensures the data is removed from all Braze systems.

#### Braze Servers: Short-term Retention for Recovery Purposes
>>>>>>> f339c9f5

If you use our APIs to delete user profiles or delete or amend attributes from user profiles, it may take up to two weeks for that data to be deleted from Braze's Data Lake. Deletion of data in the Data Lake will not affect segmentation or personalization but rather ensures the data is removed from all Braze systems.

#### Braze Backup Servers

When data is deleted from your production instance, the data remains in Braze’s backup servers for six months and is then deleted according to our internal processes.

## Data Retention Handled by Braze for Specific Features of the Braze Services
 
#### Campaign Interactions Data 
 
<br>**What is it?** Campaign Interactions are data related to End Users’ interactions with a campaign. They are used for retargeting filters and to determine campaign re-eligibility.
 
**When is it deleted?** Braze automatically deletes from the Customer's App Groups the Campaign Interactions for campaigns that have not sent any messages in 25 calendar months and are not used for retargeting in any Campaigns, Canvases, or Content Cards in an active status.
 
**What happens after deletion?**
 - Campaigns with no Campaign Interactions cannot be used in retargeting filters for campaigns, Canvases, and Segments.
 - Any active campaign that has not sent any messages in 25 months, and is not being used for retargeting in any active campaigns, Canvases, or Cards, will be stopped because campaign eligibility resets. You can re-launch the campaign after reviewing the re-eligibility setting.
 
**How to reset the clock to avoid deletion?** To retain Campaign Interactions for a particular campaign, you can send a message using that campaign at least once within the 25 months since the last message was sent or use that campaign in a retargeting filter in any active campaign, Canvas, or Card.
 
You can request a shorter data retention than 25 months via your CSM.<|MERGE_RESOLUTION|>--- conflicted
+++ resolved
@@ -17,10 +17,6 @@
 *Last revised on August 2nd, 2022*
 
 > This article covers general Braze data retention information.<br><br>Data stored in Braze is retained and usable for segmentation, personalization, and targeting for the lifetime of the Customer’s account. This means data such as user profile attributes, custom attributes, custom events, and purchases are stored indefinitely for active users unless removed by the Customer, for the duration of the contract.<br><br>Braze has features, processes, and APIs in place to automatically implement good data hygiene practices for compliance with GDPR and other best practices. These are described below.
-
-Data stored in Braze is retained and usable for segmentation, personalization and targeting for the lifetime of the customer account. This means data such as user profile attributes, custom attributes, custom events, and purchases are stored indefinitely for active users, unless removed by the customer, for the duration of the contract.
-
-Braze has processes and APIs in place to automatically implement good data hygiene practices for compliance with GDPR and other best practices. These are described below.
 
 ## Data Retention Handled by Customers Through Braze’s Dashboard or API
 
@@ -42,15 +38,9 @@
 
 #### Braze Database: Automatic Archiving/Deletion of Churned Users
 
-<<<<<<< HEAD
 Each week, Braze runs a process to remove Inactive and Dormant Users from the Braze Services. In general, these are users who are not reachable (e.g., have no email address, no phone number, no push token, do not use your apps or visit your websites), have had no activity recorded on their user profile, and have not been messaged or engaged with using Braze. This is done to adhere to GDPR principles and best practices. You can read more about this process on our [user archival definitions]({{site.baseurl}}/user_guide/data_and_analytics/user_data_collection/user_archival/) page.
 
 {% alert note %} Customers have full control over whether or not a user is Inactive or Dormant and can prevent archiving of user profiles by recording a data point at regular intervals. Braze Canvas offers the ability to do this automatically, allowing you to effectively turn off this functionality for some or all of your Inactive or Dormant Users. {% endalert %}
-=======
-Each week, Braze runs a process to remove Inactive Users and Dormant Users from the Braze Services. In general, these are users who are not reachable (e.g., have no email address, no phone number, no push token, do not use your apps or visit your websites), have had no activity recorded on their user profile, and have not been messaged or engaged with using Braze. This is done to adhere to GDPR principles and best practices. You can read more about this process on our [user archival definitions]({{site.baseurl}}/user_guide/data_and_analytics/user_data_collection/user_archival/) page.
-
-{% alert note %} Customers have full control over whether or not a user is Inactive or Dormant, and can prevent archiving of user profiles by recording a data point at regular intervals. Braze Canvas offers the ability to do this automatically, allowing you to effectively turn off this functionality for some or all of your Inactive or Dormant Users. {% endalert %}
->>>>>>> f339c9f5
 
 #### Braze Servers: Short-term Retention for Recovery Purposes
 
@@ -59,13 +49,6 @@
 #### Braze Data Lake Data Retention
 
 Data available to Customers within the Braze dashboard is mostly aggregated. Detailed logs are kept in a separate database created by Braze (the “Data Lake”, formerly known as “BI Database”). Data Lake data is used for aggregate reporting and other advanced functionality.
-<<<<<<< HEAD
-=======
-
-If you use our APIs to delete user profiles or delete or amend attributes from user profiles, it may take up to two weeks for that data to be deleted from Braze's "Data Lake." Deletion of data in the Data Lake will not affect segmentation or personalization, but rather ensures the data is removed from all Braze systems.
-
-#### Braze Servers: Short-term Retention for Recovery Purposes
->>>>>>> f339c9f5
 
 If you use our APIs to delete user profiles or delete or amend attributes from user profiles, it may take up to two weeks for that data to be deleted from Braze's Data Lake. Deletion of data in the Data Lake will not affect segmentation or personalization but rather ensures the data is removed from all Braze systems.
 
@@ -79,7 +62,7 @@
  
 <br>**What is it?** Campaign Interactions are data related to End Users’ interactions with a campaign. They are used for retargeting filters and to determine campaign re-eligibility.
  
-**When is it deleted?** Braze automatically deletes from the Customer's App Groups the Campaign Interactions for campaigns that have not sent any messages in 25 calendar months and are not used for retargeting in any Campaigns, Canvases, or Content Cards in an active status.
+**When is it deleted?** Braze automatically deletes from the Customer's App Groups the Campaign Interactions for campaigns that have not sent any messages in 25 calendar months and are not used for retargeting in any campaigns, Canvases, or Content Cards in an active status.
  
 **What happens after deletion?**
  - Campaigns with no Campaign Interactions cannot be used in retargeting filters for campaigns, Canvases, and Segments.
