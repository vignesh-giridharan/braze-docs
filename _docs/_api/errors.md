---
nav_title: Errors & Responses
article_title: API Errors & Responses
description: "This reference article covers the various errors and server responses that can come up while using the Braze API and how to troubleshoot them." 
page_type: reference
page_order: 2.3

---
# API errors and responses

> This reference article covers the various errors and server responses that can come up while using the Braze API and how to troubleshoot them. 

{% raw %}

## Server responses

If your POST payload was accepted by our servers, then successful messages will be met with the following response:

```json
{
  "message" : "success"
}
```

Note that success only means that the RESTful API payload was correctly formed and passed onto our push notification or email or other messaging services. It does not mean that the messages were actually delivered, as additional factors could prevent the message from being delivered (e.g., a device could be offline, the push token could be rejected by Apple's servers, you may have provided an unknown user ID, etc.)

If your message is successful but has non-fatal errors you will receive the following response:

```json
{
  "message" : "success", "errors" : [<minor error message>]
}
```

In the case of a success, any messages that were not affected by an error in the `errors` array will still be delivered. If your message has a fatal error you will receive the following response:

```json
{
  "message" : <fatal error message>, "errors" : [<minor error message>]
}
```

## Queued responses {#messaging-queued}

During times of maintenance, Braze might pause real-time processing of the API. In these situations, the server will return an `HTTP Accepted 202` response code and the following body, which indicates that we have received and queued the API call but have not immediately processed it. All scheduled maintenance will be posted to the [Braze System Status](http://status.braze.com) page ahead of time.

```json
{
  "message" : "queued"
}
```

## Responses for tracked send IDs

Analytics are always available for campaigns. In addition, analytics are available for a specific campaign send instance when the campaign is sent as a broadcast. When tracking is available for a specific campaign send instance, you will receive the following response:

```json
{
  "message": "success", "send_id" : "example_send_id"
}
```

The provided send id can be used as a parameter for the send/data_series endpoint to pull back send specific analytics.

## Errors

The status code element of a server response is a 3-digit number where the first digit of the code defines the class of response.

- The **2XX class** of status code (non-fatal) indicates that **your request** was successfully received, understood, and accepted.
- The **4XX class** of status code (fatal) indicates a **client error**. Refer to the fatal errors chart for a full list of 4XX error codes and descriptions.
- The **5XX class** of status code (fatal) indicates a **server error**. There are several potential causes, e.g., the server you're trying to access is unable to execute the request, the server is undergoing maintenance making it unable to execute the request, or the server is experiencing high levels of traffic. When this happens, we recommend you retry your request with exponential backoff.

### Fatal errors

The following status codes and associated error messages will be returned if your request encounters a fatal error.

{% endraw %}
{% alert warning %}
All of the following error codes indicate that no messages will be sent.
{% endalert %}
{% raw %}

| Error Code | Description |
|---|---|
| `5XX Internal Server Error` | **You should retry your request with exponential backoff.**|
| `400 Bad Request` | Bad syntax.|
| `400 No Recipients` | There are no external IDs or segment IDs or no push tokens in the request.|
| `400 Invalid Campaign ID` | No Messaging API campaign was found for the campaign ID you provided.|
| `400 Message Variant Unspecified` | You provide a campaign ID but no message variation ID.|
| `400 Invalid Message Variant` | You provided a valid campaign ID, but the message variation ID doesn't match any of that campaign's messages.|
| `400 Mismatched Message Type` | You provided a message variation of the wrong message type for at least one of your messages.|
| `400 Invalid Extra Push Payload` | You provide the `extra` key for either `apple_push` or `android_push` but it is not a dictionary.|
| `400 Max Input Length Exceeded` | Caused by calling more than 75 external ids when hitting the User Track endpoint.|
| `400 The max number of external_ids and aliases per request was exceeded` | Caused by calling more than 50 external ids.|
| `400 The max number of ids per request was exceeded` | Caused by calling more than 50 external ids.|
| `400 No message to send` | No payload is specified for the message.|
| `400 Slideup Message Length Exceeded` | Slideup message contains more than 140 characters.|
| `400 Apple Push Length Exceeded` | JSON payload is more than 1912 bytes.|
| `400 Android Push Length Exceeded` | JSON payload is more than 4000 bytes.|
| `400 Bad Request` | Cannot parse send_at datetime.|
<<<<<<< HEAD
| `400 Bad Request` | In your request, `in_local_time` is true but `time` has passed in your company’s time zone.|
| `401 Unauthorized` | Invalid API Key.|
=======
| `400 Bad Request` | In your request, `in_local_time` is true but `time` has passed in your company's time zone.|
| `401 Unauthorized` | Unknown or missing REST API Key.|
>>>>>>> 6399d5ca
| `403 Forbidden` | Rate plan doesn't support or account is otherwise inactivated.|
| `403 Access Denied` | The REST API Key you are using does not have sufficient permissions, check the API key permissions in the Braze Developer Console.|
| `404 Not Found` | Unknown REST API Key.|
| `429 Rate Limited` | Over rate limit.|
{: .reset-td-br-1 .reset-td-br-2}

{% endraw %}<|MERGE_RESOLUTION|>--- conflicted
+++ resolved
@@ -98,13 +98,8 @@
 | `400 Apple Push Length Exceeded` | JSON payload is more than 1912 bytes.|
 | `400 Android Push Length Exceeded` | JSON payload is more than 4000 bytes.|
 | `400 Bad Request` | Cannot parse send_at datetime.|
-<<<<<<< HEAD
 | `400 Bad Request` | In your request, `in_local_time` is true but `time` has passed in your company’s time zone.|
 | `401 Unauthorized` | Invalid API Key.|
-=======
-| `400 Bad Request` | In your request, `in_local_time` is true but `time` has passed in your company's time zone.|
-| `401 Unauthorized` | Unknown or missing REST API Key.|
->>>>>>> 6399d5ca
 | `403 Forbidden` | Rate plan doesn't support or account is otherwise inactivated.|
 | `403 Access Denied` | The REST API Key you are using does not have sufficient permissions, check the API key permissions in the Braze Developer Console.|
 | `404 Not Found` | Unknown REST API Key.|
