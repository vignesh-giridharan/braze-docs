---
nav_title: Errors & Responses
<<<<<<< HEAD
page_order: 2.4
search_rank: 5

description: "This reference article covers the various errors and server responses that can come up while using the Braze API and how to troubleshoot them." 
page_type: reference
tool: 
  - Docs
platform: 
  - APIs
=======
page_order: 2.1

>>>>>>> 41e94373
---
# Errors & Responses

> This reference article covers the various errors and server responses that can come up while using the Braze API and how to troubleshoot them. 

{% raw %}

##  Server Responses

If your POST payload was accepted by our servers, then successful messages will be met with the following response:

```json
{
  "message" : "success"
}
```

Note that success only means that the RESTful API payload was correctly formed and passed onto our push notification or email or other messaging services. It does not mean that the messages were actually delivered, as additional factors could prevent the message from being delivered (e.g., a device could be offline, the push token could be rejected by Apple's servers, you may have provided an unknown user ID, etc.)

If your message is successful but has non-fatal errors you will receive the following response:

```json
{
  "message" : "success", "errors" : [<minor error message>]
}
```

In the case of a success, any messages that were not affected by an error in the `errors` array will still be delivered. If your message has a fatal error you will receive the following response:

```json
{
  "message" : <fatal error message>, "errors" : [<minor error message>]
}
```

## Queued Responses {#messaging-queued}

During times of maintenance, Braze might pause real-time processing of the API. In these situations, the server will return an `HTTP Accepted 202` response code and the following body, which indicates that we have received and queued the API call but have not immediately processed it. All scheduled maintenance will be posted to [http://status.braze.com](http://status.braze.com) ahead of time.

```json
{
  "message" : "queued"
}
```

## Responses For Tracked Send Ids

Analytics are always available for campaigns. In addition, analytics are available for a specific campaign send instance when the campaign is sent as a broadcast. When tracking is available for a specific campaign send instance, you will receive the following response:

```json
{
  "message": "success", "send_id" : "example_send_id"
}
```

The provided send id can be used as a parameter for the send/data_series endpoint to pull back send specific analytics.

## Fatal Errors

The following status codes and associated error messages will be returned if your request encounters a fatal error. Any of these error codes indicate that no messages will be sent.

| Error Code | Description |
|---|---|
| `400 Bad Request` | Bad syntax.|
| `400 No Recipients` | There are no external IDs or segment IDs or no push tokens in the request.|
| `400 Invalid Campaign ID` | No Messaging API Campaign was found for the campaign ID you provided.|
| `400 Message Variant Unspecified` | You provide a campaign ID but no message variation ID.|
| `400 Invalid Message Variant` | You provided a valid campaign ID, but the message variation ID doesn't match any of that campaign's messages.|
| `400 Mismatched Message Type` | You provided a message variation of the wrong message type for at least one of your messages.|
| `400 Invalid Extra Push Payload` | You provide the `extra` key for either `apple_push` or `android_push` but it is not a dictionary.|
| `400 Max Input Length Exceeded` | Caused by calling more than 75 external ids when hitting the User Track endpoint.|
| `400 The max number of external_ids and aliases per request was exceeded` | Caused by calling more than 50 external ids.|
| `400 The max number of ids per request was exceeded` | Caused by calling more than 50 external ids.|
| `400 No message to send` | No payload is specified for the message.|
| `400 Slideup Message Length Exceeded` | Slideup message contains more than 140 characters.|
| `400 Apple Push Length Exceeded` | JSON payload is more than 1912 bytes.|
| `400 Android Push Length Exceeded` | JSON payload is more than 4000 bytes.|
| `400 Bad Request` | Cannot parse send_at datetime.|
| `400 Bad Request` | In your request, `in_local_time` is true but `time` has passed in your company’s time zone.|
| `401 Unauthorized` | Unknown or missing REST API Key.|
| `403 Forbidden` | Rate plan doesn't support or account is otherwise inactivated.|
| `404 Not Found` | Unknown REST API Key.|
| `429 Rate Limited` | Over rate limit.|
| `5XX Internal Server Error` | You should retry your request with exponential backoff.|

{% endraw %}<|MERGE_RESOLUTION|>--- conflicted
+++ resolved
@@ -1,8 +1,5 @@
 ---
 nav_title: Errors & Responses
-<<<<<<< HEAD
-page_order: 2.4
-search_rank: 5
 
 description: "This reference article covers the various errors and server responses that can come up while using the Braze API and how to troubleshoot them." 
 page_type: reference
@@ -10,10 +7,8 @@
   - Docs
 platform: 
   - APIs
-=======
 page_order: 2.1
 
->>>>>>> 41e94373
 ---
 # Errors & Responses
 
