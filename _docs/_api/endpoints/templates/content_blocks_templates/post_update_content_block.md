---
nav_title: "POST: Update Content Block"
page_order: 4

layout: api_page

page_type: reference
platform: API
channel:
  - Email
tool:
  - Canvas
  - Campaigns

description: "This article outlines details about the Update Email Content Blocks Braze endpoint."
---
{% api %}
# Update Content Block
{% apimethod post %}
/content_blocks/update
{% endapimethod %}

Use this endpoint below to update an [Email Content Block]({{site.baseurl}}/user_guide/engagement_tools/templates_and_media/content_blocks/).

{% apiref postman %}https://documenter.getpostman.com/view/4689407/SVYrsdsG?version=latest#4782239a-cb60-4217-9de0-51411434d57d {% endapiref %}

## Request Body
```json
{
  "content_block_id" :"123a45b6-cd78-9e01-g234-hi56j7k8l9m0", 
  "name": "content-block-1",
  "description": "This is my content block",
  "content": "HTML or text content within block",
  "state": "draft",
  "tags": ["",""]
}
```

### Request Parameter Details

| Parameter | Required | Data Type | Description |
|---|---|---|---|
|`content_block_id`|	Yes |	String |	Your Content Block's API Identifier.|
| `name` | Yes | String | Can only be provided when the content block is in a draft state. Must be less than 100 characters. |
| `description` | No | String | The description of the content block. Must be less than 250 characters. |
| `content` | Yes | String | HTML or text content within Content Block.
| `state` | No | Choose "active" or "draft". Defaults to `active` if not specified. Can not set an active content block to draft. |
| `tags` | No | Array of Strings. | Tags must already exist.
{: .reset-td-br-1 .reset-td-br-2 .reset-td-br-3  .reset-td-br-4}

<<<<<<< HEAD

=======
>>>>>>> d31f522e
### Example Request
```
curl --location --request POST 'https://rest.iad-01.braze.com/content_blocks/update?content_block_id=123a45b6-cd78-9e01-g234-hi56j7k8l9m0&name=content-block-1&description=This%20is%20my%20content%20block&content=HTML%20or%20text%20content%20within%20block&state=draft&tags=[%22tag1%22,%20%22tag2%22]' \
--header 'Content-Type: application/json' \
--header 'Authorization: Bearer YOUR-API-KEY-HERE' \
--data-raw '{
  "content_block_id" :"123a45b6-cd78-9e01-g234-hi56j7k8l9m0", 
  "name": "content-block-1",
  "description": "This is my content block",
  "content": "HTML or text content within block",
  "state": "draft",
  "tags": ["",""]
}'
```

### Successful Response Properties

```json
{
  "content_block_id": "newly-generated-block-id",
  "liquid_tag": "generated-block-tag-from-content_block_name",
  "created_at": "time-created-in-iso",
  "message": "success"
}
```

### Possible Errors
- `Content cannot be blank.`

- `Content must be a string.`

- `Content must be smaller than 50kb.` - The content in your content block must be less than 50kb total.

- `Content contains malformed liquid.` - The liquid provided is not valid or parsable. Please try again or reach out to support.

- `Content Block cannot be referenced within itself.`

- `Content Block description cannot be blank.`

- `Content Block description must be a string.`

- `Content block description must be shorter than 250 characters.` - Your content block description must be less than 250 characters.

- `Content Block name cannot be blank.`

- `Content Block name must be a shorter than 100 characters.`

- `Content Block name can only contain alphanumeric characters.` - Content Block names can include any of the following characters: the letters (capitalized or lowercase) `A` through `Z`, the numbers `0` through `9`, dashes `-`, and underscores `_`. It cannot contain non-alphanumeric characters like emojis, `!`, `@`, `~`, `&`, and other "special" characters.

- `Content Block with this name already exists.`

- `Content Block name cannot be updated for active Content Blocks.`

- `Content Block state must be either Active or Draft.`

- `Active Content Block can not be updated to Draft. Please create a new Content Block.`

- `Tags must be an array.`

- `All Tags must be Strings.`

- `Some Tags could not be found.`

{% endapi %}<|MERGE_RESOLUTION|>--- conflicted
+++ resolved
@@ -44,14 +44,10 @@
 | `name` | Yes | String | Can only be provided when the content block is in a draft state. Must be less than 100 characters. |
 | `description` | No | String | The description of the content block. Must be less than 250 characters. |
 | `content` | Yes | String | HTML or text content within Content Block.
-| `state` | No | Choose "active" or "draft". Defaults to `active` if not specified. Can not set an active content block to draft. |
-| `tags` | No | Array of Strings. | Tags must already exist.
+| `state` | Optional | Choose "active" or "draft". Defaults to `active` if not specified. Can not set an active content block to draft. |
+| `tags` | No | Array of Strings. | Tags must already exist. |
 {: .reset-td-br-1 .reset-td-br-2 .reset-td-br-3  .reset-td-br-4}
 
-<<<<<<< HEAD
-
-=======
->>>>>>> d31f522e
 ### Example Request
 ```
 curl --location --request POST 'https://rest.iad-01.braze.com/content_blocks/update?content_block_id=123a45b6-cd78-9e01-g234-hi56j7k8l9m0&name=content-block-1&description=This%20is%20my%20content%20block&content=HTML%20or%20text%20content%20within%20block&state=draft&tags=[%22tag1%22,%20%22tag2%22]' \
