---
nav_title: "POST: Send Canvas Messages via API-Triggered Delivery"
article_title: "POST: Send Canvas Messages via API-Triggered Delivery"
search_tag: Endpoint
page_order: 4
layout: api_page
page_type: reference
description: "This article outlines details about the Send Canvases via API-triggered delivery Braze endpoint."

---
{% api %}
# Send Canvas messages via API-triggered delivery
{% apimethod post core_endpoint|https://www.braze.com/docs/core_endpoints %} 
/canvas/trigger/send
{% endapimethod %}

<<<<<<< HEAD
> Use this endpoint to send Canvas messages via API-triggered delivery. 

API-triggered Delivery allows you to store message content in the Braze dashboard while dictating when a message is sent, and to whom via your API.
=======
Use this endpoint to send Canvas messages via API-triggered delivery. API-triggered delivery allows you to store message content in the Braze dashboard while dictating when a message is sent, and to whom via your API.
>>>>>>> 0a7f726b

Note that to send messages with this endpoint, you must have a [Canvas ID]({{site.baseurl}}/api/identifier_types/#canvas-api-identifier), created when you build a Canvas.

{% apiref postman %}https://documenter.getpostman.com/view/4689407/SVYrsdsG?version=latest#c9a8a5fe-a101-4755-99f2-73aa8fc146fe {% endapiref %}

## Rate limit

{% multi_lang_include rate_limits.md endpoint='send endpoints' category='message endpoints' %}

## Request body

```
Content-Type: application/json
Authorization: Bearer YOUR-REST-API-KEY
```

```json
{
  "canvas_id": (required, string) see Canvas identifier,
  "canvas_entry_properties": (optional, object) personalization key-value pairs that will apply to all users in this request,
  "broadcast": (optional, boolean) see Broadcast -- defaults to false on 8/31/17, must be set to true if `recipients` is omitted,
  "audience": (optional, connected audience object) see connected audience,
  // Including 'audience' will only send to users in the audience
  "recipients": (optional, array; if not provided and broadcast is not set to 'false', message will send to the entire segment targeted by the Canvas)
    [{
      // Either "external_user_id" or "user_alias" is required. Requests must specify only one.
      "user_alias": (optional, user alias object) user alias of user to receive message,
      "external_user_id": (optional, string) external identifier of user to receive message,
      "canvas_entry_properties": (optional, object) personalization key-value pairs that will apply to this user (these key-value pairs will override any keys that conflict with the parent `canvas_entry_properties`)
      "send_to_existing_only": (optional, boolean) defaults to true, can't be used with user aliases
      "attributes": (optional, object) fields in the attributes object will create or update an attribute of that name with the given value on the specified user profile before the message is sent and existing values will be overwritten
    }],
    ...
}
```

## Request parameters

| Parameter | Required | Data Type | Description |
| --------- | ---------| --------- | ----------- |
|`canvas_id`| Required | String | See [Canvas identifier]({{site.baseurl}}/api/identifier_types/). |
|`canvas_entry_properties`| Optional | Object | See [Canvas entry properties]({{site.baseurl}}/api/objects_filters/canvas_entry_properties_object/). Personalization key-value pairs that will apply to all users in this request. The Canvas entry properties object has a maximum size limit of 50 KB. |
|`broadcast`| Optional | Boolean | You must set `broadcast` to true when sending a message to an entire segment that a campaign or Canvas targets. This parameter defaults to false (as of August 31, 2017). <br><br> If `broadcast` is set to true, a `recipients` list cannot be included. However, use caution when setting `broadcast: true`, as unintentionally setting this flag may cause you to send your message to a larger than expected audience. |
|`audience`| Optional| Connected audience object | See [Connected audience]({{site.baseurl}}/api/objects_filters/connected_audience/). |
|`recipients`| Optional | Array | See [Recipients object]({{site.baseurl}}/api/objects_filters/recipient_object/). If not provided and `broadcast` is set to true, the message will send to the entire segment targeted by the Canvas.<br><br> The `recipients` array may contain up to 50 objects, with each object containing a single `external_user_id` string and `canvas_entry_properties` object. Either `external_user_id` or `user_alias` is required for this call. Requests must specify only one. <br><br> When `send_to_existing_only` is `true`, Braze will only send the message to existing users—however this flag can't be used with user aliases. When `send_to_existing_only` is `false` and a user with the given `id` does not exist, Braze will create a user with that ID and attributes before sending the message.|
{: .reset-td-br-1 .reset-td-br-2 .reset-td-br-3  .reset-td-br-4}

Customers using the API for server-to-server calls may need to whitelist the appropriate API URL if they're behind a firewall.

{% alert note %}
If you include both specific users in your API call and a target segment in the dashboard, the message will send to specifically the user profiles that are both in the API call and qualify for the segment filters.
{% endalert %}

## Example request
```
curl --location --request POST 'https://rest.iad-01.braze.com/canvas/trigger/send' \
--header 'Content-Type: application/json' \
--header 'Authorization: Bearer YOUR-REST-API-KEY' \
--data-raw '{
  "canvas_id": "canvas_identifier",
  "canvas_entry_properties": {"product_name" : "shoes", "product_price" : 79.99},
  "broadcast": false,
  "audience": {
    "AND": [
      {
        "custom_attribute": {
          "custom_attribute_name": "eye_color",
          "comparison": "equals",
          "value": "blue"
        }
      },
      {
        "custom_attribute": {
          "custom_attribute_name": "favorite_foods",
          "comparison": "includes_value",
          "value": "pizza"
        }
      },
      {
        "OR": [
          {
            "custom_attribute": {
              "custom_attribute_name": "last_purchase_time",
              "comparison": "less_than_x_days_ago",
              "value": 2
            }
          },
          {
            "push_subscription_status": {
              "comparison": "is",
              "value": "opted_in"
            }
          }
        ]
      },
      {
        "email_subscription_status": {
          "comparison": "is_not",
          "value": "subscribed"
        }
      },
      {
        "last_used_app": {
          "comparison": "after",
          "value": "2019-07-22T13:17:55+0000"
        }
      }
    ]
  },
  "recipients": [
    {
      "user_alias": {
        "alias_name" : "example_name",
        "alias_label" : "example_label"
      },
      "external_user_id": "user_identifier",
      "trigger_properties": "",
      "canvas_entry_properties": "",
      "send_to_existing_only": true,
      "attributes": {
          "first_name" : "Alex"
      }
    }
  ]
}'
```

## Response details

Message sending endpoint responses will include the message's `dispatch_id` for reference back to the dispatch of the message. The `dispatch_id` is the ID of the message dispatch (unique ID for each "transmission" sent from the Braze platform). Check out [Dispatch ID behavior]({{site.baseurl}}/help/help_articles/data/dispatch_id/) for more information.

## Create send endpoint

**Using the Attributes Object in Canvas**

Braze has a Messaging Object called `Attributes` that allows you to add, create, or update attributes and values for a user before sending them an API-Triggered Canvas using the `canvas/trigger/send` endpoint as this API call will process the User Attributes object before it processes and sends the Canvas. This helps minimize the risk of there being issues caused by [race conditions]({{site.baseurl}}/help/best_practices/race_conditions/).

{% alert important %}
Looking for the campaigns version of this endpoint? Check out [Sending campaign messages via API-triggered delivery]({{site.baseurl}}/api/endpoints/messaging/send_messages/post_send_triggered_campaigns/).
{% endalert %}

{% endapi %}
<|MERGE_RESOLUTION|>--- conflicted
+++ resolved
@@ -14,13 +14,9 @@
 /canvas/trigger/send
 {% endapimethod %}
 
-<<<<<<< HEAD
 > Use this endpoint to send Canvas messages via API-triggered delivery. 
 
 API-triggered Delivery allows you to store message content in the Braze dashboard while dictating when a message is sent, and to whom via your API.
-=======
-Use this endpoint to send Canvas messages via API-triggered delivery. API-triggered delivery allows you to store message content in the Braze dashboard while dictating when a message is sent, and to whom via your API.
->>>>>>> 0a7f726b
 
 Note that to send messages with this endpoint, you must have a [Canvas ID]({{site.baseurl}}/api/identifier_types/#canvas-api-identifier), created when you build a Canvas.
 
