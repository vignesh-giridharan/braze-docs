--- conflicted
+++ resolved
@@ -16,11 +16,7 @@
 
 Use this endpoint to send immediate, ad-hoc messages to designated users via API-triggered delivery. API-triggered delivery allows you to house message content inside of the Braze dashboard while dictating when a message is sent, and to whom via your API.
 
-<<<<<<< HEAD
-If you're targeting a segment, a record of your request will be stored in the [Developer Console](https://dashboard.braze.com/app_settings/developer_console/activitylog/). To send messages with this endpoint, you must have a campaign ID created when you build an [API-triggered campaign]({{site.baseurl}}/api/api_campaigns/).
-=======
 If you are targeting a segment, a record of your request will be stored in the [Developer Console](https://dashboard.braze.com/app_settings/developer_console/activitylog/). Note that to send messages with this endpoint, you must have a [Campaign ID](https://www.braze.com/docs/api/identifier_types/) created when you build an [API-triggered campaign]({{site.baseurl}}/api/api_campaigns/).
->>>>>>> 0d2230cf
 
 {% apiref postman %}https://documenter.getpostman.com/view/4689407/SVYrsdsG?version=latest#aef185ae-f591-452a-93a9-61d4bc023b05 {% endapiref %}
 
