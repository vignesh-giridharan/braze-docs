--- conflicted
+++ resolved
@@ -12,11 +12,7 @@
 {% api %}
 # Sending transactional email via API-triggered delivery
 {% apimethod post %}
-<<<<<<< HEAD
-/transactional/v1/campaigns/{campaignID}/send
-=======
 /transactional/v1/campaigns/{campaign_id}/send
->>>>>>> 0d2230cf
 {% endapimethod %}
 
 Use this endpoint to send immediate, ad-hoc transactional messages to a designated user. This endpoint is used alongside the creation of a [Transactional Email campaign]({{site.baseurl}}/api/api_campaigns/transactional_campaigns) and corresponding campaign ID.
