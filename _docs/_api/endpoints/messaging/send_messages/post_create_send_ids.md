--- conflicted
+++ resolved
@@ -14,11 +14,7 @@
 /sends/id/create
 {% endapimethod %}
 
-<<<<<<< HEAD
-Use this endpoint to create send IDs that can be used to send messages and track message performance programmatically, without campaign creation for each send. Using the send ID to track and send messages is useful if you are planning to programmatically generate and send content.
-=======
 Use this endpoint to create send IDs that can be used to send messages and track message performance programmatically, without campaign creation for each send. Using the send identifier to track and send messages is useful if you are planning to programmatically generate and send content.
->>>>>>> 0d2230cf
 
 {% apiref postman %}https://documenter.getpostman.com/view/4689407/SVYrsdsG?version=latest#74a04e53-659f-4473-abc5-0f6f735550ff {% endapiref %}
 
