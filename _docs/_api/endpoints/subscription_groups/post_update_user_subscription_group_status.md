--- conflicted
+++ resolved
@@ -52,12 +52,8 @@
    "email": (required*, array of string) the email address of the user (must include at least one email and at most 50 emails),
    // Email subscription group - one of external_id or email is required
    // Endpoint only accepts email or phone value, not both
-<<<<<<< HEAD
    // Please note that sending an email address that is linked to multiple profiles will update all relevant profiles
-   "phone": (required*, string in E.164 format) The phone number of the user (must include at least one phone number and at most 50 phone numbers),
-=======
    "phone": (required*, array of string in E.164 format) The phone number of the user (must include at least one phone number and at most 50 phone numbers),
->>>>>>> 6883537f
    // SMS subscription group - one of external_id or phone is required
    // Endpoint only accepts email or phone value, not both
  }
@@ -72,11 +68,7 @@
 | `subscription_group_id` | Yes | String | The id of your subscription group, |
 | `subscription_state` | Yes | String | Available values are “unsubscribed” (not in subscription group) or “subscribed” (in subscription group) |
 | `external_id` | Yes* | String | The external_id of the user |
-<<<<<<< HEAD
 | `email` | Yes* | String | The email address of the user, can be passed as an array of strings (must include at least one address and at most 50 addresses). |
-=======
-| `email` | Yes* | String | Email addresses of the user |
->>>>>>> 6883537f
 | `phone` | Yes* | String in E.164 format | Tags must already exist. |
 {: .reset-td-br-1 .reset-td-br-2 .reset-td-br-3  .reset-td-br-4}
 
