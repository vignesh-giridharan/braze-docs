---
nav_title: "GET: News Feed Card Analytics"
page_order: 4

layout: api_page

page_type: reference
channel: News Feed
platform: API
tool: Segments
description: "This article outlines details about and using the Segments List endpoint to export a list of available Segments."
---
{% api %}
# News Feed Card Analytics Endpoint
{% apimethod get %}
/feed/data_series
{% endapimethod %}

This endpoint allows you to retrieve a daily series of engagement stats for a card over time.

{% apiref postman %}https://documenter.getpostman.com/view/4689407/SVYrsdsG?version=latest#9cdc3b1e-641e-4d62-b9e8-42d04ee9d4d8 {% endapiref %}

## Parameters

<<<<<<< HEAD
<<<<<<< HEAD
=======
>>>>>>> d31f522e
| Parameter   | Required | Data Type | Description |
| ----------- | -------- | --------- | ----------- |
| `card_id`   | Yes      | String    | Card API Identifier |
| `length`    | Yes      | Integer   | Max number of units (days or hours) before ending_at to include in the returned series - must be between 1 and 100 inclusive |
| `unit`      | No       | String   | Unit of time between data points - can be "day" or "hour" (defaults to "day")  |
<<<<<<< HEAD
| `ending_at` | No       | DateTime (ISO 8601 string) | Date on which the data series should end - defaults to time of the request |                                              |
=======
| `ending_at` | No       | DateTime (ISO 8601 string) | Date on which the data series should end - defaults to time of the request |
>>>>>>> d31f522e
{: .reset-td-br-1 .reset-td-br-2 .reset-td-br-3  .reset-td-br-4}

{% alert tip %}
The `card_id` for a given card can be found in the Developer Console page and on the card details page within your dashboard or you can use the [News Feed List Endpoint](#news-feed-list).
{% endalert %}

### Example URL
`https://rest.iad-01.braze.com/feed/data_series?card_id=card identifier&length=14&unit=day&ending_at=2018-06-28T23:59:59-5:00`

### Example Request
```
curl --location --request GET 'https://rest.iad-01.braze.com/feed/data_series?card_id=card%20identifier&length=14&unit=day&ending_at=2018-06-28T23:59:59-5:00' \
--header 'Authorization: Bearer YOUR-API-KEY-HERE'
```

## Response

`Content-Type: application/json`

```json
Content-Type: application/json
{
    "message": (required, string) the status of the export, returns 'success' when completed without errors,
    "data" : [
        {
            "time" : (string) point in time - as ISO 8601 extended when unit is "hour" and as ISO 8601 date when unit is "day",
            "clicks" : (int) ,
            "impressions" : (int),
            "unique_clicks" : (int),
            "unique_impressions" : (int)
        },
        ...
    ]
}
```

{% endapi %}<|MERGE_RESOLUTION|>--- conflicted
+++ resolved
@@ -22,20 +22,12 @@
 
 ## Parameters
 
-<<<<<<< HEAD
-<<<<<<< HEAD
-=======
->>>>>>> d31f522e
 | Parameter   | Required | Data Type | Description |
 | ----------- | -------- | --------- | ----------- |
 | `card_id`   | Yes      | String    | Card API Identifier |
 | `length`    | Yes      | Integer   | Max number of units (days or hours) before ending_at to include in the returned series - must be between 1 and 100 inclusive |
 | `unit`      | No       | String   | Unit of time between data points - can be "day" or "hour" (defaults to "day")  |
-<<<<<<< HEAD
-| `ending_at` | No       | DateTime (ISO 8601 string) | Date on which the data series should end - defaults to time of the request |                                              |
-=======
 | `ending_at` | No       | DateTime (ISO 8601 string) | Date on which the data series should end - defaults to time of the request |
->>>>>>> d31f522e
 {: .reset-td-br-1 .reset-td-br-2 .reset-td-br-3  .reset-td-br-4}
 
 {% alert tip %}
