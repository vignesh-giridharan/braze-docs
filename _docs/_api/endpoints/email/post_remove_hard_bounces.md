--- conflicted
+++ resolved
@@ -38,10 +38,6 @@
 
 | Parameter | Required | Data Type | Description |
 | ---------------------| --------------- |
-<<<<<<< HEAD
-=======
-| `api_key` | Yes | String | See App Group REST API Key in Parameter Definitions |
->>>>>>> a4740875
 | `email` | Yes | String or Array | String email address to modify, or an Array of up to 50 email addresses to modify. |
 {: .reset-td-br-1 .reset-td-br-2 .reset-td-br-3  .reset-td-br-4}
 
