---
nav_title: "Reference"

page_order: 5

#Required
description: "This is the Google Search description. Characters past 160 get truncated, keep it brief." 
page_type: reference
tool:
  - dashboard
  - docs
  - canvas
  - campaigns
  - segments
  - templates
  - media
  - location 
  - currents
  - reports
  
#Use if applicable
platform: 
  - iOS
  - Android
  - Web
  - API
channel: 
  - content cards
  - email
  - news feed
  - in-app messages
  - push
  - sms
  - webhooks
  
noindex = true 
<<<<<<< HEAD
#ATTENTION: remove noindex and this alert from template
=======
//ATTENTION, remove noindex and this alert from template
>>>>>>> b6b88435

---

# Page Title

>  This type of article explains a concept and contains specific information about technical processes and product content (Canvas Steps, Segmentation, a specific type of Object etc.). The other type of Reference template is a Glossary. This format is not used for our API glossary or reference documentation unless there is a specific concept that needs to be explained. Be sure to outline that they will learn [this](#what-is-x-concept), [that](#topic-1-regarding-this-concept), and [the other](#topic-2-regarding-this-concept) on this page. This is a [good sample of a general reference doc](https://guide.meteor.com/code-style.html). This is a good example of a [very technical reference doc](https://www.w3schools.com/html/html_intro.asp).

## What is X Concept

Include:
- This concept's origins, if relevant.
- Links to outside resources about this concept and other names for it as needed.
- How this concept is used and applied at Braze.  
- What are the benefits of this concept


## Topic 1 Regarding this Concept

This should explain a specific aspect of this concept, like how a specific type of Canvas Step is used in combination with a channel. If you would like to see an example of how to do this thing in the wild, please check out [this link to that tutorial]({{ site.baseurl }}/home/templates/tutorial_video.md).

### Code Sample

If you're explaining a technical concept, please note that here and show a code sample.

```html
<!DOCTYPE html>
<html>
<head>
<title>Page Title</title>
</head>
<body>

<h1>My First Heading</h1>
<p>My first paragraph.</p>

</body>
</html>
```

Make sure you define parameters or elements that users might have to adjust from the sample above. Many users will just copy and paste.

| Variable | Description |
| -------- | ----------- |
| Page Title | You can title your page anything. You have to have this. |
| My First Heading | We recommend putting this in caps. This is also optional. |


## Topic 2 Regarding this Concept

In the event that a second topic is added, be sure to distinguish it from the first concept immediately. Then, go into explaining the concept. You should feel free to add diagrams!<|MERGE_RESOLUTION|>--- conflicted
+++ resolved
@@ -34,11 +34,7 @@
   - webhooks
   
 noindex = true 
-<<<<<<< HEAD
 #ATTENTION: remove noindex and this alert from template
-=======
-//ATTENTION, remove noindex and this alert from template
->>>>>>> b6b88435
 
 ---
 
