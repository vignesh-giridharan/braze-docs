--- conflicted
+++ resolved
@@ -35,11 +35,7 @@
   - webhooks
   
 noindex = true 
-<<<<<<< HEAD
 #ATTENTION: remove noindex and this alert from template
-=======
-//ATTENTION, remove noindex and this alert from template
->>>>>>> b6b88435
 
 guide_top_header: "Single Section Landing Page with Images"
 guide_top_text: "Single Section Landing Pages are great for a large section with little or no division between the pages in the section. This particular template uses the 'featured' layout yaml parameter ('layout: featured'), which allows you to add extra information at the bottom of the page. If you need to extra sections, use the multi-section Landing Page page type using the 'dev_guide' layout yaml parameter."
