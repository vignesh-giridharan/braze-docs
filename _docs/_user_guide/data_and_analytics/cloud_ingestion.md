--- conflicted
+++ resolved
@@ -20,11 +20,7 @@
 
 ### How it works
 
-<<<<<<< HEAD
 With Braze Cloud Data Ingestion, you set up an integration between your Snowflake instance and Braze app group to sync data on a recurring basis. This sync runs on a schedule you set, and each integration can have a different schedule. Syncs can run as frequently as every 15 minutes or as infrequently as once per month. For customers who need syncs to occur more frequently than 15 minutes, please speak with your customer success manager, or consider using REST API calls for real-time data ingestion.
-=======
-With Braze Cloud Data Ingestion, you set up an integration between your Snowflake instance and Braze app group to sync data on a recurring basis. This sync runs on a schedule you set, and each integration can have a different schedule. Syncs can run as frequently as every 15 minutes or as infrequently as once per month. For customers who need syncs to occur more frequently than 15 minutes, please speak with your Customer Success Manager, or consider using REST API calls for real-time data ingestion.
->>>>>>> b6b3d61d
 
 When a sync runs, Braze will directly connect to your Snowflake instance, retrieve all new data from the specified table, and update the corresponding user profiles on your Braze dashboard. Each time the sync runs, any updated data will be reflected on the user profiles.
 
