---
nav_title: Nested Custom Attributes
article_title: Nested Custom Attributes
alias: "/nested_custom_attribute_support/"
page_order: 1
page_type: reference
description: "This reference article covers using nested custom attributes as a data type for custom attributes, including limitations and usage examples."
---

# Nested custom attributes

Nested custom attributes allow you to define a set of attributes as a property of another attribute. In other words, when you define a custom attribute object, you can define a set of additional attributes for that object.

For example, let's say you want to define a custom attribute on the user profile called `favorite_book`. This custom attribute can be defined as an object that has the nested attributes `title`, `author`, and `publishing_date`, like so:

```json
"favorite_book": {
  "title": "The Hobbit",
  "author": "J.R.R. Tolkien",
  "publishing_date": "1937"
  }
```

This nested data allows you to create segments using information from a custom attribute object, and personalize your messages using a custom attribute object and Liquid.

Custom attribute objects can contain [data types][1], such as:

- Numbers
- Strings
- Booleans
- Arrays
- Time
- Other objects
- [Arrays of objects]({{site.baseurl}}/array_of_objects/)

## Limitations

<<<<<<< HEAD
- Nested custom attributes are intended for custom attributes sent via the Braze SDK or API. 
=======
- Nested custom attributes are intended for custom attributes sent via the API. 
>>>>>>> 6babd0ba
- Partners do not support arrays of objects. We recommend against using this feature with app groups that have partner integrations enabled.
- Objects have a maximum size of 50&nbsp;KB.
- Key names and string values have a size limit of 255 characters.
- Key names cannot contain spaces.

## API example

{% tabs %}
{% tab Create %}
The following is a `/users/track` example with a "Most Played Song" object. To capture the properties of the song, we'll send an API request that lists `most_played_song` as an object, along with a set of object properties.

```json
{
  "attributes": [
    {
      "external_id": "user_id",
      "most_played_song": {
        "song_name": "Solea",
        "artist_name": "Miles Davis",
        "album_name": "Sketches of Spain",
        "genre": "Jazz",
        "play_analytics": {
            "count": 1000,
            "top_10_listeners": true
        }
      }
    }
  ]
}
```

{% endtab %}
{% tab Update %}
To update an existing object, send a POST to `users/track` with the `_merge_objects` parameter in the request. This will deep merge your update with the existing object data. Deep merging ensures that all levels of an object are merged into another object instead of only the first level. In this example, we already have a `most_played_song` object in Braze, and now we're adding a new field, `year_released`, to the `most_played_song` object.

```json
{
  "attributes": [
    {
      "external_id": "user_id",
      "_merge_objects": true,
      "most_played_song": {
          "year_released": 1960
      }
    }
  ]
}
```

After this request is received, the custom attribute object will now look like the following:

```json
"most_played_song": {
  "song_name": "Solea",
  "artist_name" : "Miles Davis",
  "album_name": "Sketches of Spain",
  "year_released": 1960,
  "genre": "Jazz",
  "play_analytics": {
     "count": 1000,
     "top_10_listeners": true
  }
}
```

{% alert warning %}
You must set `_merge_objects` to true, or your objects will be overwritten. `_merge_objects` is false by default.
{% endalert %}

{% endtab %}
{% tab Delete %}
To delete a custom attribute object, send a POST to `users/track` with the custom attribute object set to `null`.

```json
{
  "attributes": [
    {
      "external_id": "user_id",
      "most_played_song": null
    }
  ]
}
```

{% endtab %}
{% endtabs %}

## SDK example

{% tabs %}
{% tab Android SDK %}

**Create**
```kotlin
val json = JSONObject()
    .put("song_name", "Solea")
    .put("artist_name", "Miles Davis")
    .put("album_name", "Sketches of Spain")
    .put("genre", "Jazz")
    .put(
        "play_analytics",
        JSONObject()
            .put("count", 1000)
            .put("top_10_listeners", true)
    )

braze.getCurrentUser { user ->
    user.setCustomUserAttribute("most_played_song", json)
}
```

**Update**
```kotlin
val json = JSONObject()
    .put("year_released", 1960)

braze.getCurrentUser { user ->
    user.setCustomUserAttribute("most_played_song", json, true)
}
```

**Delete**
```kotlin
braze.getCurrentUser { user ->
    user.unsetCustomUserAttribute("most_played_song")
}
```

{% endtab %}
{% tab Swift SDK %}

**Create**
```swift
let json: [String: Any?] = [
  "song_name": "Solea",
  "artist_name": "Miles Davis",
  "album_name": "Sketches of Spain",
  "genre": "Jazz",
  "play_analytics": [
    "count": 1000,
    "top_10_listeners": true,
  ],
]

braze.user.setCustomAttribute(key: "most_played_song", dictionary: json)
```

**Update**
```swift
let json: [String: Any?] = [
  "year_released": 1960
]

braze.user.setCustomAttribute(key: "most_played_song", dictionary: json, merge: true)
```

**Delete**
```swift
braze.user.unsetCustomAttribute(key: "most_played_song")
```

{% endtab %}
{% tab Web SDK %}

**Create**
```javascript
import * as braze from "@braze/web-sdk";
const json = {
  "song_name": "Solea"
  "artist_name": "Miles Davis",
  "album_name": "Sketches of Spain",
  "genre": "Jazz",
  "play_analytics": {
    "count": 1000
    "top_10_listeners": true
  }
};
braze.getUser().setCustomUserAttribute("most_played_song", json);
```

**Update**
```javascript
import * as braze from "@braze/web-sdk";
const json = {
  "year_released": 1960
};
braze.getUser().setCustomUserAttribute("most_played_song", updatedJson, true);

```

**Delete**
```javascript
import * as braze from "@braze/web-sdk";
braze.getUser().unsetCustomUserAttribute("most_played_song");
```

{% endtab %}
{% endtabs %}

#### Capturing dates as object properties

To capture dates as object properties, you must use the `$time` key. In the following example, an "Important Dates" object is used to capture the set of object properties, `birthday` and `wedding_anniversary`. The value for these dates is an object with a `$time` key.

```json
{
  "attributes": [ 
    {
      "external_id": "time_with_nca_test",
      "important_dates": {
        "birthday": {"$time" : "1980-01-01T19:20:30Z"},
        "wedding_anniversary": {"$time" : "2020-05-28T19:20:30Z"}
      }
    }
  ]
}
```

Note that for nested custom attributes, if the year is less than 0 or greater than 3000, Braze does not store these values on the user.

## Liquid templating

The following Liquid templating example shows how to reference the custom attribute object properties saved from the preceding API request and use them in your messaging.

Use the `custom_attribute` personalization tag and dot notation to access properties on an object. Specify the name of the object (and position in array if referencing an array of objects), followed by a dot (period), followed by the property name.

{% raw %}
`{{custom_attribute.${most_played_song}[0].artist_name}}` — "Miles Davis"
<br> `{{custom_attribute.${most_played_song}[0].song_name}}` — "Solea"
<br> `{{custom_attribute.${most_played_song}[0].play_analytics.count}}` — "1000"
{% endraw %}

![Using Liquid to template a song name and the number of times a listener has played that song into a message][5]

## Segmentation

You can build segments based on nested custom attributes to further target your users. To do so, filter your segment based on the custom attribute object, then specify the path to your property name and associated value you want to segment on. If you're not sure what that path looks like, you can [generate a schema](#generate-schema) and use the nested object explorer to have Braze populate that path for you.

After adding a path to your property, click **Validate** to verify that the value in the path field is valid.

![Filtering based on a most played song custom attribute where a listener has played a song over a specified number of times][6]

When working with nested custom attributes segmentation, you'll have access to a new comparator grouped by data type. For example, since `play_analytics.count` is a number, you can select a comparator under the **Number** category.

![A user choosing an operator based on the data type for the nested custom attribute][7]

### Multi-criteria segmentation

Use **Multi-Criteria Segmentation** to create a segment that matches multiple criteria within a single object. This qualifies the user into the segment if they have at least one object array that matches all the criteria specified. For example, users will only match this segment if their key is not blank, and if their number is more than 0.

You can also use the **Copy Liquid for segment** feature to generate Liquid code for this segment and use that in a message. For example, let's say you have an array of account objects and a segment that targets customers with active taxable accounts. To get customers to contribute to the account goal associated with one of their active and taxable account, you'll want to create a message to nudge them. 

![An example segment with the selected checkbox for Multi-Criteria Segmentation.][14]

When you select **Copy Liquid for segment**, Brae will automatically generate Liquid code that returns an object array that only contains accounts that are active and taxable.

{%raw%}
```
{% assign segmented_nested_objects = '' | split: '' %}
{% assign obj_array = {{custom_attribute.${accounts}}} %}
{% for obj in obj_array %}
  {% if obj["account_type"] == 'taxable' and obj["active"] == true %}
    {% assign segmented_nested_objects = obj_array | slice: forloop.index0 | concat: segmented_nested_objects | reverse %}
  {% endif %}
{% endfor %}
```

From here, you can use `segmented_nested_objects` and personalize your message. In our use case, we want to take a goal from the first active taxable account and personalize it:

```
Get to your {{segmented_nested_objects[0].goal}} goal faster, make a deposit using our new fast deposit feature!
```
{%endraw%}

This returns the following message to your customer: "Get to your retirement goal faster, make a deposit using our new fast deposit feature!"

### Generate a schema using the nested object explorer {#generate-schema}

You can generate a schema for your objects to build segment filters without needing to memorize nested object paths. To do so, perform the following steps.

#### Step 1: Generate a schema

For this example, suppose we have an `accounts` object array that we've just sent to Braze:

```json
"accounts": [
  {"type": "taxable",
  "balance": 22500,
  "active": true},
  {"type": "non-taxable",
  "balance": 0,
  "active": true},
 ]
```

In the Braze dashboard, navigate to **Manage Settings** > **Custom Attributes**. Search for your object or object array. In the **Attribute Name** column, click **Generate Schema**.

![][8]

{% alert tip %}
It may take a few minutes for your schema to generate depending on how much data you've sent us.
{% endalert %}

After the schema has been generated, a new <i class="fas fa-plus"></i> plus button appears in place of the **Generate Schema** button. You can click on it to see what Braze knows about this nested custom attribute. 

During schema generation, Braze looks at previous data sent and builds an ideal representation of your data for this attribute. Braze also analyzes and adds a data type for your nested values. This is done by sampling the previous data sent to Braze for the given nested attribute.

For our `accounts` object array, you can see that within the object array, there's an object that contains the following:

- A boolean type with a key of `active` (regardless of if the account is active or not)
- A number type with a key of `balance` (balance amount in the account)
- A string type with a key of `type` (non-taxable or taxable account)

![][10]{: style="max-width:50%" }

Now that we've analyzed and built a representation of the data, let's build a segment.

#### Step 2: Build a segment

Let's target customers who have a balance of less than 100 so that we can send them a message nudging them to make a deposit.

Create a segment and add the filter `Nested Custom Attribute`, then search for and select your object or object array. Here we've added the `accounts` object array. 

![][11]

Click the <i class="fas fa-plus"></i> plus button in the path field. This will bring up a representation of your object or object array. You can select any of the listed items and Braze will insert them into the path field for you. For our use case, we need to get the balance. Select the balance and the path (in this case, `[].balance`) is automatically populated in the path field.

![][12]{: style="max-width:70%" }

You can click **Validate** to verify that the contents of the path field is valid, then build the rest of the filter as needed. Here we've specified that the balance should be less than 100.

![][13]

That's it! You just created a segment using a nested custom attribute, all without needing to know how the data is structured. Braze's nested object explorer generated a visual representation of your data and allowed you to explore and select exactly what you needed to create a segment.

### Trigger nested custom attribute changes

You can trigger when a nested custom attribute object changes. This option is not available for changes to object arrays. If you don't see an option to view the path explorer, check that you've generated a schema. 

![][16]

For example, in the following action-based campaign, you can add a new trigger action for **Change Custom Attribute Value** to target users who have changed their neighborhood office preferences. 

![][15]

### Personalization

Using the **Add Personalization** modal, you can also insert nested custom attributes into your messaging. Select **Nested Custom Attributes** as the personalization type. Next, select the top-level attribute and attribute key. 

For example, in the personalization modal below, this inserts the nested custom attribute of a local neighborhood office based on a user's preferences.

![][9]{: style="max-width:70%" }

{% alert tip %}
Check that a schema has been generated if you don't see the option to insert nested custom attributes.
{% endalert %}

### Regenerate schemas {#regenerate-schema}

After a schema has been generated, it can be regenerated once every 24 hours. Locate your custom attribute and click the <i class="fas fa-plus"></i> plus button to view the current schema. Then click <i class="fas fa-arrows-rotate"></i> **Regenerate Schema**. This option will be disabled if it has been less than 24 hours since the schema was last regenerated.

## Data Points

Any key that is updated consumes a data point. For example, this object initialized in the user profile counts as seven (7) data points:

```json
{
  "attributes": [
    {
      "external_id": "user_id",
      "most_played_song": {
        "song_name": "Solea",
        "artist_name": "Miles Davis",
        "album_name": "Sketches of Spain",
        "year_released": 1960,
        "genre": "Jazz",
        "play_analytics": {
          "count": 1000,
          "top_10_listeners": true
        }
      }
    }
  ]
}
```

{% alert note %}
Updating a custom attribute object to `null` also consumes a data point.
{% endalert %}

[1]: {{site.baseurl}}/user_guide/data_and_analytics/custom_data/custom_attributes/#custom-attribute-data-types
[4]: https://calendly.com/d/w9y6-qq9c/feedback-on-nested-custom-attributes?month=2021-07
[5]: {% image_buster /assets/img_archive/nca_liquid_2.png %} 
[6]: {% image_buster /assets/img_archive/nca_segmentation_2.png %}
[7]: {% image_buster /assets/img_archive/nca_comparator.png %}
[8]: {% image_buster /assets/img_archive/nca_generate_schema.png %}
[9]:{% image_buster /assets/img_archive/nca_personalization.png %}
[10]: {% image_buster /assets/img_archive/nca_schema.png %}
[11]: {% image_buster /assets/img_archive/nca_segment_schema.png %}
[12]: {% image_buster /assets/img_archive/nca_segment_schema2.png %}
[13]: {% image_buster /assets/img_archive/nca_segment_schema_3.png %}
[14]: {% image_buster /assets/img_archive/nca_multi_criteria.png %}
[15]: {% image_buster /assets/img_archive/nca_triggered_changes.png %}
[16]: {% image_buster /assets/img_archive/nca_triggered_changes2.png %}<|MERGE_RESOLUTION|>--- conflicted
+++ resolved
@@ -35,11 +35,7 @@
 
 ## Limitations
 
-<<<<<<< HEAD
 - Nested custom attributes are intended for custom attributes sent via the Braze SDK or API. 
-=======
-- Nested custom attributes are intended for custom attributes sent via the API. 
->>>>>>> 6babd0ba
 - Partners do not support arrays of objects. We recommend against using this feature with app groups that have partner integrations enabled.
 - Objects have a maximum size of 50&nbsp;KB.
 - Key names and string values have a size limit of 255 characters.
