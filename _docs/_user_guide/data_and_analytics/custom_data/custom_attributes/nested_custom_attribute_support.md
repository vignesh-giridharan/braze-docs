---
nav_title: Nested Custom Attributes
article_title: Nested Custom Attributes
alias: "/nested_custom_attribute_support/"
page_order: 1
page_type: reference
description: "This reference article covers using nested custom attributes as a data type for custom attributes, including limitations and usage examples."
---

# Nested custom attributes

<<<<<<< HEAD
Nested custom attributes allow you to define a set of attributes as a property of another attribute. In other words, when you define a custom attribute object, you can define a set of additional attributes for that object.
=======
> You can use nested custom attributes to send objects as a new data type for custom attributes. This nested data allows you to create segments using information from a custom attribute object, and personalize your messages using a custom attribute object and Liquid.
>>>>>>> e32a0dd3

For example, let's say you want to define a custom attribute on the user profile called `favorite_book`. This custom attribute can be defined as an object that has the nested attributes `title`, `author`, and `publishing_date`, like so:

```json
"favorite_book": {
  "title": "The Hobbit",
  "author": "J.R.R. Tolkien",
  "publishing_date": "1937"
  }
```

This nested data allows you to create segments using information from a custom attribute object, and personalize your messages using a custom attribute object and Liquid.

Custom attribute objects can contain [data types][1], such as:

- Numbers
- Strings
- Booleans
- Arrays
- Time
- Other objects
- [Arrays of objects]({{site.baseurl}}/array_of_objects/)

## Limitations

- Nested custom attributes are intended for custom attributes sent via the Braze SDK or API. 
- Partners do not support arrays of objects. We recommend against using this feature with app groups that have partner integrations enabled.
- Objects have a maximum size of 50KB.
- Key names and string values have a size limit of 255 characters.
- Key names cannot contain spaces.

## API example

{% tabs %}
{% tab Create %}
The following is a `/users/track` example with a "Most Played Song" object. To capture the properties of the song, we'll send an API request that lists `most_played_song` as an object, along with a set of object properties.

```json
{
  "attributes": [
    {
      "external_id": "user_id",
      "most_played_song": {
        "song_name": "Solea",
        "artist_name": "Miles Davis",
        "album_name": "Sketches of Spain",
        "genre": "Jazz",
        "play_analytics": {
            "count": 1000,
            "top_10_listeners": true
        }
      }
    }
  ]
}
```

{% endtab %}
{% tab Update %}
To update an existing object, send a POST to `users/track` with the `_merge_objects` parameter in the request. This will deep merge your update with the existing object data. Deep merging ensures that all levels of an object are merged into another object instead of only the first level. In this example, we already have a `most_played_song` object in Braze, and now we're adding a new field, `year_released`, to the `most_played_song` object.

```json
{
  "attributes": [
    {
      "external_id": "user_id",
      "_merge_objects": true,
      "most_played_song": {
          "year_released": 1960
      }
    }
  ]
}
```

After this request is received, the custom attribute object will now look like the following:

```json
"most_played_song": {
  "song_name": "Solea",
  "artist_name" : "Miles Davis",
  "album_name": "Sketches of Spain",
  "year_released": 1960,
  "genre": "Jazz",
  "play_analytics": {
     "count": 1000,
     "top_10_listeners": true
  }
}
```

{% alert warning %}
You must set `_merge_objects` to true, or your objects will be overwritten. `_merge_objects` is false by default.
{% endalert %}

{% endtab %}
{% tab Delete %}
To delete a custom attribute object, send a POST to `users/track` with the custom attribute object set to `null`.

```json
{
  "attributes": [
    {
      "external_id": "user_id",
      "most_played_song": null
    }
  ]
}
```

{% endtab %}
{% endtabs %}

## SDK example

{% tabs %}
{% tab Android SDK %}

**Create**
```kotlin
val json = JSONObject()
    .put(
        "most_played_song",
        JSONObject()
            .put("song_name", "Solea")
            .put("artist_name", "Miles Davis")
            .put("album_name", "Sketches of Spain")
            .put("genre", "Jazz")
            .put(
                "play_analytics",
                JSONObject()
                    .put("count", 1000)
                    .put("top_10_listeners", true)
            )
    )

braze.getCurrentUser { user ->
    user.setCustomUserAttribute("most_played_song", json)
}
```

**Update**
```kotlin
val json = JSONObject()
    .put(
        "most_played_song",
        JSONObject()
            .put("year_released", 1960)
    )

braze.getCurrentUser { user ->
    user.setCustomUserAttribute("most_played_song", json, true)
}

```

**Delete**
```kotlin
braze.getCurrentUser { user ->
    user.unsetCustomUserAttribute("most_played_song")
}
```

{% endtab %}
{% tab Swift SDK %}

**Create**
Lorem ipsum ipsum lorem

**Update**
Lorem ipsum ipsum lorem

**Delete**
Lorem ipsum ipsum lorem

{% endtab %}
{% tab Web SDK %}

**Create**
Lorem ipsum ipsum lorem

**Update**
Lorem ipsum ipsum lorem

**Delete**
Lorem ipsum ipsum lorem

{% endtab %}
{% endtabs %}

#### Capturing dates as object properties

To capture dates as object properties, you must use the `$time` key. In the following example, an "Important Dates" object is used to capture the set of object properties, `birthday` and `wedding_anniversary`. The value for these dates is an object with a `$time` key.

```json
{
  "attributes": [ 
    {
      "external_id": "time_with_nca_test",
      "important_dates": {
        "birthday": {"$time" : "1980-01-01T19:20:30Z"},
        "wedding_anniversary": {"$time" : "2020-05-28T19:20:30Z"}
      }
    }
  ]
}
```

Note that for nested custom attributes, if the year is less than 0 or greater than 3000, Braze does not store these values on the user.

## Liquid templating

The following Liquid templating example shows how to reference the custom attribute object properties saved from the preceding API request and use them in your messaging.

Use the `custom_attribute` personalization tag and dot notation to access properties on an object. Specify the name of the object (and position in array if referencing an array of objects), followed by a dot (period), followed by the property name.

{% raw %}
`{{custom_attribute.${most_played_song}[0].artist_name}}` — "Miles Davis"
<br> `{{custom_attribute.${most_played_song}[0].song_name}}` — "Solea"
<br> `{{custom_attribute.${most_played_song}[0].play_analytics.count}}` — "1000"
{% endraw %}

![Using Liquid to template a song name and the number of times a listener has played that song into a message][5]

## Segmentation

You can build segments based on nested custom attributes to further target your users. To do so, filter your segment based on the custom attribute object, then specify the path to your property name and associated value you want to segment on. If you're not sure what that path looks like, you can [generate a schema](#generate-schema) and use the nested object explorer to have Braze populate that path for you.

After adding a path to your property, click **Validate** to verify that the value in the path field is valid.

![Filtering based on a most played song custom attribute where a listener has played a song over a specified number of times][6]

When working with nested custom attributes segmentation, you'll have access to a new comparator grouped by data type. For example, since `play_analytics.count` is a number, you can select a comparator under the **Number** category.

![A user choosing an operator based on the data type for the nested custom attribute][7]

### Multi-criteria segmentation

Use **Multi-Criteria Segmentation** to create a segment that matches multiple criteria within a single object. This qualifies the user into the segment if they have at least one object array that matches all the criteria specified. For example, users will only match this segment if their key is not blank, and if their number is more than 0.

You can also use the **Copy Liquid for segment** feature to generate Liquid code for this segment and use that in a message. For example, let's say you have an array of account objects and a segment that targets customers with active taxable accounts. To get customers to contribute to the account goal associated with one of their active and taxable account, you'll want to create a message to nudge them. 

![An example segment with the selected checkbox for Multi-Criteria Segmentation.][14]

When you select **Copy Liquid for segment**, Brae will automatically generate Liquid code that returns an object array that only contains accounts that are active and taxable.

{%raw%}
```
{% assign segmented_nested_objects = '' | split: '' %}
{% assign obj_array = {{custom_attribute.${accounts}}} %}
{% for obj in obj_array %}
  {% if obj["account_type"] == 'taxable' and obj["active"] == true %}
    {% assign segmented_nested_objects = obj_array | slice: forloop.index0 | concat: segmented_nested_objects | reverse %}
  {% endif %}
{% endfor %}
```

From here, you can use `segmented_nested_objects` and personalize your message. In our use case, we want to take a goal from the first active taxable account and personalize it:

```
Get to your {{segmented_nested_objects[0].goal}} goal faster, make a deposit using our new fast deposit feature!
```
{%endraw%}

This returns the following message to your customer: "Get to your retirement goal faster, make a deposit using our new fast deposit feature!"

### Generate a schema using the nested object explorer {#generate-schema}

You can generate a schema for your objects to build segment filters without needing to memorize nested object paths. To do so, perform the following steps.

#### Step 1: Generate a schema

For this example, suppose we have an `accounts` object array that we've just sent to Braze:

```json
"accounts": [
  {"type": "taxable",
  "balance": 22500,
  "active": true},
  {"type": "non-taxable",
  "balance": 0,
  "active": true},
 ]
```

In the Braze dashboard, navigate to **Manage Settings** > **Custom Attributes**. Search for your object or object array. In the **Attribute Name** column, click **Generate Schema**.

![][8]

{% alert tip %}
It may take a few minutes for your schema to generate depending on how much data you've sent us.
{% endalert %}

After the schema has been generated, a new <i class="fas fa-plus"></i> plus button appears in place of the **Generate Schema** button. You can click on it to see what Braze knows about this nested custom attribute. 

During schema generation, Braze looks at previous data sent and builds an ideal representation of your data for this attribute. Braze also analyzes and adds a data type for your nested values.

For our `accounts` object array, you can see that within the object array, there's an object that contains the following:

- A boolean type with a key of `active` (regardless of if the account is active or not)
- A number type with a key of `balance` (balance amount in the account)
- A string type with a key of `type` (non-taxable or taxable account)

![][10]{: style="max-width:50%" }

Now that we've analyzed and built a representation of the data, let's build a segment.

#### Step 2: Build a segment

Let's target customers who have a balance of less than 100 so that we can send them a message nudging them to make a deposit.

Create a segment and add the filter `Nested Custom Attribute`, then search for and select your object or object array. Here we've added the `accounts` object array. 

![][11]

Click the <i class="fas fa-plus"></i> plus button in the path field. This will bring up a representation of your object or object array. You can select any of the listed items and Braze will insert them into the path field for you. For our use case, we need to get the balance. Select the balance and the path (in this case, `[].balance`) is automatically populated in the path field.

![][12]{: style="max-width:70%" }

You can click **Validate** to verify that the contents of the path field is valid, then build the rest of the filter as needed. Here we've specified that the balance should be less than 100.

![][13]

That's it! You just created a segment using a nested custom attribute, all without needing to know how the data is structured. Braze's nested object explorer generated a visual representation of your data and allowed you to explore and select exactly what you needed to create a segment.

### Trigger nested custom attribute changes

You can trigger when a nested custom attribute object changes. This option is not available for changes to object arrays. If you don't see an option to view the path explorer, check that you've generated a schema. 

![][16]

For example, in the following action-based campaign, you can add a new trigger action for **Change Custom Attribute Value** to target users who have changed their neighborhood office preferences. 

![][15]

### Personalization

Using the **Add Personalization** modal, you can also insert nested custom attributes into your messaging. Select **Nested Custom Attributes** as the personalization type. Next, select the top-level attribute and attribute key. 

For example, in the personalization modal below, this inserts the nested custom attribute of a local neighborhood office based on a user's preferences.

![][9]{: style="max-width:70%" }

{% alert tip %}
Check that a schema has been generated if you don't see the option to insert nested custom attributes.
{% endalert %}

### Regenerate schemas {#regenerate-schema}

After a schema has been generated, it can be regenerated once every 24 hours. Locate your custom attribute and click the <i class="fas fa-plus"></i> plus button to view the current schema. Then click <i class="fas fa-arrows-rotate"></i> **Regenerate Schema**. This option will be disabled if it has been less than 24 hours since the schema was last regenerated.

## Data Points

Any key that is updated consumes a data point. For example, this object initialized in the user profile counts as seven (7) data points:

```json
{
  "attributes": [
    {
      "external_id": "user_id",
      "most_played_song": {
        "song_name": "Solea",
        "artist_name": "Miles Davis",
        "album_name": "Sketches of Spain",
        "year_released": 1960,
        "genre": "Jazz",
        "play_analytics": {
          "count": 1000,
          "top_10_listeners": true
        }
      }
    }
  ]
}
```

{% alert note %}
Updating a custom attribute object to `null` also consumes a data point.
{% endalert %}

[1]: {{site.baseurl}}/user_guide/data_and_analytics/custom_data/custom_attributes/#custom-attribute-data-types
[4]: https://calendly.com/d/w9y6-qq9c/feedback-on-nested-custom-attributes?month=2021-07
[5]: {% image_buster /assets/img_archive/nca_liquid_2.png %} 
[6]: {% image_buster /assets/img_archive/nca_segmentation_2.png %}
[7]: {% image_buster /assets/img_archive/nca_comparator.png %}
[8]: {% image_buster /assets/img_archive/nca_generate_schema.png %}
[9]:{% image_buster /assets/img_archive/nca_personalization.png %}
[10]: {% image_buster /assets/img_archive/nca_schema.png %}
[11]: {% image_buster /assets/img_archive/nca_segment_schema.png %}
[12]: {% image_buster /assets/img_archive/nca_segment_schema2.png %}
[13]: {% image_buster /assets/img_archive/nca_segment_schema_3.png %}
[14]: {% image_buster /assets/img_archive/nca_multi_criteria.png %}
[15]: {% image_buster /assets/img_archive/nca_triggered_changes.png %}
[16]: {% image_buster /assets/img_archive/nca_triggered_changes2.png %}<|MERGE_RESOLUTION|>--- conflicted
+++ resolved
@@ -9,11 +9,7 @@
 
 # Nested custom attributes
 
-<<<<<<< HEAD
 Nested custom attributes allow you to define a set of attributes as a property of another attribute. In other words, when you define a custom attribute object, you can define a set of additional attributes for that object.
-=======
-> You can use nested custom attributes to send objects as a new data type for custom attributes. This nested data allows you to create segments using information from a custom attribute object, and personalize your messages using a custom attribute object and Liquid.
->>>>>>> e32a0dd3
 
 For example, let's say you want to define a custom attribute on the user profile called `favorite_book`. This custom attribute can be defined as an object that has the nested attributes `title`, `author`, and `publishing_date`, like so:
 
