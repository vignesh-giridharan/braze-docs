--- conflicted
+++ resolved
@@ -56,7 +56,6 @@
 
 ```
 ...
-<<<<<<< HEAD
 "properties": {
   "r_details": {
     "name": "McDonalds",
@@ -64,16 +63,6 @@
     "location" ; {
       "city": "Montclair",
       "state": "NJ"
-=======
-properties:{
-  ...
-  "r_details" : {
-    "name" : "McDonalds",
-    "identifier" : "12345678",
-    "location" : {
-      "city" : "Montclair",
-      "state" : "NJ"
->>>>>>> 2ff65cce
     }
   }
 }
