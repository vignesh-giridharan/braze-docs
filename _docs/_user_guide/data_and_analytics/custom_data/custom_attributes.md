--- conflicted
+++ resolved
@@ -65,18 +65,14 @@
 Date attributes are useful for storing the last time a specific action was taken, so you can offer content specific re-engagement messaging to your users.
 
 {% alert warning %}
-As of January 21, 2020, specific filters have been updated to be more intuitive. Please see the explanation below of the new filter behavior. __If you use these filters in your segmentation, we recommend readjusting your segments to take these changes into account.__
+As of March 2, 2020, specific filters have been updated to be more intuitive. Please see the explanation below of the new filter behavior. __If you use these filters in your segmentation, we recommend readjusting your segments to take these changes into account.__
 {% endalert %}
 
 {% alert warning %}
 The last date a custom event or purchase event occurred is automatically recorded, and should not be recorded in duplicate via a custom date attribute.
 {% endalert %}
 
-<<<<<<< HEAD
-Date filters using relative dates (e.g., more than 1 day ago, less than 2 days ago) measure 1 day as 24 hours. Any campaign that you run using these filters will include all users in 24-hour increments. For example,  last used app more than 1 day ago will capture all users who "last used the app more than 24 hours" from the exact time the campaign runs. The same will be true for campaigns set with longer date ranges – so five days from activation will mean the prior 120 hours.
-=======
 Date filters using relative dates (e.g., more than 1 day ago, less than 2 days ago) measure 1 day as 24 hours. Any campaign that you run using these filters will include all users in 24-hour increments. For example, last used app more than 1 day ago will capture all users who "last used the app more than 24 hours" from the exact time the campaign runs. The same will be true for campaigns set with longer date ranges – so five days from activation will mean the prior 120 hours.
->>>>>>> 6b0650cc
 
 For example, to build a segment that targets users with a date attribute between 24 and 48 hours in the future, apply the filters `in more than 1 day in the future` and `in less than 2 days in the future`.
 
@@ -92,16 +88,14 @@
 | Check if the date attribute __does not exist__ on a user's profile | __DOES NOT EXIST__ | __N/A__ |
 
 {% alert important %}
-<<<<<<< HEAD
-As of January 21, 2020, the behavior of "Date of Custom Attribute", "Less than X Days Ago", and "Less than X Days in the Future" has changed. __If you use these filters in your segmentation, we recommend readjusting your segments to take these changes into account.__
+
+As of March 2, 2020, the behavior of "Day of Recurring Event", "Less than X Days Ago", and "Less than X Days in the Future" has changed. __If you use these filters in your segmentation, we recommend readjusting your segments to take these changes into account.__
 <br> <br>
-"Date of Custom Attribute"
+"Day of Recurring Event"
 - Change: Current date is now counted in this segmentation filter.
-- When using the "Date of Custom Attribute" filter, and are then prompted to select the "Calendar date of Custom Attribute", __if you select `IS LESS THAN` or `IS MORE THAN`, the current date will be counted for that segmentation filter.__
-- For example, if on January 21, 2020, you selected the date of the attribute to be `LESS THAN ... January 21, 2020`, attributes will be considered for the days up to, and __including__ January 21, 2020. 
-=======
-When using the "Date of Custom Attribute" filter, and then you are prompted to select the "Calendar date of Custom Attribute". __If you select `IS LESS THAN`, the current date will not be counted for that segmentation filter.__
->>>>>>> 6b0650cc
+- When using the "Day of Recurring Event" filter, and are then prompted to select the "Calendar Day of Recurring Event", __if you select `IS LESS THAN` or `IS MORE THAN`, the current date will be counted for that segmentation filter.__
+- For example, if on March 2, 2020, you selected the date of the attribute to be `LESS THAN ... March 2, 2020`, attributes will be considered for the days up to, and __including__ March 2, 2020. 
+
 <br> 
 
 "Less than X Days Ago" and "Less than X Days in the Future"
@@ -158,17 +152,14 @@
 {% endalert %}
 
 {% alert important %}
-<<<<<<< HEAD
-As of January 21, 2020, the behavior of "Date of Custom Attribute" has changed, now including the current date in the filter.
+
+As of March 2, 2020, the behavior of "Day of Recurring Event" has changed, now including the current date in the filter.
 <br><br>
 Explanation:
-When using the "Date of Custom Attribute" filter, and are then prompted to select the "Calendar date of Custom Attribute". __If you select `IS LESS THAN` or `IS MORE THAN`, the current date will be counted for that segmentation filter.__
-=======
-When using the "Date of Custom Attribute" filter, and then you are prompted to select the "Calendar date of Custom Attribute". __If you select `IS LESS THAN`, the current date will not be counted for that segmentation filter.__
->>>>>>> 6b0650cc
+When using the "Day of Recurring Event" filter, and are then prompted to select the "Calendar Day of Recurring Event". __If you select `IS LESS THAN` or `IS MORE THAN`, the current date will be counted for that segmentation filter.__
 <br> 
 <br> 
-For example, if on January 21, 2020, you selected the date of the attribute to be `LESS THAN ... January 15, 2020`, attributes will be considered for the days up to, and __including__ January 21, 2020. 
+For example, if on March 2, 2020, you selected the date of the attribute to be `LESS THAN ... March 2, 2020`, attributes will be considered for the days up to, and __including__ March 2, 2020. 
 {% endalert %}
 
 You can change the data type of your custom attribute, but you should be aware of [what other changes this action entails]({{ site.baseurl }}/help/help_articles/data/change_custom_data_type/).