---
nav_title: Custom Attributes
article_title: Custom Attributes
page_order: 3
page_type: reference
description: "This reference article describes custom attributes, and explains the various custom attribute data types."

---

# Custom Attributes

Custom attributes are a collection of your users' unique traits. Custom attributes are best for storing attributes about your users, or information about low-value actions within your application. You should keep in mind that we don't store time-series information for custom attributes, so you won't be able to get any graphs based upon them like you can for custom events.

> We get that custom attributes can be confusing, so read closely and check out our LAB course on [Custom Events & Attributes](http://lab.braze.com/custom-events-and-attributes)!

## Custom Attribute Storage

All data stored on the **User Profile**, including custom attribute data, is retained indefinitely as long as each profile is active.

## Setting Custom Attributes

Listed below are the methods across various platforms that are used to set custom attributes.

- [Android and FireOS]({{site.baseurl}}/developer_guide/platform_integration_guides/android/analytics/setting_custom_attributes/)
- [iOS]({{site.baseurl}}/developer_guide/platform_integration_guides/ios/analytics/setting_custom_attributes/)
- [Web]({{site.baseurl}}/developer_guide/platform_integration_guides/web/analytics/setting_custom_attributes/)
- [React Native]({{site.baseurl}}/developer_guide/platform_integration_guides/react_native/analytics/#logging-custom-attributes)
- [Unity]({{site.baseurl}}/developer_guide/platform_integration_guides/unity/Analytics/setting_custom_attributes/)
- [Windows Universal]({{site.baseurl}}/developer_guide/platform_integration_guides/windows_universal/analytics/setting_custom_attributes/)
- [Xamarin]({{site.baseurl}}/developer_guide/platform_integration_guides/xamarin/analytics/#setting-custom-attributes)
- [Roku]({{site.baseurl}}/developer_guide/platform_integration_guides/roku/analytics/setting_custom_attributes/)

## Custom Attribute Data Types

Custom attributes are extraordinarily flexible tools that allow for great targeting.

The following data types may be stored as custom attributes:

- [Booleans](#booleans)
- [Numbers](#numbers)
- [Strings](#strings)
- [Arrays](#arrays)
- [Time](#time)

### Booleans (True/False) {#booleans}

Boolean attributes are useful for storing simple binary data about your users, like subscription statuses. You can find users that explicitly have a variable set to a true or false value, in addition to those that don't have any record of that attribute recorded yet.

| Segmentation Options | Dropdown Filter | Input Options |
| ---------------------| --------------- | ------------- |
| Check if the boolean value __is__ | __IS__  | __TRUE__, __FALSE__, __TRUE OR NOT SET__, or __FALSE OR NOT SET__ |
| Check if the boolean value __exists__ on a user's profile | __EXISTS__  | __N/A__ |
| Check if the boolean value __does not exist__ on a user's profile | __DOES NOT EXIST__  | __N/A__ |
{: .reset-td-br-1 .reset-td-br-2 .reset-td-br-3}

### Numbers {#numbers}

Numeric attributes include [integers](https://en.wikipedia.org/wiki/Integer) and [floats](https://en.wikipedia.org/wiki/Floating-point_arithmetic), and have a wide variety of use-cases. Incrementing number custom attributes are useful for storing the number of times a given action or event has occurred without counting against your data cap. Standard numbers have all sorts of usages, such as recording:

- Shoe size
- Waist size
- Number of times a user has viewed a certain product feature, or category

{% alert tip %}
Money spent should not be recorded by this method. Rather it should be recorded via our [purchase methods](#purchase-revenue-tracking).
{% endalert %}

| Segmentation Options | Dropdown Filter | Input Options |
| ---------------------| --------------- | ------------- |
| Check if the numeric attribute __is more than__ a __number__| __MORE THAN__ | __NUMBER__ |
| Check if the numeric attribute __is less than__ a __number__| __LESS THAN__ | __NUMBER__ |
| Check if the numeric attribute __is exactly__ a __number__| __EXACTLY__ | __NUMBER__ |
| Check if the numeric attribute __does not equal__ a __number__| __DOES NOT EQUAL__ | __NUMBER__ |
| Check if the numeric attribute __exists__ on a user's profile | __EXISTS__ | __N/A__ |
| Check if the numeric attribute __does not exist__ on a user's profile | __DOES NOT EXIST__ | __N/A__ |
{: .reset-td-br-1 .reset-td-br-2 .reset-td-br-3}

### Strings (Alpha-Numeric Characters) {#strings}

String attributes are useful for storing user input, such as a favorite brand, a phone number, or a last search string within your application. 

| Segmentation Options | Dropdown Filter | Input Options |
| ---------------------| --------------- | ------------- |
| Check if the string attribute __exactly matches__ an inputted string| __EQUALS__ | __STRING__ |
| Check if the string attribute __partially matches__ an inputted string __OR__ Regular Expression | __MATCHES REGEX__ | __STRING__ __OR__ __REGULAR EXPRESSION__ |
| Check if the string attribute __does not partially match__ an inputted string __OR__ Regular Expression | __DOES NOT MATCH REGEX__ * | __STRING__ __OR__ __REGULAR EXPRESSION__ |
| Check if the string attribute __does not match__ an inputted string| __DOES NOT EQUAL__ | __STRING__ |
| Check if the string attribute __exists__ on a user's profile | __IS NOT BLANK__ | __N/A__ |
| Check if the string attribute __does not exist__ on a user's profile | __BLANK__ | __N/A__ |
{: .reset-td-br-1 .reset-td-br-2 .reset-td-br-3}

{% alert note %}
A date string such as "12-1-2021" or "12/1/2021" will be converted to a datetime object and treated as a [time attribute]({{site.baseurl}}/user_guide/data_and_analytics/custom_data/custom_attributes/#time).
{% endalert %}

{% alert important %}
When segmenting using the __DOES NOT MATCH REGEX__ filter, you must already have a custom attribute with a value assigned in that user profile. Braze suggests using "OR" logic to check if a custom attribute is blank to ensure users are being targeted properly.<br>

More resources on RegEx:
- [RegEx with Braze]({{site.baseurl}}/user_guide/engagement_tools/segments/regex/)
- [RegEx Debugger and Tester](https://regex101.com/)
- [RegEx Tutorial](https://medium.com/factory-mind/regex-tutorial-a-simple-cheatsheet-by-examples-649dc1c3f285)
{% endalert %}

### Arrays {#arrays}

Array attributes are good for storing related lists of information about your users. For example, storing the last 100 pieces of content a user watched within an array would allow specific interest segmentation.

By default, the max length of an array for an attribute is set to 25. For example, if you're sending over an attribute such as "Movies Watched" and it is set to 25, when a user watches a 26th movie, the first movie will be removed from the array and the most recent movie will be added. 

The maximum for individual arrays can be increased to 100. If you would like this maximum increased, please reach out to your customer service manager.

| Segmentation Options | Dropdown Filter | Input Options |
| ---------------------| --------------- | ------------- |
| Check if the array attribute __includes a value which exactly matches__ an inputted value| __INCLUDES VALUE__ | __STRING__ |
| Check if the array attribute __does not include a value which exactly matches__ an inputted value| __DOESN'T INCLUDE VALUE__ | __STRING__ |
| Check if the array attribute __contains a value which partially matches__ an inputted value __OR__ Regular Expression | __MATCHES REGEX__ | __STRING__ __OR__ __REGULAR EXPRESSION__ |
| Check if the array attribute __has any value__ | __HAS A VALUE__ | __N/A__ |
| Check if the array attribute __is empty__ | __IS EMPTY__ | __N/A__ |
{: .reset-td-br-1 .reset-td-br-2 .reset-td-br-3}

{% alert tip %}
For more on how to use our RegEx filter, check out this documentation on [Perl compatible regular expressions (PCRE)](http://www.regextester.com/pregsyntax.html).
<br>
More resources on RegEx:
- [RegEx with Braze]({{site.baseurl}}/user_guide/engagement_tools/segments/regex/)
- [RegEx Debugger and Tester](https://regex101.com/)
- [RegEx Tutorial](https://medium.com/factory-mind/regex-tutorial-a-simple-cheatsheet-by-examples-649dc1c3f285)
{% endalert %}

### Time {#time}

Time attributes are useful for storing the last time a specific action was taken, so you can offer content specific re-engagement messaging to your users.

Time filters using relative dates (e.g., more than 1 day ago, less than 2 days ago) measure 1 day as 24 hours. Any campaign that you run using these filters will include all users in 24-hour increments. For example, `last used app more than 1 day ago` will capture all users who "last used the app more than 24 hours" from the exact time the campaign runs. The same will be true for campaigns set with longer date ranges—so five days from activation will mean the prior 120 hours.

For example, to build a segment that targets users with a time attribute between 24 and 48 hours in the future, apply the filters `in more than 1 day in the future` and `in less than 2 days in the future`.

{% alert warning %}
The last date a custom event or purchase event occurred is automatically recorded and shouldn't be recorded again via a custom time attribute.
{% endalert %}

| Segmentation Options | Dropdown Filter | Input Options |
| ---------------------| --------------- | ------------- |
| Check if the time attribute __is before__ a __selected date__| __BEFORE__ | __CALENDAR DATE SELECTOR__ |
| Check if the time attribute __is after__ a __selected date__| __AFTER__ | __CALENDAR DATE SELECTOR__ |
| Check if the time attribute is __more than X number__ of __days ago__ | __MORE THAN__ | __NUMBER OF DAYS AGO__ |
| Check if the time attribute is __less than X number__ of __days ago__| __LESS THAN__ | __NUMBER OF DAYS AGO__ |
| Check if the time attribute is __in more than X number__ of __days in the future__ | __IN MORE THAN__ | __NUMBER OF DAYS IN FUTURE__ |
| Check if the time attribute is __less than X number__ of __days in the future__ | __IN LESS THAN__ | __NUMBER OF DAYS IN FUTURE__  |
| Check if the time attribute __exists__ on a user's profile | __EXISTS__ | __N/A__ |
| Check if the time attribute __does not exist__ on a user's profile | __DOES NOT EXIST__ | __N/A__ |
{: .reset-td-br-1 .reset-td-br-2 .reset-td-br-3}

<<<<<<< HEAD
=======
### Time Attribute Details

- Day of Recurring Event
  - When using the "Day of Recurring Event" filter, and are then prompted to select the "Calendar Day of Recurring Event", if you select `IS LESS THAN` or `IS MORE THAN`, the current date will be counted for that segmentation filter.
  - For example, if on March 10, 2020, you selected the date of the attribute to be `LESS THAN ... March 10, 2020`, attributes will be considered for the days up to, and including March 10, 2020. 
- Less than X Days Ago: The "Less than X Days Ago" filter includes dates between X days ago and the current date/time.
- Less than X Days in the Future: Includes dates between the current date/time and X days in the future.

>>>>>>> 62f00071
## Purchase and Revenue Tracking {#purchase-revenue-tracking}

Using our purchase methods to record in-app purchases establishes the Lifetime Value (LTV) for each individual user profile. This data is viewable within our revenue page in time-series.

| Segmentation Options | Dropdown Filter | Input Options |
| ---------------------| --------------- | ------------- |
| Check if the total number of dollars spent __is greater than__ a __number__| __GREATER THAN__ | __NUMBER__ |
| Check if the total number of dollars spent __is less than__ a __number__| __LESS THAN__ | __NUMBER__ |
| Check if total number of dollars spent __is exactly__ a __number__| __EXACTLY__ | __NUMBER__ |
| Check if the purchase last occurred __after X date__ | __AFTER__ | __TIME__ |
| Check if the purchase last occurred __before X date__ | __BEFORE__ | __TIME__ |
| Check if the purchase last occurred __more than X days ago__ | __MORE THAN__ | __TIME__ |
| Check if the purchase last occurred __less than X days ago__ | __LESS THAN__ | __TIME__ |
| Check if the purchase occurred __more than X (Max = 50) number of times__ | __MORE THAN__ | in the past __Y Days (Y = 1,3,7,14,21,30)__ |
| Check if the purchase occurred __less than X (Max = 50) number of times__ | __LESS THAN__ | in the past __Y Days (Y = 1,3,7,14,21,30)__ |
| Check if the purchase occurred __exactly X (Max = 50) number of times__ | __EXACTLY__ | in the past __Y Days (Y = 1,3,7,14,21,30)__ |
{: .reset-td-br-1 .reset-td-br-2 .reset-td-br-3}

{% alert tip %}
If you would like to segment on the number of times a specific purchase has occurred, you should also record that purchase individually as an [incrementing custom attribute]({{site.baseurl}}/developer_guide/platform_integration_guides/ios/analytics/setting_custom_attributes/#incrementingdecrementing-custom-attributes).
{% endalert %}

<<<<<<< HEAD
You can change the data type of your custom attribute, but you should be aware of [what other changes this action entails]({{site.baseurl}}/help/help_articles/data/change_custom_data_type/).
=======
You can change the data type of your custom attribute, but you should be aware of [what other changes this action entails]({{site.baseurl}}/help/help_articles/data/change_custom_data_type/).
>>>>>>> 62f00071
<|MERGE_RESOLUTION|>--- conflicted
+++ resolved
@@ -152,8 +152,6 @@
 | Check if the time attribute __does not exist__ on a user's profile | __DOES NOT EXIST__ | __N/A__ |
 {: .reset-td-br-1 .reset-td-br-2 .reset-td-br-3}
 
-<<<<<<< HEAD
-=======
 ### Time Attribute Details
 
 - Day of Recurring Event
@@ -162,7 +160,6 @@
 - Less than X Days Ago: The "Less than X Days Ago" filter includes dates between X days ago and the current date/time.
 - Less than X Days in the Future: Includes dates between the current date/time and X days in the future.
 
->>>>>>> 62f00071
 ## Purchase and Revenue Tracking {#purchase-revenue-tracking}
 
 Using our purchase methods to record in-app purchases establishes the Lifetime Value (LTV) for each individual user profile. This data is viewable within our revenue page in time-series.
@@ -185,8 +182,4 @@
 If you would like to segment on the number of times a specific purchase has occurred, you should also record that purchase individually as an [incrementing custom attribute]({{site.baseurl}}/developer_guide/platform_integration_guides/ios/analytics/setting_custom_attributes/#incrementingdecrementing-custom-attributes).
 {% endalert %}
 
-<<<<<<< HEAD
 You can change the data type of your custom attribute, but you should be aware of [what other changes this action entails]({{site.baseurl}}/help/help_articles/data/change_custom_data_type/).
-=======
-You can change the data type of your custom attribute, but you should be aware of [what other changes this action entails]({{site.baseurl}}/help/help_articles/data/change_custom_data_type/).
->>>>>>> 62f00071
