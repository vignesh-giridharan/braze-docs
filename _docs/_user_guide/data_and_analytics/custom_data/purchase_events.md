--- conflicted
+++ resolved
@@ -115,16 +115,13 @@
 
 In Canvas Flow, custom event and purchase event properties can be used in Liquid in any Message step that follows an Action Paths step. For Canvas Flow, make sure to use `{{event_properties.${property_name}}}` if referencing these `event_properties`. These events must be custom events or purchase events to be used this way in the Message component.
 
-<<<<<<< HEAD
-In the first Message step following an Action Path, you can use event properties related to the event referenced in that Action Path. These event properties can only be used if the user actually took the action (didn’t go to the Everyone Else group). You can have other steps (that are not another Action Paths or Message step) in between this Action Paths and the Message step.
-=======
-### Log purchases at the order level
-If you would like to log purchases at the order level instead of the product level, you can use order name or order category as the `product_id`. Refer to our [purchase object specification]({{site.baseurl}}/api/objects_filters/purchase_object/#product-id-naming-conventions) to learn more. 
->>>>>>> 03a85ba8
+In the first Message step following an Action Path, you can use `event_properties` related to the event referenced in that Action Path. These `event_properties` can only be used if the user actually took the action (didn’t go to the Everyone Else group). You can have other steps (that are not another Action Paths or Message step) in between this Action Paths and the Message step.
 
 {% endtab %}
 {% endtabs %}
 
+### Log purchases at the order level
+If you would like to log purchases at the order level instead of the product level, you can use order name or order category as the `product_id`. Refer to our [purchase object specification]({{site.baseurl}}/api/objects_filters/purchase_object/#product-id-naming-conventions) to learn more. 
 
 [1]: {% image_buster /assets/img/purchase1.png %}
 [2]: {% image_buster /assets/img/purchase2.png %}
