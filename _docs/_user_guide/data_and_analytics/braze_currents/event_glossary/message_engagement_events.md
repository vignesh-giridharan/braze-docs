--- conflicted
+++ resolved
@@ -421,13 +421,7 @@
   "app_group_api_id": (string) API ID of the app group this user belongs to,
   "time": (int) unix timestamp at which the event happened,
   "canvas_id": (string) id of the Canvas if from a Canvas,
-<<<<<<< HEAD
   "canvas_api_id": (string) BSON id of the experiment step this event belongs to,
-=======
-  "canvas_variation_id": (string) id of the Canvas variation the user is in,
-  "canvas_step_id": (string) BSON id of the Canvas step this event belongs to,
-  "canvas_api_id": (string) API id of the Canvas this event belongs to,
->>>>>>> 41735aef
   "canvas_variation_api_id": (string) API id of the canvas variation this event belongs to,
   "canvas_step_api_id": (string) API id of the canvas step this event belongs to,
 }
