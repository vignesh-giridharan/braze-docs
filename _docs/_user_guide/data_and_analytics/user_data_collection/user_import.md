--- conflicted
+++ resolved
@@ -58,12 +58,8 @@
 | `push_subscribe` | String | Available values are `opted_in` (explicitly registered to receive push messages), `unsubscribed` (explicitly opted out of push messages), and `subscribed` (neither opted in nor out). | No |
 | `time_zone` | String | Time zone must be passed to Braze in the same format as the IANA Time Zone Database (e.g. `America/New_York` or `Eastern Time (US & Canada)`).  | No |
 | `date_of_first_session` <br><br> `date_of_last_session`| String | May be passed in one of the following ISO8601 formats: <br> - "YYYY-MM-DD" <br> - "YYYY-MM-DDTHH:MM:SS+00:00" <br> - "YYYY-MM-DDTHH:MM:SSZ" <br> - "YYYY-MM-DDTHH:MM:SS" (e.g. `2019-11-20T18:38:57`) | No |
-<<<<<<< HEAD
 | `image_url` | String | A URL of an image.  | No |
-=======
-| `image_url` | String | A URL of an image  | No |
 {: .reset-td-br-1 .reset-td-br-2 .reset-td-br-3  .reset-td-br-4}
->>>>>>> c358a2ca
 
 
 {% alert note %}
