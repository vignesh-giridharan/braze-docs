--- conflicted
+++ resolved
@@ -42,11 +42,7 @@
 When you provide both a `user_alias_name` and `user_alias_label` in your import, Braze will update any existing user with the same `user_alias_name` or create a newly identified user with that `user_alias_name` set if one is not found.
 
 {% alert important %}
-<<<<<<< HEAD
-You can't update an existing user with a `user_alias_name` if they already have an `external_id`. Instead, this will create a new user profile with the associated `user_alias_name`. To identify an alias-only user, use the [Identify Users]({{site.baseurl}}/api/endpoints/user_data/post_user_identify/) endpoint.
-=======
-You can't use a CSV import to update an existing user with a `user_alias_name` if they already have an `external_id`. This will instead create a new user profile with the associated `user_alias_name`. To associate an alias-only user with an `external_id`, use the [Identify Users]({{site.baseurl}}/api/endpoints/user_data/post_user_identify/) endpoint.
->>>>>>> 62f00071
+You can't use a CSV import to update an existing user with a `user_alias_name` if they already have an `external_id`. Instead, this will create a new user profile with the associated `user_alias_name`. To associate an alias-only user with an `external_id`, use the [Identify Users]({{site.baseurl}}/api/endpoints/user_data/post_user_identify/) endpoint.
 {% endalert %}
 
 <i class="fas fa-file-download"></i> Download: [CSV Alias Import Template][template_alias]
