---
nav_title: Overview
page_order: 1
---
# User Data Collection

Before completing your Braze implementation, ensure that you have a conversation between your marketing team and your development team regarding your marketing goals. When deciding what you want to track, and how you want to track it with Braze, it's useful to consider these goals and work backwards from there. Please reference our case of a [Taxi/Ride-Sharing App]({{ site.baseurl }}/user_guide/data_and_analytics/user_data_collection/collection_use_case/#taxiride-sharing-app-use-case) at the end of this guide for an example of this process.

This best practice guide will help you to understand exactly what Braze considers to be a "Custom Event" vs. a "Custom Attribute".

# General Best Practices

## Don’t Over-Segment Your Tracking

- Being more generic will help you target more users and draw more useful divisions between user segments
- For example, rather than capturing a separate event for watching each of 50 different movies, it would be more effective to capture simply watching a movie as an event
- If you over segment your user data, your findings will lose statistical significance and won’t guide the development of your app and marketing initiatives as effectively
    - You will “miss the forest for the trees” when evaluating user-trend data
    - Events should be tied directly to your marketing and conversion goals

{% alert tip %}
Multiple user actions within an app can be labeled with the same custom event or attribute designation. This is useful when you want to track something generically such as "played a song" rather than recording each individual song within a music app as a separate and distinct event.
{% endalert %}

<<<<<<< HEAD
{% alert tip %}
__Only update your deltas (changing data)!__

To prevent using up your allocated data points, we recommend setting up a program that will prevent sending the same, unchanging data from your app to Braze over and over.
=======
{% alert important %}
Braze will ban or block users ("dummy users") with over 5 million sessions and no longer ingest their SDK events, because they are usually the result of misintegration. If you find that this has happened for a legitimate user, please reach out to your Braze account manager.
>>>>>>> fee5555d
{% endalert %}<|MERGE_RESOLUTION|>--- conflicted
+++ resolved
@@ -22,13 +22,12 @@
 Multiple user actions within an app can be labeled with the same custom event or attribute designation. This is useful when you want to track something generically such as "played a song" rather than recording each individual song within a music app as a separate and distinct event.
 {% endalert %}
 
-<<<<<<< HEAD
 {% alert tip %}
 __Only update your deltas (changing data)!__
 
 To prevent using up your allocated data points, we recommend setting up a program that will prevent sending the same, unchanging data from your app to Braze over and over.
-=======
+{% endalert %}
+
 {% alert important %}
 Braze will ban or block users ("dummy users") with over 5 million sessions and no longer ingest their SDK events, because they are usually the result of misintegration. If you find that this has happened for a legitimate user, please reach out to your Braze account manager.
->>>>>>> fee5555d
 {% endalert %}