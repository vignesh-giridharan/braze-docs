---
<<<<<<< HEAD
nav_title: Overview
page_order: 1
---
# User Data Collection

Before completing your Braze implementation, ensure that you have a conversation between your marketing team and your development team regarding your marketing goals. When deciding what you want to track, and how you want to track it with Braze, it's useful to consider these goals and work backwards from there. Please reference our case of a [Taxi/Ride-Sharing App]({{ site.baseurl }}/user_guide/data_and_analytics/user_data_collection/collection_use_case/#taxiride-sharing-app-use-case) at the end of this guide for an example of this process.

This best practice guide will help you to understand exactly what Braze considers to be a "Custom Event" vs. a "Custom Attribute".

# General Best Practices

## Don’t Over-Segment Your Tracking

- Being more generic will help you target more users and draw more useful divisions between user segments
- For example, rather than capturing a separate event for watching each of 50 different movies, it would be more effective to capture simply watching a movie as an event
- If you over segment your user data, your findings will lose statistical significance and won’t guide the development of your app and marketing initiatives as effectively
    - You will “miss the forest for the trees” when evaluating user-trend data
    - Events should be tied directly to your marketing and conversion goals

{% alert tip %}
Multiple user actions within an app can be labeled with the same custom event or attribute designation. This is useful when you want to track something generically such as "played a song" rather than recording each individual song within a music app as a separate and distinct event.
{% endalert %}

{% alert tip %}
__Only update your deltas (changing data)!__

To prevent using up your allocated data points, we recommend setting up a program that will prevent sending the same, unchanging data from your app to Braze over and over.
{% endalert %}

{% alert important %}
Braze will ban or block users ("dummy users") with over 5 million sessions and no longer ingest their SDK events, because they are usually the result of misintegration. If you find that this has happened for a legitimate user, please reach out to your Braze account manager.
{% endalert %}
=======
layout: redirect
redirect_to: /docs/user_guide/data_and_analytics/user_data_collection/
hidden: true
---
>>>>>>> 3c69c6cd
<|MERGE_RESOLUTION|>--- conflicted
+++ resolved
@@ -1,40 +1,5 @@
 ---
-<<<<<<< HEAD
-nav_title: Overview
-page_order: 1
----
-# User Data Collection
-
-Before completing your Braze implementation, ensure that you have a conversation between your marketing team and your development team regarding your marketing goals. When deciding what you want to track, and how you want to track it with Braze, it's useful to consider these goals and work backwards from there. Please reference our case of a [Taxi/Ride-Sharing App]({{ site.baseurl }}/user_guide/data_and_analytics/user_data_collection/collection_use_case/#taxiride-sharing-app-use-case) at the end of this guide for an example of this process.
-
-This best practice guide will help you to understand exactly what Braze considers to be a "Custom Event" vs. a "Custom Attribute".
-
-# General Best Practices
-
-## Don’t Over-Segment Your Tracking
-
-- Being more generic will help you target more users and draw more useful divisions between user segments
-- For example, rather than capturing a separate event for watching each of 50 different movies, it would be more effective to capture simply watching a movie as an event
-- If you over segment your user data, your findings will lose statistical significance and won’t guide the development of your app and marketing initiatives as effectively
-    - You will “miss the forest for the trees” when evaluating user-trend data
-    - Events should be tied directly to your marketing and conversion goals
-
-{% alert tip %}
-Multiple user actions within an app can be labeled with the same custom event or attribute designation. This is useful when you want to track something generically such as "played a song" rather than recording each individual song within a music app as a separate and distinct event.
-{% endalert %}
-
-{% alert tip %}
-__Only update your deltas (changing data)!__
-
-To prevent using up your allocated data points, we recommend setting up a program that will prevent sending the same, unchanging data from your app to Braze over and over.
-{% endalert %}
-
-{% alert important %}
-Braze will ban or block users ("dummy users") with over 5 million sessions and no longer ingest their SDK events, because they are usually the result of misintegration. If you find that this has happened for a legitimate user, please reach out to your Braze account manager.
-{% endalert %}
-=======
 layout: redirect
 redirect_to: /docs/user_guide/data_and_analytics/user_data_collection/
 hidden: true
----
->>>>>>> 3c69c6cd
+---