---
nav_title: Export News Feed Data
article_title: Export News Feed Data
page_order: 5
page_type: reference
description: "This reference article covers how to export News Feed data."
tool: Reports
channel: news feed

---

# News Feed data

<<<<<<< HEAD
{% alert note %}
News Feed is being deprecated. Braze recommends that customers who use our News Feed tool move over to our Content Cards messaging channel—it's more flexible, customizable, and reliable. Check out the [migration guide]({{site.baseurl}}/user_guide/message_building_by_channel/content_cards/migrating_from_news_feed/) for more.
{% endalert %}

When analyzing the performance of a specific News Feed card, you can export the data found in the Performance Breakdown graphs:
=======
When analyzing the performance of a specific News Feed card, you can export the data found in the performance breakdown graphs:
>>>>>>> b466249e

- Impressions by Date
    - Clickthrough Rate
    - Impressions
    - Unique Impressions
- Clicks by Date
    - Clickthrough Rate
    - Clicks
    - Unique Clicks

{% alert tip %}
For help with CSV and API exports, visit our [export troubleshooting]({{site.baseurl}}/user_guide/data_and_analytics/export_braze_data/export_troubleshooting/) article.
{% endalert %}<|MERGE_RESOLUTION|>--- conflicted
+++ resolved
@@ -11,15 +11,11 @@
 
 # News Feed data
 
-<<<<<<< HEAD
 {% alert note %}
 News Feed is being deprecated. Braze recommends that customers who use our News Feed tool move over to our Content Cards messaging channel—it's more flexible, customizable, and reliable. Check out the [migration guide]({{site.baseurl}}/user_guide/message_building_by_channel/content_cards/migrating_from_news_feed/) for more.
 {% endalert %}
 
-When analyzing the performance of a specific News Feed card, you can export the data found in the Performance Breakdown graphs:
-=======
 When analyzing the performance of a specific News Feed card, you can export the data found in the performance breakdown graphs:
->>>>>>> b466249e
 
 - Impressions by Date
     - Clickthrough Rate
