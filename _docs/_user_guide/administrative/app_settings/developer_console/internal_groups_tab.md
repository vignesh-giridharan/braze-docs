--- conflicted
+++ resolved
@@ -49,11 +49,7 @@
 
 ### Content test groups
 
-<<<<<<< HEAD
-Similar to sending a preview test of a message, the Content Test Group saves you time and allows you to launch tests to a pre-defined list of Braze users simultaneously. This functionality is available for push, in-app message, SMS, and email within Braze.
-=======
 Similar to sending a preview test of a message, the Content Test group saves you time and allows you to launch tests to a pre-defined list of Braze users simultaneously. This functionality is available for push, in-app message, SMS, email, and Content Cards within Braze.
->>>>>>> 8bd6cb3f
 
 {% alert note %}
 [SMS]({{site.baseurl}}/user_guide/message_building_by_channel/sms/) test messages can only be sent to valid phone numbers in the database.
