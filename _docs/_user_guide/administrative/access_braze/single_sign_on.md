--- conflicted
+++ resolved
@@ -2,13 +2,8 @@
 nav_title: "SAML & Single Sign-On"
 article_title: SAML & Single Sign-On
 page_order: 5
-<<<<<<< HEAD
 layout: dev_guide
-guide_top_header: "SAML & Single Sign-On"
-=======
-layout: featured
 guide_top_header: "SAML and Single Sign-On"
->>>>>>> 01a3b30d
 guide_top_text: "Single Sign-On (SSO) provides companies a secure and centralized way of controlling access to the Braze dashboard. In short, a single set of credentials can be used to access different applications, including Braze. <br> <br> Braze supports SAML SSO which supports the latest Security Assertion Markup Language (SAML 2.0) industry standards, as well as supports Azure Active Directory, Okta, and OneLogin."
 
 page_type: landing
