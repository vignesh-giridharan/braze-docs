---
nav_title: AI Copywriting Assistant
article_title: AI Copywriting Assistant
page_order: 4
description: "This reference article covers the AI Copywriting Assistant, feature that passes a brief product name or description to OpenAI's GPT copy generation tool to generate human-like marketing copy for use in your messaging."

---

# AI copywriting assistant

<<<<<<< HEAD
> The AI copywriting assistant passes a brief product name or description to OpenAI's GPT3 copy generation tool to generate human-like marketing copy for use in your messaging. This functionality is available by default for most message composers in the Braze dashboard.
=======
The AI copywriting assistant passes a brief product name or description to OpenAI's GPT copy generation tool to generate human-like marketing copy for use in your messaging. This functionality is available by default for most message composers in the Braze dashboard.
>>>>>>> 0a7f726b

## Steps

To generate copy using the AI copywriting assistant, follow these steps:

1. From your message composer, select <i class="fa-solid fa-wand-magic-sparkles"></i> **Launch AI Copywriter**.
2. Enter a product name or description in the input field.
3. Select the output language. This can be different from your input language.
4. Select an approximate output length. 
5. Click **Generate Copy**.

The response will be fetched from OpenAI and provided to you. Feel free to experiment and try variations to your heart's content.

![AI copywriting assistant modal showing the input "Braze Marketing Automation", which generated the output: "Looking to take your marketing to the next level? Braze Marketing Automation is the solution for you! With our powerful tools, you'll be able to create, send, and track your marketing campaigns with ease. So why wait? Sign up today and see the results yourself!"][1]

All we do behind the scenes is instruct GPT to generate a creative ad for your product name or description in the desired format. No other customization is performed. The rest is the magic of GPT!

{% alert important %}
We filter out responses for offensive content that violates OpenAI's [content policy](https://beta.openai.com/docs/usage-guidelines/content-policy).
{% endalert %}

## What is GPT?

[GPT](https://openai.com/product/gpt-4) is OpenAI's state of the art natural language generation tool powered by artificial intelligence. It can perform a variety of natural language tasks like text generation, completion, and classification. We've plugged it into the Braze dashboard to help inspire and diversify your copy directly as you work.

## More AI tools

You can also [generate an image using AI]({{site.baseurl}}/user_guide/engagement_tools/templates_and_media/media_library/#generate-ai) from the Media Library. This leverages DALL·E 2, an AI system from OpenAI that can create realistic images and art from a description in natural language.

[1]: {% image_buster /assets/img/ai_copywriter/gpt3.png %} "GPT3"<|MERGE_RESOLUTION|>--- conflicted
+++ resolved
@@ -8,11 +8,7 @@
 
 # AI copywriting assistant
 
-<<<<<<< HEAD
 > The AI copywriting assistant passes a brief product name or description to OpenAI's GPT3 copy generation tool to generate human-like marketing copy for use in your messaging. This functionality is available by default for most message composers in the Braze dashboard.
-=======
-The AI copywriting assistant passes a brief product name or description to OpenAI's GPT copy generation tool to generate human-like marketing copy for use in your messaging. This functionality is available by default for most message composers in the Braze dashboard.
->>>>>>> 0a7f726b
 
 ## Steps
 
