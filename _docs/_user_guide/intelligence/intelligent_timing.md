--- conflicted
+++ resolved
@@ -6,17 +6,11 @@
 
 For more on Campaign Delivery, check out our [Campaign Set Up LAB course](http://lab.braze.com/campaign-setup-delivery-targeting-conversions)!
 
-<<<<<<< HEAD
-> When scheduling a campaign, you can use Intelligent Timing (previously Intelligent Delivery) to deliver your message to each user at the time which Braze determines that an individual is most likely to engage. We calculate the optimal send time based on a statistical analysis of the user’s past interactions with your messaging (on a per channel basis) and app. 
-
-To enable Intelligent Timing, simply select Intelligent Timing on the Delivery page when creating a scheduled delivery campaign. Note that this feature is not available for Action-Based or API-Triggered campaigns.
-=======
 > When scheduling a campaign, you can use Intelligent Timing (previously Intelligent Delivery) to deliver your message to each user at the time which Braze determines that an individual is most likely to engage. 
 
-We calculate the optimal send time based on a statistical analysis of the user’s past interactions with your messaging (on a per channel basis) and app. To enable this feature, simply select Intelligent Timing on the Delivery page when scheduling a campaign. You can still choose the day(s) on which your message will send and, optionally, choose to send the campaign on a recurring schedule. We recommend only using Intelligent Timing when you can schedule the campaign at least 24 hours in advance of the send date to ensure that users optimal times have not passed when the campaign is launched. If a campaign is launched within 24 hours of or on the send date, and a potential recipient’s optimal time is less than an hour in the past, the message is sent immediately. If it is more than an hour in the past, the message is not sent at all.
->>>>>>> 16e685f5
+Braze calculates the optimal send time based on a statistical analysis of your user’s past interactions with your messaging (on a per channel basis) and app. To enable Intelligent Timing, simply select Intelligent Timing on the Delivery page when creating a scheduled delivery campaign. Note that this feature is not available for Action-Based or API-Triggered campaigns.
 
-With Intelligent Timing, you may choose the day(s) on which your message will send and, optionally, choose to send the campaign on a recurring schedule. We recommend only using Intelligent Timing when you can schedule the campaign __at least 24 hours in advance__ of the send date to ensure that users optimal times’ have not passed when the campaign is launched. If a campaign is launched and a user’s optimal time has already passed, the message goes out immediately.
+With Intelligent Timing, you may choose the __day(s) on which your message will send__ and, optionally, choose to send the campaign on a recurring schedule. We recommend only using Intelligent Timing when you can schedule the campaign __at least 24 hours in advance__ of the send date to ensure that users optimal times’ have not passed when the campaign is launched. If a campaign is launched and a user’s optimal time has already passed, the message goes out immediately. If it is more than an hour in the past, the message is not sent at all.
 
 You may also designate __a window of time__ during the day in which Intelligent Timing should send messages. This is useful if your campaign pertains to a specific event, sale or promotion. If a user’s optimal time is calculated as being outside this window, the message will be scheduled at the edge of the window closest to the initially calculated optimal time.
 
