--- conflicted
+++ resolved
@@ -172,11 +172,7 @@
 - **View:** What the card looks like
 - **Controller:** How the user interacts with the card
 
-<<<<<<< HEAD
-For an out-of-the-box implementation, you add the card content—the model—either from the dashboard or via APIs, and the view and controller are handled by what is called a view controller. A view controller is the "glue" between the overall application and the screen. It controls the views that it owns according to the logic of your application. Every app has one, some have more than one.
-=======
 For a default implementation, you add the card content—the model—either from the dashboard or via APIs, and the view and controller are handled by what is called a view controller. A view controller is the "glue" between the overall application and the screen. It controls the views that it owns according to the logic of your application. Every app has one, some have more than one.
->>>>>>> e9225253
 
 ## Integrating Content Cards
 
