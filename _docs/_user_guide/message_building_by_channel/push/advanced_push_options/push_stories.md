--- conflicted
+++ resolved
@@ -24,13 +24,7 @@
 On iOS SDK versions 3.13.0+, due to a change in how the SDK downloads images, a thumbnail of the first image will not show on the condensed view of the push. You should ensure that your message copy prompts users to expand the push to see the images.
 {% endalert %}
 
-<<<<<<< HEAD
 __Prerequisites__: Users must update to the latest version of Android(version:2.2.0+) and iOS (version: 3.2.0+)
-=======
-## Prerequisites
-
-Users must update to the latest version of Android (version: 2.2.0+) and iOS (version: 3.2.0+).
->>>>>>> 737806b9
 
 ## Dashboard Changes
 
