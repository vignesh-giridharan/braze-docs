--- conflicted
+++ resolved
@@ -75,11 +75,7 @@
 
 ![Email capture message]({% image_buster /assets/img_archive/web-email-capture.png %}){: style="max-width:60%;"}
 
-<<<<<<< HEAD
->  To enable email capture in-app messages, your SDK integration must supply the `allowUserSuppliedJavascript` initialization option to Braze, e.g. `braze.initialize('YOUR-API_KEY', {allowUserSuppliedJavascript: true})`. This is for security reasons - HTML in-app messages can execute JavaScript so we require a site maintainer to enable them.
-=======
->  To enable email capture in-app messages, your SDK integration must supply the `allowUserSuppliedJavascript` initialization option to Braze, e.g., `appboy.initialize('YOUR-API_KEY', {allowUserSuppliedJavascript: true})`. This is for security reasons - HTML in-app messages can execute JavaScript so we require a site maintainer to enable them.
->>>>>>> 2c625e86
+>  To enable email capture in-app messages, your SDK integration must supply the `allowUserSuppliedJavascript` initialization option to Braze, e.g., `braze.initialize('YOUR-API_KEY', {allowUserSuppliedJavascript: true})`. This is for security reasons - HTML in-app messages can execute JavaScript so we require a site maintainer to enable them.
 
 **Customizable Features**
 
