--- conflicted
+++ resolved
@@ -215,13 +215,6 @@
 </video>
 ```
 
-<<<<<<< HEAD
-=======
-Then, in your working directory, add the video file and zip all the files. Make sure to include the `CSS/JavaScript` but exclude the `HTML`.
-
-Finally, upload the files to your Braze account using the HTML + Asset Zip in your In-App Message Compose tab. You can either upload the ZIP or enter its URL.
-
->>>>>>> 0bc3f40a
 ![Video_IAM]({% image_buster /assets/img/video_iam.png %})
 
 {% endtab %}
