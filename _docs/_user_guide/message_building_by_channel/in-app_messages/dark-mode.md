---
nav_title: Dark Mode Themes
page_order: 5.20
---

# Dark Mode for In App Messages

<<<<<<< HEAD
Dark Mode introduces a new way for users to set a system-wide color preference on [Android 10](https://developer.android.com/guide/topics/ui/look-and-feel/darktheme) and [iOS 13](https://developer.apple.com/documentation/appkit/supporting_dark_mode_in_your_interface/). The "Dark" themes are intended to conserve battery life, and reduce strain on users' eyes, while providing app developers an easier way to implement the dark color themes that users prefer.

Braze in-app messages support adding an alternate Dark theme to help deliver the right color message to your users based on their preference, and helps provide consistency with your app's design.
=======
Dark Mode offers users the opportunity to set a system-wide color preference (introduced on Android 10 and iOS 13). "Dark Mode" themes are intended to conserve battery life and reduce strain on users' eyes, while providing app developers an easier way to implement the dark color themes that many users prefer.

Braze supports adding an alternate Dark Mode theme to in-app messages that help deliver the right color message to your users based on their preference, and helps provide consistency with your app's design.
>>>>>>> abea87ad

## How Dark Mode Works

Users with the latest versions of Android (10+) and iOS (13+) can toggle Dark Mode on or off in their device's settings.

<<<<<<< HEAD
When Dark Mode is enabled, the device's native menus and screens (push notifications, device settings, etc.) will change to a dark grey. Apps can also choose to support dark mode by specifying the alternate themes in the app's code.
=======
When Dark Mode is enabled on a user's device, the phone's native menus and screens (push notifications, phone settings, etc.) will change to a dark grey or other dark color palette. Apps can also choose to support dark mode by specifying the alternate themes in the app's code.
>>>>>>> abea87ad

## Setting a Dark Mode Theme

The new Dark Mode option, located in the Style tab when [creating an in-app message]({{ site.baseurl }}/user_guide/message_building_by_channel/in-app_messages/create/), lets you easily add an alternate color theme for users who are in Dark Mode on their device.

<img src="{% image_buster /assets/img_archive/iam-dark-mode.gif %}" style="width:100%;max-width:800px;" />

When this option is enabled, you can choose dark theme colors for your in-app message using the color picker, or by selecting existing [Color Profiles][2] to re-use existing Dark or Light themes.

{% alert note %}
You may still use this feature even if your app does not offer its own dark theme. However, devices which do not support Dark Mode will display the _Light_ theme by default.
{% endalert %}

<<<<<<< HEAD
## SDK Compatibility
=======
### Using Dark Mode Consistently

To use Dark Mode for all in-app messages, go to Templates & Media, then In-App Message Templates. From there, select [`Create Color Profile`][2] from the dropdown. Create a Color Profile that aligns with your Dark Mode theme. Then, anytime you create a Dark Mode version of an in-app message, you can select that Color Profile and keep the look of your in-app messages consistent.

## Compatibility
>>>>>>> abea87ad

### Android

- Android devices version 10 and above
- Braze Android SDK v3.8.0 and above

### iOS

- iOS devices version 13 and above
- Braze iOS SDK v3.21.0 and above

{% alert info %}
Dark Mode apps were introduced with Android 10 and iOS 13. Users who have not upgraded their phones to at least these versions will only be shown the light theme.

Campaigns will still be served to all users who are eligible for the audience you have selected, regardless of users' Dark Mode setting or OS version.
{% endalert %}

## Using HTML In App Messages

To create a Dark and Light theme for HTML In App Messages, you can use the [`prefers-color-scheme`](https://developer.mozilla.org/en-US/docs/Web/CSS/@media/prefers-color-scheme) CSS media feature to detect the user's preference.

For example:

```css
@media (prefers-color-scheme: dark) {
  body {
    background: #333;
    color: white;
  }
}

@media (prefers-color-scheme: light) {
  body {
    background: white;
    color: #555;
  }
}
```

[2]: {{ site.baseurl }}/user_guide/message_building_by_channel/in-app_messages/customize/#color-profile<|MERGE_RESOLUTION|>--- conflicted
+++ resolved
@@ -5,25 +5,15 @@
 
 # Dark Mode for In App Messages
 
-<<<<<<< HEAD
-Dark Mode introduces a new way for users to set a system-wide color preference on [Android 10](https://developer.android.com/guide/topics/ui/look-and-feel/darktheme) and [iOS 13](https://developer.apple.com/documentation/appkit/supporting_dark_mode_in_your_interface/). The "Dark" themes are intended to conserve battery life, and reduce strain on users' eyes, while providing app developers an easier way to implement the dark color themes that users prefer.
+Dark Mode offers users the opportunity to set a system-wide color preference (introduced on [Android 10](https://developer.android.com/guide/topics/ui/look-and-feel/darktheme) and [iOS 13](https://developer.apple.com/documentation/appkit/supporting_dark_mode_in_your_interface/)). The "Dark" themes are intended to conserve battery life, and reduce strain on users' eyes, while providing app developers an easier way to implement the dark color themes that users prefer.
 
 Braze in-app messages support adding an alternate Dark theme to help deliver the right color message to your users based on their preference, and helps provide consistency with your app's design.
-=======
-Dark Mode offers users the opportunity to set a system-wide color preference (introduced on Android 10 and iOS 13). "Dark Mode" themes are intended to conserve battery life and reduce strain on users' eyes, while providing app developers an easier way to implement the dark color themes that many users prefer.
-
-Braze supports adding an alternate Dark Mode theme to in-app messages that help deliver the right color message to your users based on their preference, and helps provide consistency with your app's design.
->>>>>>> abea87ad
 
 ## How Dark Mode Works
 
 Users with the latest versions of Android (10+) and iOS (13+) can toggle Dark Mode on or off in their device's settings.
 
-<<<<<<< HEAD
 When Dark Mode is enabled, the device's native menus and screens (push notifications, device settings, etc.) will change to a dark grey. Apps can also choose to support dark mode by specifying the alternate themes in the app's code.
-=======
-When Dark Mode is enabled on a user's device, the phone's native menus and screens (push notifications, phone settings, etc.) will change to a dark grey or other dark color palette. Apps can also choose to support dark mode by specifying the alternate themes in the app's code.
->>>>>>> abea87ad
 
 ## Setting a Dark Mode Theme
 
@@ -37,15 +27,11 @@
 You may still use this feature even if your app does not offer its own dark theme. However, devices which do not support Dark Mode will display the _Light_ theme by default.
 {% endalert %}
 
-<<<<<<< HEAD
-## SDK Compatibility
-=======
 ### Using Dark Mode Consistently
 
 To use Dark Mode for all in-app messages, go to Templates & Media, then In-App Message Templates. From there, select [`Create Color Profile`][2] from the dropdown. Create a Color Profile that aligns with your Dark Mode theme. Then, anytime you create a Dark Mode version of an in-app message, you can select that Color Profile and keep the look of your in-app messages consistent.
 
 ## Compatibility
->>>>>>> abea87ad
 
 ### Android
 
