--- conflicted
+++ resolved
@@ -142,7 +142,6 @@
 
 If you choose to only use one button, it will automatically adjust to take over the available space at the bottom of your message instead of leaving room for an additional button.
 
-<<<<<<< HEAD
 {% alert tip %}
   If you decide to format these buttons with your own colors, we recommend that you use Button 2 for your more preferred result. In other words, if you want your user to click on one button more than the other, make sure it is on the right. The right button has often displayed better potential to get clicked, especially if it has a somewhat contrasting or otherwise stand-out color from the rest of the message. This is only emphasized when the button on the left blends more visually with the message.
 {% endalert %}
@@ -150,9 +149,6 @@
 {% tab Generations %}
 
 #### Generations
-=======
-### Generations
->>>>>>> ce0cb177
 
 Braze has three Generations of in-app messages available. You can fine-tune to which devices your messages should be sent, based on which generation they support, in the [Preview]({{site.baseurl}}/user_guide/message_building_by_channel/in-app_messages/testing/) section while composing your in-app message.
 
