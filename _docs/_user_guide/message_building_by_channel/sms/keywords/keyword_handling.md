---
nav_title: Custom Keyword Handling
article_title: Custom Keyword Handling
page_order: 2
description: "This reference article covers how Braze deals with two-way SMS messaging and auto-responses. This includes explanations on how keyword triggering works as well as custom keyword categories and multi-language support."
page_type: reference
channel:
  - SMS

---

<br>
{% alert important %}
Are you currently a non-native SMS client? If so, please visit the [non-native SMS documentation](/docs/user_guide/message_building_by_channel/sms/non_native/) for your corresponding keyword handling article.
{% endalert %}

## Two-way messaging (custom keyword responses)

Two-way messaging allows you to send messages and process the responses to those messages. It requires end-users to send a keyword to Braze, to which that user will receive an automatic reply. Applied correctly, two-way messaging can be a simple, immediate, and dynamic solution to customer marketing, saving time and resources along the way.

## Managing keywords and auto responses

SMS with Braze gives you the option to create keyword triggers, custom responses, define keyword sets for multiple languages, and establish custom keyword categories. 

{% tabs %}
{% tab Add Keyword Triggers %}

#### Add keyword triggers

In addition to the default opt-in and opt-out keywords listed above, you may also define your own keywords to trigger Opt-In, Opt-Out, and Help responses.

![Home]({% image_buster /assets/img/sms/keyword_edit2.png %}){: style="float:right;max-width:40%;margin-left:10px;"}
1. To define your own keywords, navigate to the SMS section of the dashboard located under Subscription Groups.<br><br>
<<<<<<< HEAD
2. Under SMS global keywords, select a keyword category to add a keyword to by selecting the pencil icon.<br><br>
3. In the dialogue box that pops up, add a keyword you would like to trigger this keyword category. Note that keywords are case sensitive, and universal keywords like `START`, `YES`, and `UNSTOP` cannot be changed. Please read the rules below that apply to keywords and keyword responses.<br><br>![picture]({% image_buster /assets/img/sms/sms_keywords.png %})
=======
2. Under SMS Global Keywords, select a keyword category to add a keyword to by selecting the pencil icon.<br><br>
3. In the dialogue box that pops up, add a keyword you would like to trigger this keyword category. Note that keywords are not case sensitive. Universal keywords like `START`, `YES`, and `UNSTOP` cannot be changed. Review the rules below that apply to keywords and keyword responses.<br><br>![picture]({% image_buster /assets/img/sms/sms_keywords.png %})
>>>>>>> 8f5bbb83

| Keywords | Keyword responses |
| -------- | ----------------- |
| - Valid UTF-8 encoded characters<br>- Maximum of 20 keywords per category total<br>- Maximum length of 34 characters<br>- Minimum length of 1 character <br>- Cannot contain spaces<br>- Required to be case insensitive and unique across the subscription group | - Cannot be blank<br>- Maximum length of 300 characters<br>- Valid UTF-8 characters |
{: .reset-td-br-1 .reset-td-br-2}

{% alert tip %}
Interested in seeing how these keywords can be used in your campaigns and Canvases to retarget and trigger messages? Visit our [SMS retargeting article]({{site.baseurl}}/user_guide/message_building_by_channel/sms/campaign/retargeting/) for more information.
{% endalert %}
{% endtab %}

{% tab Manage responses %}

#### Manage responses

You are able to manage your own responses that get sent to users after they text in a keyword to a specific keyword category.

![Home]({% image_buster /assets/img/sms/keyword_edit2.png %}){: style="float:right;max-width:40%;margin-left:10px;"}
1. To manage your keyword responses, navigate to the SMS section of the dashboard located under Subscription Groups. <br><br>
2. Under SMS Global Keywords, select a keyword category to edit a response for by selecting the pencil icon.<br><br> 
<<<<<<< HEAD
3. In the dialogue box that pops up, edit and save your response. Please be mindful of the [Six rules to get compliance right]({{site.baseurl}}/user_guide/message_building_by_channel/sms/sms_laws_and_regulations/#the-six-rules-to-get-compliance-right) as you create your response and read the rules below that apply to keywords and keyword responses.<br><br>
=======
3. In the dialogue box that pops up, edit, and save your response. Please be mindful of the [Six Rules to get Compliance Right]({{site.baseurl}}/user_guide/message_building_by_channel/sms/sms_laws_and_regulations/#the-six-rules-to-get-compliance-right) as you create your response and read the rules below that apply to keywords and keyword responses.<br><br>
>>>>>>> 8f5bbb83
![Responses]({% image_buster /assets/img/sms/keyword_home.png %})

| Keywords | Keyword responses |
| -------- | ----------------- |
| - Valid UTF-8 encoded characters<br>- Maximum of 20 keywords per category total<br>- Maximum length of 34 characters<br>- Minimum length of 1 character <br>- Cannot contain spaces<br>- Required to be case insensitive and unique across the subscription group | - Cannot be blank<br>- Maximum length of 300 characters<br>- Valid UTF-8 characters |
{: .reset-td-br-1 .reset-td-br-2}

{% endtab %}
{% endtabs %}

## Multi-language support

When sending to certain countries, a sender may be required to support inbound keywords and outbound replies with a local language. To support this, Braze allows you to create a language-specific keyword setting. 

<<<<<<< HEAD
![picture][16]{: style="float:right;max-width:40%;margin-left:10px;"}
To get started, click **Add A Language** and select your target language or search for a language within the dropdown.

Please note that other languages do NOT come with preset keywords/responses like English, so senders will need to work with their marketing and legal teams to add any required keywords to this set. Otherwise, Braze will not handle localized incoming messages for those languages. If you need to delete a language, click the **Delete Language** button at the bottom right.
=======
![Select Language][16]{: style="float:right;max-width:40%;margin-left:10px;"}
To get started, click **Add A Language** and select your target language or search for a language within the dropdown.

{% alert important %}
Note that other languages do not come with preset keywords and responses like English, so senders will need to work with their marketing and legal teams to add any required keywords to this set. Otherwise, Braze will not handle localized incoming messages for those languages. 
{% endalert %}

If you need to delete a language, click the **Delete Language** button at the bottom right.
>>>>>>> 8f5bbb83

![SMS Global Keywords][5]

## Custom keyword categories

In addition to the three default keyword categories (Opt-in, Opt-out, and Help), you are also able to create up to 10 of your own keyword categories. This allows you to identify arbitrary keywords and set up responses specific to your business. An example category might be "PROMO" or "DISCOUNT", which might prompt a response about promos that are happening this month. 

These custom keywords operate in an "always-on" capacity, meaning that any user subscribed to your message service can text keywords and receive a response at any point. In addition to this behavior, you also have the option to define specific keywords that can only be sent to at [certain points]({{site.baseurl}}/user_guide/message_building_by_channel/sms/keywords/keyword_handling/#lifecycle-specific-keywords) of your user's lifecycle. 

![Example Keywords][12]

### Create a custom category

<<<<<<< HEAD
![picture][13]{: style="float:right;max-width:40%;margin-left:10px;"}
=======
![Custom Keyword Category][13]{: style="float:right;max-width:40%;margin-left:10px;"}
>>>>>>> 8f5bbb83
To create a custom keyword category, edit the appropriate subscription group, and click **Add Custom Keyword Category**. Here, you will be able to provide a keyword category name and define which keywords a user can text in to receive the reply message.

Once created, this keyword category will be available to [filter and trigger]({{site.baseurl}}/user_guide/message_building_by_channel/sms/campaign/retargeting/) against in your campaigns and Canvases.

Keywords created in custom keyword categories adhere to all of the rules and validations stated above for the creation of new keywords. 

### Lifecycle-specific keywords

If you have a use case where you would like to limit when a customer can send a specific keyword during their lifecycle (e.g., during their first initial onboarding) to receive a response, you can use the trigger "Sent inbound SMS to subscription group within keyword category OTHER" in your campaign or Canvas and define some ad-hoc keywords that your users can send in at a point in time. This trigger supports filtering on the specific inbound message using is/is not comparisons of the message, as well as matches/does not match regex rules to validate the user's input.

#### Canvas

![Canvas Example][14]{: style="max-width:80%;"}

#### Campaign

![Campaign Example][15]{: style="max-width:80%;"}

### Dealing with unknown keywords

While not required, we strongly recommend setting up an auto-response for when users send inbound SMS keywords that do not match an existing keyword. This message will notify the user that the keyword is not recognized and offer some guidance. 

<<<<<<< HEAD
This can be done by creating an SMS campaign with a message like "Sorry! We didn't recognize that keyword, text STOP to stop or HELP to help." Next, in the delivery step, select **Action-Based Delivery** and use the trigger **Sent inbound SMS to subscription group within keyword category OTHER**.
=======
This can be done by creating an SMS campaign with a message like "Sorry! We didn't recognize that keyword, text STOP to stop or HELP to help." Next, in the delivery step, select **Action-Based Delivery** and use the trigger "Sent inbound SMS to subscription group within keyword category OTHER".
>>>>>>> 8f5bbb83

![SMS confirm]({% image_buster /assets/img/sms/sms_other.png %})

{% alert tip %}
Interested in seeing how these keywords and keyword categories can be used in your campaigns and Canvases to retarget and trigger messages? Visit our [SMS retargeting article]({{site.baseurl}}/user_guide/message_building_by_channel/sms/campaign/retargeting/) for more information.
{% endalert %}

[oblink]: {{site.baseurl}}/user_guide/message_building_by_channel/sms/sms_subscription_group/#setup-process
[1]: {% image_buster /assets/img/sms/keyword_edit2.png %}
[2]: {% image_buster /assets/img/sms/keyword_home.png %}
[unknown]: {{site.baseurl}}/user_guide/message_building_by_channel/sms/keywords/unknown_phone_numbers/
[endpoint]: {{site.baseurl}}/api/endpoints/user_data/post_user_alias/
[IMAGE2]: {% image_buster /assets/img/sms/sms_message_body.png %}
[5]: {% image_buster /assets/img/sms/multi-language2.png %}
[12]: {% image_buster /assets/img/sms/sms_custom_keyword.png %}
[13]: {% image_buster /assets/img/sms/sms_custom_step.png %}
[14]: {% image_buster /assets/img/sms/canvas_trigger.png %}
[15]: {% image_buster /assets/img/sms/campaign_trigger.png %}
[16]: {% image_buster /assets/img/sms/multi-language.png %}<|MERGE_RESOLUTION|>--- conflicted
+++ resolved
@@ -31,13 +31,8 @@
 
 ![Home]({% image_buster /assets/img/sms/keyword_edit2.png %}){: style="float:right;max-width:40%;margin-left:10px;"}
 1. To define your own keywords, navigate to the SMS section of the dashboard located under Subscription Groups.<br><br>
-<<<<<<< HEAD
 2. Under SMS global keywords, select a keyword category to add a keyword to by selecting the pencil icon.<br><br>
 3. In the dialogue box that pops up, add a keyword you would like to trigger this keyword category. Note that keywords are case sensitive, and universal keywords like `START`, `YES`, and `UNSTOP` cannot be changed. Please read the rules below that apply to keywords and keyword responses.<br><br>![picture]({% image_buster /assets/img/sms/sms_keywords.png %})
-=======
-2. Under SMS Global Keywords, select a keyword category to add a keyword to by selecting the pencil icon.<br><br>
-3. In the dialogue box that pops up, add a keyword you would like to trigger this keyword category. Note that keywords are not case sensitive. Universal keywords like `START`, `YES`, and `UNSTOP` cannot be changed. Review the rules below that apply to keywords and keyword responses.<br><br>![picture]({% image_buster /assets/img/sms/sms_keywords.png %})
->>>>>>> 8f5bbb83
 
 | Keywords | Keyword responses |
 | -------- | ----------------- |
@@ -58,11 +53,8 @@
 ![Home]({% image_buster /assets/img/sms/keyword_edit2.png %}){: style="float:right;max-width:40%;margin-left:10px;"}
 1. To manage your keyword responses, navigate to the SMS section of the dashboard located under Subscription Groups. <br><br>
 2. Under SMS Global Keywords, select a keyword category to edit a response for by selecting the pencil icon.<br><br> 
-<<<<<<< HEAD
 3. In the dialogue box that pops up, edit and save your response. Please be mindful of the [Six rules to get compliance right]({{site.baseurl}}/user_guide/message_building_by_channel/sms/sms_laws_and_regulations/#the-six-rules-to-get-compliance-right) as you create your response and read the rules below that apply to keywords and keyword responses.<br><br>
-=======
-3. In the dialogue box that pops up, edit, and save your response. Please be mindful of the [Six Rules to get Compliance Right]({{site.baseurl}}/user_guide/message_building_by_channel/sms/sms_laws_and_regulations/#the-six-rules-to-get-compliance-right) as you create your response and read the rules below that apply to keywords and keyword responses.<br><br>
->>>>>>> 8f5bbb83
+
 ![Responses]({% image_buster /assets/img/sms/keyword_home.png %})
 
 | Keywords | Keyword responses |
@@ -76,14 +68,8 @@
 ## Multi-language support
 
 When sending to certain countries, a sender may be required to support inbound keywords and outbound replies with a local language. To support this, Braze allows you to create a language-specific keyword setting. 
+![Multi-language sending][16]{: style="float:right;max-width:40%;margin-left:10px;"}
 
-<<<<<<< HEAD
-![picture][16]{: style="float:right;max-width:40%;margin-left:10px;"}
-To get started, click **Add A Language** and select your target language or search for a language within the dropdown.
-
-Please note that other languages do NOT come with preset keywords/responses like English, so senders will need to work with their marketing and legal teams to add any required keywords to this set. Otherwise, Braze will not handle localized incoming messages for those languages. If you need to delete a language, click the **Delete Language** button at the bottom right.
-=======
-![Select Language][16]{: style="float:right;max-width:40%;margin-left:10px;"}
 To get started, click **Add A Language** and select your target language or search for a language within the dropdown.
 
 {% alert important %}
@@ -91,7 +77,6 @@
 {% endalert %}
 
 If you need to delete a language, click the **Delete Language** button at the bottom right.
->>>>>>> 8f5bbb83
 
 ![SMS Global Keywords][5]
 
@@ -105,11 +90,8 @@
 
 ### Create a custom category
 
-<<<<<<< HEAD
-![picture][13]{: style="float:right;max-width:40%;margin-left:10px;"}
-=======
 ![Custom Keyword Category][13]{: style="float:right;max-width:40%;margin-left:10px;"}
->>>>>>> 8f5bbb83
+
 To create a custom keyword category, edit the appropriate subscription group, and click **Add Custom Keyword Category**. Here, you will be able to provide a keyword category name and define which keywords a user can text in to receive the reply message.
 
 Once created, this keyword category will be available to [filter and trigger]({{site.baseurl}}/user_guide/message_building_by_channel/sms/campaign/retargeting/) against in your campaigns and Canvases.
@@ -132,11 +114,8 @@
 
 While not required, we strongly recommend setting up an auto-response for when users send inbound SMS keywords that do not match an existing keyword. This message will notify the user that the keyword is not recognized and offer some guidance. 
 
-<<<<<<< HEAD
 This can be done by creating an SMS campaign with a message like "Sorry! We didn't recognize that keyword, text STOP to stop or HELP to help." Next, in the delivery step, select **Action-Based Delivery** and use the trigger **Sent inbound SMS to subscription group within keyword category OTHER**.
-=======
-This can be done by creating an SMS campaign with a message like "Sorry! We didn't recognize that keyword, text STOP to stop or HELP to help." Next, in the delivery step, select **Action-Based Delivery** and use the trigger "Sent inbound SMS to subscription group within keyword category OTHER".
->>>>>>> 8f5bbb83
+
 
 ![SMS confirm]({% image_buster /assets/img/sms/sms_other.png %})
 
