---
nav_title: "SMS Subscription Groups"
article_title: SMS Subscription Groups
page_order: 2
description: "Subscription Groups are the foundation for sending SMS & MMS through Braze. A Subscription Group is a collection of sending phone numbers (i.e. short codes, long codes, and/or alphanumeric sender IDs) that are used for a specific type of messaging purpose."
page_type: reference
channel:
  - SMS
  
---

# SMS subscription groups

> Subscription Groups are the foundation for sending SMS & MMS through Braze. A Subscription Group is a collection of [sending phone numbers][2] (i.e. short codes, long codes, and/or alphanumeric sender IDs) that are used for a specific type of messaging purpose. For example, if a brand has plans to send both transactional and promotional SMS messaging, two Subscription Groups with separate pools of sending phone numbers will need to be set up within your Braze dashboard.


<<<<<<< HEAD
## SMS subscription states
=======
## SMS Subscription States

>>>>>>> 8f2522bd
There are two subscription states for SMS users: `subscribed` and `unsubscribed`. A user's subscription state is not shared across Subscription Groups, meaning a user can be `subscribed` to a transactional Subscription Group but `unsubscribed` to a promotional one. For brands, this separation of states ensures that they can continue to send relevant SMS messages to their users.

| State | Definition |
| --------- | ---------- |
| Subscribed | User has explicitly confirmed that they want to receive SMS from a specific Subscription Group. A user can be subscribed either by having their subscription state updated through the Braze subscription API or by texting an opt-in keyword response. A user must be subscribed to an SMS Subscription Group in order to receive an SMS |
| Unsubscribed | User has explicitly opt-ed out of messaging from your SMS Subscription group and the sending-phone numbers inside the Subscription Group. They can unsubscribe by texting an opt-out keyword response or a brand can unsubscribed users through the [Braze subscription API][4]. Users unsubscribed from an SMS subscription Group will no longer receive any SMS from sending phone numbers that belong to the Subscription Group.|
{: .reset-td-br-1 .reset-td-br-2}

<<<<<<< HEAD
### How users' sms subscription groups get set:
- __Rest API Set__: User profiles can be programmatically set by the [/subscription/status/set endpoint][4] by using Braze's REST API.
- __Automatically Handled Upon User Opt-In/Opt-Out__: By users texting a default opt-in or opt-out [keyword][7], Braze automatically sets and updates users' subscription state.

### How to check a user's sms subscription group:
- __User Profile__: Individual user profiles can be accessed through the Braze dashboard by selecting User Search from the right sidebar. Here, you can look up user profiles by email address, phone number, or external user ID. Once in a user profile, under the Engagement tab, you can view a user's SMS subscription groups. 
- __Rest API Get__: Individual user profiles subscription group can be viewed by the [Get Subscription Group][9] endpoint or [Subscription Group Status][8] endpoint by using Braze’s REST API. 

## Sending with a subscription group
=======
### How Users' SMS Subscription Groups get Set 

- __Rest API:__ User profiles can be programmatically set by the [/subscription/status/set][4] endpoint by using Braze's REST API.
- __Web SDK:__ Users can be added to an email or SMS subscription group using the [addToSubscriptionGroup][11] method.
- __Automatically Handled Upon User Opt-In/Opt-Out:__ By users texting a default opt-in or opt-out [keyword][7], Braze automatically sets and updates users' subscription state.

### How to Check a User's SMS Subscription Group

- __User Profile:__ Individual user profiles can be accessed through the Braze dashboard by selecting User Search from the right sidebar. Here, you can look up user profiles by email address, phone number, or external user ID. Once in a user profile, under the Engagement tab, you can view a user's SMS subscription groups. 
- __Rest API:__ Individual user profiles subscription group can be viewed by the [Get Subscription Group][9] endpoint or [Subscription Group Status][8] endpoint by using Braze’s REST API. 

## Sending with a Subscription Group

>>>>>>> 8f2522bd
To launch an SMS campaign through Braze, a Subscription Group must be selected in the dropdown (see below). Once selected, an audience filter will be added to your campaign or Canvas automatically, ensuring that only users `subscribed` to the selected Subscription Group are in the target audience. To adhere to international [telecommunication compliance and guidelines][3], Braze will never send SMS to users that have not subscribed to the selected Subscription Group.  

![picture][6]

<<<<<<< HEAD
## Setup process
During your SMS onboarding process, a Braze onboarding manager will setup Subscription Groups for your dashboard account. They will work with you to determine how many Subscription Groups you need and add the appropriate sending phone numbers to your Subscription Groups. Timelines for setting up a Subscription Group will depend on the type of phone numbers you're adding. For example, short code applications can take anywhere between 8-12 weeks, while long codes can be set up within a day. If you have questions about your Braze dashboard setup, please reach out to your Braze representative for support.  

## Subscription group mms enablement
=======
## Setup Process

During your SMS onboarding process, a Braze onboarding manager will setup Subscription Groups for your dashboard account. They will work with you to determine how many Subscription Groups you need and add the appropriate sending phone numbers to your Subscription Groups. Timelines for setting up a Subscription Group will depend on the type of phone numbers you're adding. For example, short code applications can take anywhere between 8-12 weeks, while long codes can be set up within a day. If you have questions about your Braze dashboard setup, please reach out to your Braze representative for support.  

## Subscription Group MMS Enablement

>>>>>>> 8f2522bd
In order to send an MMS message, at least one number within your Subscription Group has to be enabled to send MMS. This is indicated by a tag located next to the Subscription Group. 

![picture][10]{: style="max-width:40%"}


[1]: {% image_buster /assets/img/sms/multi_country_subgroups.png %}
[2]: {{site.baseurl}}/user_guide/message_building_by_channel/sms/phone_numbers/sending_phone_numbers/
[3]: {{site.baseurl}}/user_guide/message_building_by_channel/sms/sms_laws_and_regulations/
[4]: {{ site.baseurl}}/api/endpoints/subscription_groups/post_update_user_subscription_group_status/
[5]: {{site.baseurl}}/user_guide/message_building_by_channel/sms/sms_subscription_group/#setup-process
[6]: {% image_buster /assets/img/sms/sms_subgroup_select.png %}
[7]: {{site.baseurl}}/user_guide/message_building_by_channel/sms/keywords/optin_optout/
[8]: {{site.baseurl}}/api/endpoints/subscription_groups/get_list_user_subscription_group_status/
[9]: {{site.baseurl}}/api/endpoints/subscription_groups/get_list_user_subscription_groups/
[10]: {% image_buster /assets/img/sms/mms_sub_group_tag.png %}
[11]: https://js.appboycdn.com/web-sdk/latest/doc/classes/appboy.user.html#addtosubscriptiongroup
<|MERGE_RESOLUTION|>--- conflicted
+++ resolved
@@ -13,13 +13,7 @@
 
 > Subscription Groups are the foundation for sending SMS & MMS through Braze. A Subscription Group is a collection of [sending phone numbers][2] (i.e. short codes, long codes, and/or alphanumeric sender IDs) that are used for a specific type of messaging purpose. For example, if a brand has plans to send both transactional and promotional SMS messaging, two Subscription Groups with separate pools of sending phone numbers will need to be set up within your Braze dashboard.
 
-
-<<<<<<< HEAD
 ## SMS subscription states
-=======
-## SMS Subscription States
-
->>>>>>> 8f2522bd
 There are two subscription states for SMS users: `subscribed` and `unsubscribed`. A user's subscription state is not shared across Subscription Groups, meaning a user can be `subscribed` to a transactional Subscription Group but `unsubscribed` to a promotional one. For brands, this separation of states ensures that they can continue to send relevant SMS messages to their users.
 
 | State | Definition |
@@ -28,48 +22,29 @@
 | Unsubscribed | User has explicitly opt-ed out of messaging from your SMS Subscription group and the sending-phone numbers inside the Subscription Group. They can unsubscribe by texting an opt-out keyword response or a brand can unsubscribed users through the [Braze subscription API][4]. Users unsubscribed from an SMS subscription Group will no longer receive any SMS from sending phone numbers that belong to the Subscription Group.|
 {: .reset-td-br-1 .reset-td-br-2}
 
-<<<<<<< HEAD
-### How users' sms subscription groups get set:
-- __Rest API Set__: User profiles can be programmatically set by the [/subscription/status/set endpoint][4] by using Braze's REST API.
-- __Automatically Handled Upon User Opt-In/Opt-Out__: By users texting a default opt-in or opt-out [keyword][7], Braze automatically sets and updates users' subscription state.
-
-### How to check a user's sms subscription group:
-- __User Profile__: Individual user profiles can be accessed through the Braze dashboard by selecting User Search from the right sidebar. Here, you can look up user profiles by email address, phone number, or external user ID. Once in a user profile, under the Engagement tab, you can view a user's SMS subscription groups. 
-- __Rest API Get__: Individual user profiles subscription group can be viewed by the [Get Subscription Group][9] endpoint or [Subscription Group Status][8] endpoint by using Braze’s REST API. 
-
-## Sending with a subscription group
-=======
-### How Users' SMS Subscription Groups get Set 
+### How users' SMS subscription groups get set 
 
 - __Rest API:__ User profiles can be programmatically set by the [/subscription/status/set][4] endpoint by using Braze's REST API.
 - __Web SDK:__ Users can be added to an email or SMS subscription group using the [addToSubscriptionGroup][11] method.
 - __Automatically Handled Upon User Opt-In/Opt-Out:__ By users texting a default opt-in or opt-out [keyword][7], Braze automatically sets and updates users' subscription state.
 
-### How to Check a User's SMS Subscription Group
+### How to check a user's SMS subscription group
 
 - __User Profile:__ Individual user profiles can be accessed through the Braze dashboard by selecting User Search from the right sidebar. Here, you can look up user profiles by email address, phone number, or external user ID. Once in a user profile, under the Engagement tab, you can view a user's SMS subscription groups. 
 - __Rest API:__ Individual user profiles subscription group can be viewed by the [Get Subscription Group][9] endpoint or [Subscription Group Status][8] endpoint by using Braze’s REST API. 
 
 ## Sending with a Subscription Group
 
->>>>>>> 8f2522bd
 To launch an SMS campaign through Braze, a Subscription Group must be selected in the dropdown (see below). Once selected, an audience filter will be added to your campaign or Canvas automatically, ensuring that only users `subscribed` to the selected Subscription Group are in the target audience. To adhere to international [telecommunication compliance and guidelines][3], Braze will never send SMS to users that have not subscribed to the selected Subscription Group.  
 
 ![picture][6]
 
-<<<<<<< HEAD
 ## Setup process
-During your SMS onboarding process, a Braze onboarding manager will setup Subscription Groups for your dashboard account. They will work with you to determine how many Subscription Groups you need and add the appropriate sending phone numbers to your Subscription Groups. Timelines for setting up a Subscription Group will depend on the type of phone numbers you're adding. For example, short code applications can take anywhere between 8-12 weeks, while long codes can be set up within a day. If you have questions about your Braze dashboard setup, please reach out to your Braze representative for support.  
-
-## Subscription group mms enablement
-=======
-## Setup Process
 
 During your SMS onboarding process, a Braze onboarding manager will setup Subscription Groups for your dashboard account. They will work with you to determine how many Subscription Groups you need and add the appropriate sending phone numbers to your Subscription Groups. Timelines for setting up a Subscription Group will depend on the type of phone numbers you're adding. For example, short code applications can take anywhere between 8-12 weeks, while long codes can be set up within a day. If you have questions about your Braze dashboard setup, please reach out to your Braze representative for support.  
 
-## Subscription Group MMS Enablement
+## Subscription group MMS enablement
 
->>>>>>> 8f2522bd
 In order to send an MMS message, at least one number within your Subscription Group has to be enabled to send MMS. This is indicated by a tag located next to the Subscription Group. 
 
 ![picture][10]{: style="max-width:40%"}
