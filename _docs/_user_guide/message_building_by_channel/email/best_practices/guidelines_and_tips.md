--- conflicted
+++ resolved
@@ -12,14 +12,13 @@
 
 > This article covers technical, styling, and content-specific tips and tricks for various email use cases and topics.
 
-## Technical guidelines
-
-### General
-
-- If you would like one email template for both mobile and desktop, keep the width below 500 pixels.
-- Use inline style sheets to format your email as CSS or it will not be recognized by Email Service Providers (ESPs).
-- Images uploaded to the email template must be less than 5MB and either PNG, JPG, GIF.
-- Always provide alternative text for images in case they don't appear in the email (blocked, fail to load, etc.)
+## General
+
+As you build your email campaign, it's important to keep in mind how your email messaging is received across your various users and email service providers (ESPs). Here are some quick tips when building your email content:
+
+- When formatting your email, use inline style sheets as CSS.
+- To use one email template for both mobile and desktop versions, keep the width under 500 pixels.
+- Images uploaded to the email template must be less than 5MB. Supported formats include PNG, JPG, and GIF.
 - Don't set heights and widths for images as this will cause unnecessary white space in a degraded email.
 - `div` tags should not be used as most email clients do not support their use. Instead, use nested tables.
 - Avoid using JavaScript because it does not work with any ESP.
@@ -27,11 +26,8 @@
 
 ### Email validation
 
-Braze automatically adjusts inputted email addresses to trim any whitespace. Email addresses targeted via the Braze servers must be validated per the [RFC 2822][24] standards.
-
-In addition to these standards, Braze does not accept the following characters and recognizes them as invalid.
-
-If an email is bounced, Braze marks the email as invalid and the subscription status is not changed.
+Braze automatically adjusts inputted email addresses to trim any whitespace. Email addresses targeted via the Braze servers must be validated per the [RFC 2822][24] standards. In addition to these standards, Braze does not accept the following characters and recognizes them as invalid. If an email is bounced, Braze marks the email as invalid and the subscription status is not changed.
+
 {% details Unaccepted characters outside of RFC Standards %}
 - *
 - /
@@ -52,10 +48,12 @@
 - ,
 {% enddetails %}
 
-### Disallowed HTML tags
-
-The following HTML tags are not allowed as they may potentially let malicious code run in the browser. As a result, end-user mail clients often filter emails that contain them.
-
+### Checking HTML details
+
+Keep in mind that some HTML tags and attributes are not allowed as they may potentially let malicious code run in the browser.
+
+Check out the following lists for HTML tags and attributes that aren't allowed in your emails:
+{% details Expand for disallowed HTML tags %}
 - `<!doctype>`
 - `<applet>`
 - `<bgsound>`
@@ -71,9 +69,9 @@
 - `<title>`
 - `<xml>`
 - `<svg>`
-
-Additionally, following HTML attributes are not allowed:
-
+{% enddetails %}
+
+{% details Expand for disallowed HTML attributes %}
 - `<animationend>`
 - `<animationiteration>`
 - `<animationstart>`
@@ -216,189 +214,15 @@
 - `<onwheel>`
 - `<seeksegmenttime>`
 - `<transitionend>`
+{% enddetails %}
 
 ### Implementing alternative text
 
-Since spam filters watch for both an HTML and a plain text version of a message, utilizing plain text alternatives is a great way to lower your spam score. In addition, alternative text (`alt=""`) can serve to complement and, in some cases, stand in lieu of images included in your email body that may have been filtered out by a user's email provider.
+Since spam filters watch for both an HTML and a plain text version of a message, utilizing plain text alternatives is a great way to lower your spam score. Additionally, alternative text (`alt=""`) can serve to complement and, in some cases, stand in lieu of the images in your email body that may have been filtered out by a user's email provider.
 
 ### Setting from and reply-to addresses
 
-When setting your "from" addresses, make sure your "from" email domain matches your sending domain (i.e., `marketing.yourdomain.com`). Failure to do this may result in SPF and DKIM misalignment. All reply-to emails can be set to your root domain. 
-
-## Styling tips
-
-### Address styling
-
-- The **Subject Line** is one of the first things that recipients will see upon receiving your message.
-  - Keeping it to 6 to 10 words will yield the highest open rates.
-  - There are also different approaches to creating a good subject line, ranging from asking a question to pique the reader’s interest or being more direct, to personalizing it as to engage your clientele.
-  - Don’t just stick with one subject line, try new ones out and gauge their effectiveness.
-  - Subject line should be no more than 35 characters to display appropriately on mobile.
-
-- The **From** field should clearly show who the sender is.
-  - Try not to use an unknown person’s name or an uncommon abbreviation, instead try using something recognizable like the company name.
-  - If using a person’s name suits your company methods of personalizing email, stay consistent and retain the same “From Name” to develop a relationship with the recipient.
-  - “From” name should be no more than 25 characters to display appropriately on mobile.
-
-### Body styling
-
-- Many users use **Email Previewing** in Gmail or Outlook.
-  - These preview areas generally allow for around 300 pixels or 85 characters of content to be shown.
-  - It is recommended that the email communicate the main point of the message efficiently within that space, engaging the reader’s interest to encourage opens.
-
-- No-reply email addresses are generally not recommended for multiple reasons as they disengage your readers.
-  - Many recipients reply to the email to unsubscribe, so if they are not allowed to do that, the next course of action is more often than not marking the email as spam.
-  - Getting out of office replies can actually provide valuable information, increasing open rates and decreasing spam reports (by removing those who don’t want to be emailed).
-  - On a personal level, a no-reply can appear impersonal, lazy and arrogant to recipients (suggesting “You aren’t worth my time”), and may turn them off from receiving further email from your company.
-
-- Preheader text is often used by email marketers to provide additional information on an email's contents.
-  - A preheader is the preview text displayed immediately after an email subject. In the following example, the preheader is `- Brand. New. Lounge Shorts`.
-
-![Preheader text in a Gmail inbox with the text "Brand. New. Lounge Shorts".][61]
-
-  - The amount of visible preheader text is dependent on the User's email client and the length of the email's subject line. Generally, we suggest email preheaders to be between 50 and 100 characters.
-
-### Preheader character limits
-
-  |   Mobile Email Client  |  Limit  |
-  |:----------------------:|:-------:|
-  | iOS Outlook            | 74      |
-  | Android Native         | 43      |
-  | Android Gmail          | 24      |
-  | iOS Native             | 82      |
-  | iOS Gmail              | 30      |
-  {: .reset-td-br-1 .reset-td-br-2}
-
-  |  Desktop Email Client  |  Limit  |
-  |:----------------------:|:-------:|
-  | Apple Mail             | 33      |
-  | Outlook '13            | 38      |
-  | Outlook for Mac '15   | 53      |
-  | Outlook '16            | 50      |
-  {: .reset-td-br-1 .reset-td-br-2}
-
-
-  |  Webmail Email Client  |  Limit  |
-  |:----------------------:|:-------:|
-  | AOL Mail               | 81      |
-  | Gmail                  | 119     |
-  | Outlook.com            | 49      |
-  | Office 365             | 40      |
-  | Mail.ru                | 64      |
-  {: .reset-td-br-1 .reset-td-br-2}
-
-Here are some best practices to keep in mind when writing your preheaders:
-
-- Calls to action come into play once readers have opened your email.
-  - Point your readers in the right direction, whether you want them to subscribe, purchase a product or visit your website.
-  - Use strong words so that the reader knows exactly what you are asking of them, but make sure it reflects your company’s brand voice and that every call to action exhibits some sort of value to the consumer.
-  - Preheader should be no more than 85 characters and have some sort of descriptive call to action that supports the subject line.
-
-- Email and landing sites to which you direct your users to should be mobile optimized:
-  - No interstitial boxes
-  - Large form-fields
-  - Easy navigation
-  - Large text
-  - Generous white space
-  - Short concise body copy
-  - Clear calls to action
-
-### Email size
-
-|   Text Only   | Text With Images |     Email Width    |
-|:-------------:|:----------------:|:------------------:|
-| 25KB maximum |   60KB maximum   | 600 pixels maximum |
-{: .reset-td-br-1 .reset-td-br-2 .reset-td-br-3}
-
-Make sure to limit your **Body Size**: Email bodies larger than 102KB are not only extremely taxing on Braze and SendGrid's servers, but they are also clipped by Gmail and other email clients. We recommend keeping the size of your email under 25KB for just text or 60KB with images.
-
-If you are receiving this error in the editor, you likely have `base64` encoded images that have been embedded in the email itself. However, this is not the most effective way to send emails with images. We highly encourage you to use Braze's image uploader to host images and to reference these images by the href.
-
-### Text length
-
-| **Text Specifications** | **Recommended Properties** |
-| --- | --- |
-| Subject Line Length | 35 characters maximum (for optimal mobile display) (6 to 10 words) |
-| Sender Name Length | 25 characters maximum (for optimal mobile display) |
-| Preheader Length | 85 characters maximum |
-{: .reset-td-br-1 .reset-td-br-2}
-
-### Image size
-
-|     Size    | Header Image Width |  Body Image Width  |   File Types  |
-|:-----------:|:------------------:|:------------------:|:-------------:|
-| 5MB maximum | 600 pixels maximum | 480 pixels maximum | PNG, JPG, GIF |
-{: .reset-td-br-1 .reset-td-br-2 .reset-td-br-3 .reset-td-br-4}
-
-Smaller, high quality images will load faster, so it’s recommended to use the smallest asset possible to achieve your desired output.
-
-### Deep linking
-
-A high percentage of emails are read on mobile devices. Utilizing deep linking is a great practice for engaging with these mobile email recipients. With push notifications and in-app messages, a deep link takes the user directly to a specified destination within an app. Email, on the other hand, gives no way of knowing whether recipients have the app installed. As such, providing a deep link to the app could link to an error message for these recipients who do not have the app.
-
-<<<<<<< HEAD
-=======
-## Content-specific tips and tricks
-
-### Onboarding
-
-- Provide tips to help users get started.
-- Showcase only the most essential features 
-- Too much information can be overwhelming and potentially confusing if the user is still unfamiliar with your app
-- Provide links to your documentation and let users know how they can get support.
-- Try to always send a welcome email after a user signs up. The following is an example from LivingSocial that contains simple calls to action and informs users about a deal:
-
-![Onboarding email sent from LivingSocial that welcomes new users.][26]{: style="max-width:70%;"}
-
-### Sales and promotional
-
-- Within seconds of opening your email, users should know the value of the promotion (what the discounts are and what is on sale) and how long the offer lasts.
-- Provide graphics to illustrate any products that you're promoting.
-- Keep your copy concise and simple so that it doesn't clutter your email and distract users from the essential content.
-- Make your call to action clear and give recipients an easy way to immediately participate in the promotion.
-- If you're recommending certain products, try to present them as curated, personal suggestions that the user may like.
-- Use social proof to promote your products. Show users any items their friends have liked or purchased.
-- If you're promoting a limited time offer, be sure to let users know! Ideeli does a great job at conveying urgency in this email:
-
-![Promotional email sent from Ideeli that notifies users of a limited-time offer. A large banner contains the text "Ends at midnight EDT. 6-hour flash sale. Hurry! These amazing finds won't last long."][27]{: style="max-width:70%;"}
-
-### Transactional
-
-- If the user recently made an in-app purchase, you should thank them and provide any tips that can help them make the most of that purchase.
-- If the user recently made an out-of-app purchase, provide them with shipping confirmation and a way to ask questions about their shipment.
-- Asking users to give feedback after a purchase is a good way to solicit input without being pushy. Because you've just provided users with a service, they may be more likely to share their thoughts. Here's an example of an email from Restaurant.com:
-
-![Transactional email sent from Restaurants.com that asks users for feedback. The email reads "Tell Us All About It! We hope you enjoyed your meal and experience at REDACTED. To ensure we are doing everything we can to provide you with the best service, food, and overall experience, take a moment to give us your feedback. Your opinion is very valuable to us and we appreciate your thoughts." The call to action reads "Take Survey".][28]{: style="max-width:80%;"}
-
-### Retention
-
-- Keep your tone friendly!
-- This may be your last chance to win users back, so be sure to include content that showcases your app's value.
-- If the user has been relatively inactive since installing, offer helpful hints for getting started.
-- For social apps, keep users updated on their friends' activities.
-- Offer discounts or any other incentives that may bring users back.
-- Try to make your message personal to show the user that they are still valued. Rue La La, for instance, frames the retention email as a note from its CEO:
-
-![Retention email sent to customers with a personalized message from the CEO of Rue La La. The email reads "Just a quick hello. As Rue's CEO, I like checking in with our Members. Most tell me how much they love Rue. (And we're flattered.) But it doesn't seem like you're feeling it... yet. I'm not going to be subtle here. I'm giving you a 25 dollar credit to go shop the site and find what speaks to you, whether it's a designer bag, a new pair of jeans, or something amazing for your home. I (really) believe this is where you'll start feeling the Rue love. Enjoy!"][29]{: style="max-width:80%;"}
-
-### Social
-
-- Email can help you build up a social fanbase by directing recipients toward your Facebook, Twitter, Instagram, Pinterest, YouTube channel, etc.
-- Include links to your social media accounts within the email to make it easy for users to connect.
-- Make it fun! Try running a photo contest, promoting a hashtag, or having a giveaway. The following is an email from Hailo that offers a reward for participating in photo challenges:
-
-![Social email example from Hailo that notifies their users to participate in a photo challenge.][30]{: style="max-width:70%;"}
-
-### Updates
-
-- Send updates of new or improved features to all of your users.
-- Updating users on new features is also a re-engagement tool because it reminds lapsing users of your app's value.
-- If your feature requires an explanation or demo, include a link in the message. Here's an example by Allrecipes.com:
-
-![Update-focused email example from Allrecipes that notifies their users of a new feature. The top of the email reads "Too. Many. Passwords. Tired of passwords? So are we." The email body directs users to sign in with Facebook or Google plus, with a call to action of "See How".][31]{: style="max-width:70%;"}
-
->>>>>>> ffb92312
-
-[25]: {{site.baseurl}}/help/best_practices/user_onboarding/#user-onboarding
+When setting your "from" addresses, make sure your "from" email domain matches your sending domain (i.e., `marketing.yourdomain.com`). Failure to do this may result in SPF and DKIM misalignment. All reply-to emails can be set to your root domain.
+
+
 [24]: http://tools.ietf.org/html/rfc2822
-[61]: {% image_buster /assets/img_archive/preheader_example.png %}