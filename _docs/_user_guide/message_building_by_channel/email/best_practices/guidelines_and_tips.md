--- conflicted
+++ resolved
@@ -28,11 +28,8 @@
 ### Email validation
 
 Braze automatically adjusts inputted email addresses to trim any whitespace. Email addresses targeted via the Braze servers must be validated per the [RFC 2822][24] standards.
-<<<<<<< HEAD
-In addition to these standards, Braze does not accept certain characters and recognizes them as invalid.
-=======
+
 In addition to these standards, Braze does not accept the following characters and recognizes them as invalid.
->>>>>>> 6d2f4d36
 
 If an email is bounced, Braze marks the email as invalid and the subscription status is not changed.
 {% details Unaccepted characters outside of RFC Standards %}
@@ -255,11 +252,7 @@
   - On a personal level, a no-reply can appear impersonal, lazy and arrogant to recipients (suggesting “You aren’t worth my time”), and may turn them off from receiving further email from your company.
 
 - Preheader text is often used by email marketers to provide additional information on an email's contents.
-<<<<<<< HEAD
-  - A preheader is the preview text displayed immediately after an email subject. In the example, the preheader is `- Brand. New. Lounge Shorts`.
-=======
   - A preheader is the preview text displayed immediately after an email subject. In the following example, the preheader is `- Brand. New. Lounge Shorts`.
->>>>>>> 6d2f4d36
 
 ![Preheader text in a Gmail inbox with the text "Brand. New. Lounge Shorts".][61]
 
@@ -327,7 +320,7 @@
 | --- | --- |
 | Subject Line Length | 35 characters maximum (for optimal mobile display) (6 to 10 words) |
 | Sender Name Length | 25 characters maximum (for optimal mobile display) |
-| Pre-Header Length | 85 characters maximum |
+| Preheader Length | 85 characters maximum |
 {: .reset-td-br-1 .reset-td-br-2}
 
 ### Image size
@@ -343,68 +336,6 @@
 
 A high percentage of emails are read on mobile devices. Utilizing deep linking is a great practice for engaging with these mobile email recipients. With push notifications and in-app messages, a deep link takes the user directly to a specified destination within an app. Email, on the other hand, gives no way of knowing whether recipients have the app installed. As such, providing a deep link to the app could link to an error message for these recipients who do not have the app.
 
-<<<<<<< HEAD
-=======
-## Content-specific tips and tricks
-
-### Onboarding
-
-- Provide tips to help users get started.
-- Showcase only the most essential features 
-- Too much information can be overwhelming and potentially confusing if the user is still unfamiliar with your app
-- Provide links to your documentation and let users know how they can get support.
-- Try to always send a welcome email after a user signs up. The following is an example from LivingSocial that contains simple calls to action and informs users about a deal:
-
-![Onboarding email sent from LivingSocial that welcomes new users.][26]{: style="max-width:70%;"}
-
-### Sales and promotional
-
-- Within seconds of opening your email, users should know the value of the promotion (what the discounts are and what is on sale) and how long the offer lasts.
-- Provide graphics to illustrate any products that you're promoting.
-- Keep your copy concise and simple so that it doesn't clutter your email and distract users from the essential content.
-- Make your call to action clear and give recipients an easy way to immediately participate in the promotion.
-- If you're recommending certain products, try to present them as curated, personal suggestions that the user may like.
-- Use social proof to promote your products. Show users any items their friends have liked or purchased.
-- If you're promoting a limited time offer, be sure to let users know! Ideeli does a great job at conveying urgency in this email:
-
-![Promotional email sent from Ideeli that notifies users of a limited-time offer. A large banner contains the text "Ends at midnight EDT. 6-hour flash sale. Hurry! These amazing finds won't last long."][27]{: style="max-width:70%;"}
-
-### Transactional
-
-- If the user recently made an in-app purchase, you should thank them and provide any tips that can help them make the most of that purchase.
-- If the user recently made an out-of-app purchase, provide them with shipping confirmation and a way to ask questions about their shipment.
-- Asking users to give feedback after a purchase is a good way to solicit input without being pushy. Because you've just provided users with a service, they may be more likely to share their thoughts. Here's an example of an email from Restaurant.com:
-
-![Transactional email sent from Restaurants.com that asks users for feedback. The email reads "Tell Us All About It! We hope you enjoyed your meal and experience at REDACTED. To ensure we are doing everything we can to provide you with the best service, food, and overall experience, please take a moment to give us your feedback. Your opinion is very valuable to us and we appreciate your thoughts." The call to action reads "Take Survey".][28]{: style="max-width:80%;"}
-
-### Retention
-
-- Keep your tone friendly!
-- This may be your last chance to win users back, so be sure to include content that showcases your app's value.
-- If the user has been relatively inactive since installing, offer helpful hints for getting started.
-- For social apps, keep users updated on their friends' activities.
-- Offer discounts or any other incentives that may bring users back.
-- Try to make your message personal to show the user that they are still valued. Rue La La, for instance, frames the retention email as a note from its CEO:
-
-![Retention email sent to customers with a personalized message from the CEO of Rue La La. The email reads "Just a quick hello. As Rue's CEO, I like checking in with our Members. Most tell me how much they love Rue. (And we're flattered.) But it doesn't seem like you're feeling it... yet. I'm not going to be subtle here. I'm giving you a 25 dollar credit to go shop the site and find what speaks to you, whether it's a designer bag, a new pair of jeans, or something amazing for your home. I (really) believe this is where you'll start feeling the Rue love. Enjoy!"][29]{: style="max-width:80%;"}
-
-### Social
-
-- Email can help you build up a social fanbase by directing recipients toward your Facebook, Twitter, Instagram, Pinterest, YouTube channel, etc.
-- Include links to your social media accounts within the email to make it easy for users to connect.
-- Make it fun! Try running a photo contest, promoting a hashtag, or having a giveaway. The following is an email from Hailo that offers a reward for participating in photo challenges:
-
-![Social email example from Hailo that notifies their users to participate in a photo challenge.][30]{: style="max-width:70%;"}
-
-### Updates
-
-- Send updates of new or improved features to all of your users.
-- Updating users on new features is also a re-engagement tool because it reminds lapsing users of your app's value.
-- If your feature requires an explanation or demo, include a link in the message. Here's an example by Allrecipes.com:
-
-![Update-focused email example from Allrecipes that notifies their users of a new feature. The top of the email reads "Too. Many. Passwords. Tired of passwords? So are we." The email body directs users to sign in with Facebook or Google plus, with a call to action of "See How".][31]{: style="max-width:70%;"}
->>>>>>> 6d2f4d36
-
 
 [25]: {{site.baseurl}}/help/best_practices/user_onboarding/#user-onboarding
 [24]: http://tools.ietf.org/html/rfc2822
