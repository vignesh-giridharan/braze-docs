---
nav_title: Gmail Promotions Tab
article_title: Gmail Promotions Tab
page_order: 8
description: "Gmail has updated the mobile Promotions tab to allow marketers to send more information via annotations in a 'card'. This article covers how to use Braze to help you build the card from our product."
channel:
  - email

---

# Gmail Promotion tool

Gmail has updated the [mobile Promotions tab][1] to allow marketers to send more information via annotations in a "card" rather than just the subject line or pre-header information. Braze has built a tool to help you build the card from our product.

## Building the card with Braze

Building the card in Braze is easy!

First, create your email campaign, as you normally would. Then, as you're editing the content of your email, click the **Gmail Promo** tab. Here, you'll be able to fill out fields that will generate the script for your Gmail Promo Tab card.

![GIF that shows an example of how to build a card.][2]

After you've finished filling out the fields, you'll see a completed script at the bottom of your editor. Copy and paste it into the `<head>` element of your email's HTML.

![GIF that shows how to copy your script to paste into the email's HTML body.][3]

{% alert warning %}

The Promotions script will only appear if your email lands in the Gmail **Promotions Tab**. Currently, Gmail uses algorithms to determine where your email will land. However, if a user ever marks your email as a promotion, Gmail's algorithm would be ignored, and your email will automatically land in the **Promotions Tab** moving forward.

{% endalert %}

### Customize your card

You can customize many variables for your card, which will map to the locations shown in the card layout below.

![Card layout that maps out the parameters for the company logo, sender, subject line, discount offer and discount code, and related images.][4]

| Customizable Variable | Description |
|---|---|
| Company Logo | Logos should be a square or circle shape and should be uploaded in "`https` ", not "`http` ".|
| Product Image (Single Image Preview)| This is a blank Canvas for you to bring in product or lifestyle images. In Gmail's preview, they show a sample image that is "`538x138` "with a "`3.9` "aspect ratio. |
| Discount Offer (Green Deal Badge)| One or two words used to quickly highlight an offer or as a call to action, such as "Free Gift", "2 for 1", or "Limited Offer." |
<<<<<<< HEAD
| Discount Code (Promo Code)| Use your regular promo code. Only use if there is a promo code. |
| Expiration Date | The start date should be when your email sends or the promotion starts (if this date is in the future, your email **will not populate** in a bundle). The end date should only be used if you have an expiring offer, and the date needs to be in the future. Old or past-due expiration dates will cause our system to see the offer as stale and will not preview your email. |
=======
| Discount Code (Promo Code)| Use your regular promotion code. Only use if there is a promotion code. |
| Expiration Date | The start date should be when your email sends or the promotion starts (if this date is in the future, your email __will not populate__ in a bundle). The end date should only be used if you have an expiring offer, and the date needs to be in the future. Old or past-due expiration dates will cause our system to see the offer as stale and will not preview your email. |
>>>>>>> be326e1a
{: .reset-td-br-1 .reset-td-br-2}

{% alert tip %}
We recommend that you upload your logo and product image to the Braze Media Library, then copy and paste the URLs from there into the appropriate fields. Only static image formats like `.png` and `.jpeg` are accepted. Some image formats, like `.gif`, will upload but not act as expected.
{% endalert %}

{% alert warning %}
While you can use Liquid within this script, we strongly suggest that you test as much as possible to avoid an error.
{% endalert %}

### Best practices

In addition to adhering to the following best practices recommended by Gmail, you can use their [Preview Your Annotations][5] tool to see what their cards look like.

#### Product image

Gmail has seen better results with strong imagery related to the email message. Gmail does not recommend using a text-only design, as this space was designed to bring that visual language, vital to email marketing, to the preview. Don't use images with cut-off text or repeat images in multiple campaigns.

#### Discount offer

Gmail does not suggest using sentences or phrases, such as "You Can Buy 1 Get 1 Free or Discounts on All Shorts and Shirts", as it may clip, no longer draw the eye, and compete with the subject line. Again, this space should only be used for your messaging to engage your customers with your email, so avoid any language around "Open this email now" or "Click here for deals". Do not repeat your subject line.

[1]: https://developers.google.com/gmail/promotab/
[2]: {% image_buster /assets/img/create-gmail-promo.gif %}
[3]: {% image_buster /assets/img/copy-gmail-promo-script.gif %}
[4]: {% image_buster /assets/img/promocardmap.png %}
[5]: https://developers.google.com/gmail/promotab/overview#preview_your_annotations<|MERGE_RESOLUTION|>--- conflicted
+++ resolved
@@ -41,13 +41,8 @@
 | Company Logo | Logos should be a square or circle shape and should be uploaded in "`https` ", not "`http` ".|
 | Product Image (Single Image Preview)| This is a blank Canvas for you to bring in product or lifestyle images. In Gmail's preview, they show a sample image that is "`538x138` "with a "`3.9` "aspect ratio. |
 | Discount Offer (Green Deal Badge)| One or two words used to quickly highlight an offer or as a call to action, such as "Free Gift", "2 for 1", or "Limited Offer." |
-<<<<<<< HEAD
-| Discount Code (Promo Code)| Use your regular promo code. Only use if there is a promo code. |
+| Discount Code (Promotion Code)| Use your regular promo code. Only use if there is a promo code. |
 | Expiration Date | The start date should be when your email sends or the promotion starts (if this date is in the future, your email **will not populate** in a bundle). The end date should only be used if you have an expiring offer, and the date needs to be in the future. Old or past-due expiration dates will cause our system to see the offer as stale and will not preview your email. |
-=======
-| Discount Code (Promo Code)| Use your regular promotion code. Only use if there is a promotion code. |
-| Expiration Date | The start date should be when your email sends or the promotion starts (if this date is in the future, your email __will not populate__ in a bundle). The end date should only be used if you have an expiring offer, and the date needs to be in the future. Old or past-due expiration dates will cause our system to see the offer as stale and will not preview your email. |
->>>>>>> be326e1a
 {: .reset-td-br-1 .reset-td-br-2}
 
 {% alert tip %}
