--- conflicted
+++ resolved
@@ -21,15 +21,9 @@
 
 ## Test Your Email
 
-<<<<<<< HEAD
 To test your email message in Inbox Vision, click **Preview and Test** within the email composer. Braze then sends an HTML version of your email to various email clients used across the globe, which may take between two and ten minutes to complete.
 
 Braze will then display screenshots of a sample, rendered HTML on desktops, mobile devices, and tablets. The devices in which screenshots are displayed are scrollable, to allow for better viewing. If you encounter unclear screenshots for certain email clients, click **Reprocess Screenshot** to create another screenshot.
-=======
-To test your email message in Inbox Vision, click `Preview and Test` within the email composer. Braze then sends an HTML version of your email to various email clients used worldwide, which may take between two and ten minutes to complete.
-
-Braze will then display screenshots of a sample rendered HTML on desktops, mobile devices, and tablets. The devices in which screenshots are displayed are scrollable to allow for better viewing.
->>>>>>> 1104cf54
 
 If you run an Inbox Vision test, you will also receive a code analysis and spam testing results.
 
@@ -46,28 +40,13 @@
 ![inboxvision2][2]
 ![inboxvision3][3]
 
-<<<<<<< HEAD
 {% alert note %} Sometimes the code analysis will show up faster than the preview for a particular email client. This is because we wait until the email arrives in the inbox before taking the screenshot. {% endalert %}
 
-=======
->>>>>>> 1104cf54
 ## Spam Testing
 
 [Spam testing][4] attempts to predict whether your email will land in spam folders or your customers' inboxes.  Spam testing runs across major spam filters, such as IronPort, SpamAssassin, and Barracuda, as well as major ISP filters such as Gmail.com and Outlook.com.
 
-<<<<<<< HEAD
 ## Test Accuracy
-=======
-## FAQ
-
-{% details What does the reprocess screenshot button do? %}
-Very rarely, you will encounter that some screenshots for certain email clients are not clear.  The reprocess screenshot button will create another screenshot.
-{% enddetails %}
-
-{% details Why does the email preview not appear, but my code analysis does for the same client? %}
-Taking a screenshot takes longer than code analysis since we wait till the email arrives in the inbox before taking the screenshot. As a result, sometimes, the code analysis will show up faster than the preview for a particular email client.
-{% enddetails %}
->>>>>>> 1104cf54
 
 All of our tests are run through actual email clients. We work hard to ensure that all renderings are as accurate as possible.  If you consistently see an issue with an email client, please [open a support ticket]({{site.baseurl}}/support_contact/).
 
