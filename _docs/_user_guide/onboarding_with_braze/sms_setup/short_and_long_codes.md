--- conflicted
+++ resolved
@@ -139,36 +139,5 @@
 If you have your own short code, reach out to your Customer Success Manager  __during the onboarding process__ to discuss migrating or transferring your short code. Short codes must be set up by your Customer Success Manager. 
 {% endalert %}
 
-<<<<<<< HEAD
-=======
-## Handling Unknown Phone Numbers
-You may find that once you get SMS up and running with Braze that you receive messages from unknown users. Noted below are the steps through which an unidentified user and number get processed.
-
-Braze automatically addresses an unknown number in one of three ways:
-1. If an opt-in keyword is texted:
-  * Braze creates an anonymous profile
-  * Our system sets the phone attribute
-  * Subscribes the user to the corresponding subscription group based on what opt-in keyword was received by Braze.<br><br>
-2. If an opt-out keyword is texted:
-  * Braze creates an anonymous profile
-  * Our system sets the phone attribute
-  * Unsubscribes the user form the corresponding subscription group based on what opt-out keyword was received by Braze.<br><br>
-3. If any other custom keyword is texted:
-  * Braze ignores the text message and does nothing.
-
-## Alphanumeric Sender ID
-![picture][senderID]{: style="float:right;max-width:30%;margin-left:15px;border: 0"}
-
-Sender IDs are the short or long codes that appear at the top of an SMS message that denotes who the message was sent from. If a user is unfamiliar with a Sender ID, they may opt to ignore these messages altogether. Through the use of Alphanumeric sender IDs, users are able to quickly identify who they are receiving messages from, increasing open rates. 
-
-Alphanumeric Sender IDs allow you to set your company name or brand as the Sender ID when sending one-way messages to mobile users. They may be up to 11 characters and accepts upper (A-Z) and lower (a-z) case letters, spaces, and digits (0-9). There __may not__ be only numbers. 
-
-| Pros | Cons |
-|- No additional charge to implement<br>- Improves brand awareness<br>- Increases SMS open rates<br>- Matches sending speed of phone numbers inside the subscription group. |- [Two-way messaging][2] is not supported<br>- Not all countries support this feature<br>- Some countries require an additional approval processes. This may take additional time. |
-{: .reset-td-br-1 .reset-td-br-2}
-
-For more information on Alphanumeric Sender ID, please reach out to your Customer Success Manager. 
->>>>>>> 91cbfd4a
-
 [1]: {{site.baseurl}}/user_guide/message_building_by_channel/sms/sms_subscription_group/
 [3]: {% image_buster /assets/img/sms/sms_graph.png %}