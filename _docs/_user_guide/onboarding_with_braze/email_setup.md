--- conflicted
+++ resolved
@@ -1,11 +1,5 @@
 ---
 nav_title: Email Set Up
-<<<<<<< HEAD
-config_only: true
-layout: blank_config
-page_order: 5
----
-=======
 layout: featured
 page_order: 4
 guide_top_header: "Email Set Up"
@@ -30,7 +24,7 @@
   fa_icon: fas fa-list
 ---
 
-## Requirements
+# Requirements
 
 Before you start sending emails, there are some things you need. Refer to the basic chart below to learn more.
 
@@ -53,5 +47,4 @@
 
 Send your first batch of emails to your most engaged users. This will help you gain trust faster with your provider.
 
-After you're done with your IP Warmup, feel free to [start creating and sending emails]({{ site.baseurl }}/user_guide/message_building_by_channel/email/creating_an_email_campaign/)!
->>>>>>> 3c69c6cd
+After you're done with your IP Warmup, feel free to [start creating and sending emails]({{ site.baseurl }}/user_guide/message_building_by_channel/email/creating_an_email_campaign/)!