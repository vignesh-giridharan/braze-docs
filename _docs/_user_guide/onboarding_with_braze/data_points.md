---
nav_title: Data Points
article_title: Data Points Overview
page_order: 4
page_type: reference
description: "This reference article outlines what Data Points are at Braze and how you can be aware of their usage."

---

# Data points

<<<<<<< HEAD
At Braze, data means action: each piece of data that arrives in Braze updates segment membership, can trigger and cancel messaging, is immediately available for messaging personalization, and more. Data points help you define the most impactful information for your business. By thoughtfully considering what information to track, you ensure that you're targeting the highest-impact data for your users' experience.

Data points define a billing and pricing structure based on pieces of information logged against user profiles. Our Customer Success team can help recommend data best practices to fit your specific needs. You can find a more detailed breakdown of this definition in your Braze contract. 

“Data points” shall refer to a billable unit of use of the Braze Services, measured by a session start, session end, custom event, or purchase recorded, as well as any attribute set on an end user profile. Data and events collected by default by the Braze Services including, for example, push tokens, device information, and all campaign engagement tracking events, such as email opens and push notification clicks, are *not* counted as data points. For clarity, the setting of an end user’s profile information at one point in time shall count as a single data point. See the [Consumption count](#consumption-count) section of this article to understand what data counts toward your data point allocation.
 
=======
At Braze, data means action: each piece of data that arrives in Braze updates segment membership, can trigger and cancel messaging, is immediately available for messaging personalization, and more. As such, data points are Braze’s way of defining a billing and pricing structure, based on pieces of information logged against user profiles. See the [Consumption count](#consumption-count) section of this article to understand what data counts toward your data point allocation.
 
Our Customer Success team can help recommend data best practices in order to make your costs/entitlements highly predictable by accounting for seasonality and sized correctly with plenty of headroom and options for flexibility. You can find a more detailed breakdown of this definition in your Braze contract.

"Data Points” shall refer to a billable unit of use of the Braze Services, measured by a session start, session end, custom event or purchase recorded, as well as any attribute set on an End User profile. Your contracted MAU volume determines your allotment of Data Points, with flexibility as to the appropriate ratio based on your business and/or user needs. Data and events collected by default by the Braze Services including, for example, push tokens, device information, and all campaign engagement tracking events, such as email opens and push notification clicks, are not counted as Data Points. For clarity, the setting of an End User’s profile information at one point in time shall count as a single Data Point.
>>>>>>> 89b75c65

## Management and usage

To view your Data Point Dashboard, select your name in the top-right corner, click the drop down, and select **Subscriptions and Usage**. For more information on the Data Point Dashboard components, refer to [Subscriptions and usage]({{site.baseurl}}/user_guide/onboarding_with_braze/subscription_and_usage/).

{% alert tip %}
**Only update your deltas (changing data)!**

To ensure you're only using data points when necessary, we recommend setting up a program that will prevent sending the same, unchanging data from your app to Braze over and over. Braze will work with you to establish this best practice during onboarding.
{% endalert %}

## Consumption count

In sum, data points are accumulated when a user's profile data is updated or when they perform specific actions. Essentially, data points are counts of each of your users' `session starts`, `session ends`, `events`, and `purchases`.

You can find a breakdown of how Braze accumulates data points in the following sections, but there are nuances beyond what you see here which may affect the number of remaining points you expect to see. If you ever have any questions, your Braze account manager can answer them.

{% alert note %} 
The following actions do not consume data points:
- Deleting users from Braze
- Using Connected Content in messaging
{% endalert %}

### Special circumstances

#### Arrays

An array (or string) is an ordered collection of items stored within a custom attribute. In terms of consumption, it costs one data point per API call it takes to update the array. However if you add values to the array incrementally, it counts as one data point per value.

That means if you set the whole array at once, it counts as one data point. As such, arrays are a great tool to keep a user profile up to date with all relevant information.

#### CSV

Custom attributes uploaded via CSV count towards your data points. However, CSV imports for segmentation purposes (imports made with `external_id` as the only field) will not consume data points.

### Billable data points

<style>
  div.small_table + table {
    max-width: 50%;
  }
  div.large_table + table {
    max-width: 75%;
  }
table th:nth-child(1),
table th:nth-child(2),
table th:nth-child(3),
table td:nth-child(1),
table td:nth-child(2),
table td:nth-child(3) {
    width:25%;
}
table td {
    word-break: break-word;
}
</style>

<div class="large_table"></div>

| Data type | Data point | Notes |
| --------- | ---------- | ----- |
| Profile data | First name | |
| Profile data | Last name | |
| Profile data | Email address | |
| Profile data | Gender | |
| Profile data | Age group | |
| Profile data | Country | When manually collected. Does not count towards consumption when automatically collected. |
| Profile data | City | |
| Profile data | Language | When manually collected. Does not count towards consumption when automatically collected. |
| Profile data | Most recent device locale | |
| Profile data | Time zone | |
| Profile data | Date of birth (DOB) | |
| Profile data | Bio | |
| Profile data | Phone number | |
| App usage data | Session start | |
| App usage data | Session end | |
| Custom attributes | All custom attributes | |
| Custom events | All custom events | |
| Custom event properties | All custom event properties | Custom event properties enabled for segmentation with the filters `X Custom Event Property in Y Days` or `X Purchase Property in Y Days` are all counted as separate data points in addition to the data point counted by the custom event itself.
| Purchases | All purchases | |
| Amplitude cohort assignment | All assignments | |
| Mixpanel cohort assignment | All assignments | |
| Hightouch cohort assignment | All assignments | |
| Appsflyer cohort assignment | All assignments | |
| Most recent location | All most recent locations | Entering or exiting geofences doesn’t consume data points because geofence data is not stored against the user profile. Geofences are monitored by Apple and Google location services; Braze only gets notified upon a user triggering a geofence. |
| Twitter | Username | |
{: .reset-td-br-1 .reset-td-br-2}

### Non-billable data points (out of the box)

<div class="small_table"></div>

| Data type | Data point |
| --------- | ---------- |
| Profile data | Country |
| Profile data | Language |
| Profile data | User ID |
| Profile data | User alias |
| Recent devices | Number of devices |
| Recent devices | Most recent watch |
| Recent devices | App version |
| Recent devices | Device |
| Recent devices | Device OS |
| Contact settings | Email subscribed |
| Contact settings | Push subscribed |
| Contact settings | Apps registered for push |
| Contact settings | Subscription group |
| Campaigns received | Email address |
| Install attribution | Install source |
| Install attribution | Campaign |
| Install attribution | Ad Group |
| Install attribution | Ad |
| Miscellaneous | Random bucket number |
| Canvas messages received | Canvas messages received |
| Twitter | Followers |
| Twitter | Following |
| Twitter | Number of tweets |
| Facebook | Likes |
<<<<<<< HEAD
{: .reset-td-br-1 .reset-td-br-2}
=======
{: .reset-td-br-1 .reset-td-br-2}

### Special circumstances

#### CSV

Custom attributes uploaded via CSV count towards your data points, however CSV imports for segmentation purposes (imports made with `external_id`, `braze_id`, or `user_alias_name` as the only field) will not consume data points.

#### Arrays

An array (or string) is an ordered collection of items stored within a custom attribute. In terms of consumption, it costs one data point per API call it takes to update the array.

That means if you set the whole array at once, it counts as one data point. However if you add values to the array incrementally, it counts as one data point per value.
>>>>>>> 89b75c65
<|MERGE_RESOLUTION|>--- conflicted
+++ resolved
@@ -9,20 +9,11 @@
 
 # Data points
 
-<<<<<<< HEAD
 At Braze, data means action: each piece of data that arrives in Braze updates segment membership, can trigger and cancel messaging, is immediately available for messaging personalization, and more. Data points help you define the most impactful information for your business. By thoughtfully considering what information to track, you ensure that you're targeting the highest-impact data for your users' experience.
 
 Data points define a billing and pricing structure based on pieces of information logged against user profiles. Our Customer Success team can help recommend data best practices to fit your specific needs. You can find a more detailed breakdown of this definition in your Braze contract. 
 
 “Data points” shall refer to a billable unit of use of the Braze Services, measured by a session start, session end, custom event, or purchase recorded, as well as any attribute set on an end user profile. Data and events collected by default by the Braze Services including, for example, push tokens, device information, and all campaign engagement tracking events, such as email opens and push notification clicks, are *not* counted as data points. For clarity, the setting of an end user’s profile information at one point in time shall count as a single data point. See the [Consumption count](#consumption-count) section of this article to understand what data counts toward your data point allocation.
- 
-=======
-At Braze, data means action: each piece of data that arrives in Braze updates segment membership, can trigger and cancel messaging, is immediately available for messaging personalization, and more. As such, data points are Braze’s way of defining a billing and pricing structure, based on pieces of information logged against user profiles. See the [Consumption count](#consumption-count) section of this article to understand what data counts toward your data point allocation.
- 
-Our Customer Success team can help recommend data best practices in order to make your costs/entitlements highly predictable by accounting for seasonality and sized correctly with plenty of headroom and options for flexibility. You can find a more detailed breakdown of this definition in your Braze contract.
-
-"Data Points” shall refer to a billable unit of use of the Braze Services, measured by a session start, session end, custom event or purchase recorded, as well as any attribute set on an End User profile. Your contracted MAU volume determines your allotment of Data Points, with flexibility as to the appropriate ratio based on your business and/or user needs. Data and events collected by default by the Braze Services including, for example, push tokens, device information, and all campaign engagement tracking events, such as email opens and push notification clicks, are not counted as Data Points. For clarity, the setting of an End User’s profile information at one point in time shall count as a single Data Point.
->>>>>>> 89b75c65
 
 ## Management and usage
 
@@ -141,20 +132,5 @@
 | Twitter | Following |
 | Twitter | Number of tweets |
 | Facebook | Likes |
-<<<<<<< HEAD
-{: .reset-td-br-1 .reset-td-br-2}
-=======
-{: .reset-td-br-1 .reset-td-br-2}
 
-### Special circumstances
-
-#### CSV
-
-Custom attributes uploaded via CSV count towards your data points, however CSV imports for segmentation purposes (imports made with `external_id`, `braze_id`, or `user_alias_name` as the only field) will not consume data points.
-
-#### Arrays
-
-An array (or string) is an ordered collection of items stored within a custom attribute. In terms of consumption, it costs one data point per API call it takes to update the array.
-
-That means if you set the whole array at once, it counts as one data point. However if you add values to the array incrementally, it counts as one data point per value.
->>>>>>> 89b75c65
+{: .reset-td-br-1 .reset-td-br-2}