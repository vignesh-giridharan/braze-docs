---
nav_title: Spam Regulations
article_title: Spam Regulations
page_order: 98
page_type: reference
description: "This article provides summaries and resources on various spam regulations that may affect you or your users."
channel:
- email
- push
- SMS
<<<<<<< HEAD
=======

>>>>>>> a0a3ce56
---

# Spam regulations

> There are a number of laws that regulate senders of electronic communications, including email, push notifications and SMS. You should always be aware of [local regulations][4] that may affect you or your users. 

Braze is providing relevant information based on our own research, but you should also refer to the full text of these laws for complete and up-to-date details.

- [CAN-SPAM][1]
- [Canadian Anti-Spam Law][2]

## CAN-SPAM

The CAN-SPAM Act of 2003 regulates email senders in the U.S. sending "any electronic mail message, the primary purpose of which is the commercial advertisement or promotion of a commercial product or service." You can read more details on the official [Federal Trade Commission][5] website.

There are seven key requirements for CAN-SPAM:

1. Don't use false or misleading header information (ie, "From", "To" and "Reply-To")
2. Don't use deceptive subject lines
3. Identify the message as an ad
4. Tell recipients where you're located (ie, physical address)
5. Tell recipients how to opt out of receiving future email from you
6. Honor opt-out requests promptly
7. Monitor what others are doing on your behalf

Transactional emails are exempt from these rules with the exception of #1.

## Canadian Anti-Spam Law (CASL) {#casl}

On July 1, 2014, the Canadian Anti-Spam Law (CASL) goes into effect for emails sent to Canadian residents. You can read the full text of the law on the Government of Canada [Justice Laws Website][3]. The law essentially says that Canadian recipients of both email and push notifications need to provide "expressed or implied" consent to your communication with them.

### CASL versus CAN-SPAM

There are a couple key differences between CASL and CAN-SPAM, most notably:

- CASL applies to where the message is received, so senders outside of Canada are affected
- Message recipients must up opt-in, instead of opt-out

### Liability

While CASL has a three-year transition period, ending july 1, 2017, the Canadian Radio-Television and Telecommunications Commission (CRTC), the Competition Bureau and the Office of the Privacy Commissioner of Canada may begin investigation and litigation during this period. At the end of the transition period, individuals may also litigate against entities they believe to be sending spam.

### Exempt messages

The following types of messages are exempt from the requirements of CASL:

- Messages opened outside of Canada
- Messages to family members or other personal relations
- Messages to individuals associated with your business, including employees or contractors
- Messages providing warranty information, product recall information or safety or security information about a product or service the recipient has used or purchased
- Messages providing notification of factual information about subscription, membership or account
- Messages delivering a product or service, including product updates or upgrades

>  This is not the complete list of exemptions. View the [full text of the law][3] for more details.

### Message consent

Messages that do not fall under one of the exemptions require "expressed or implied" consent from the message recipient.

#### Implied consent

Implied consent is based on previous activity with a user through an existing business or non-business relationship. Messages can be sent based on implied consent during the transition period. After July 1, 2017, express consent is required, unless the implied consent is still valid (i.e., the 2 years after a purchase was made).

- The recipient of a message has purchased or leased a product, good, service or completed other business with your organization in the last 2 years
- The electronic address has been published and does not explicitly forbid unsolicited emails

Implied consent is only valid for 6 months if the recipient does not become a customer.

#### Express consent

Express consent is written or oral confirmation from the message recipient and only valid if the message includes a clear and simple description of:

- Why consent is being sought
- The person or organization seeking consent

## Spam filters

Just because your emails have successfully sent doesn't mean that they have necessarily been seen. There is no cure-all solution to avoid all spam filters because each filter is unique in how they evaluate the "spamminess score" of an email. However, here are some tips to avoid having your emails labeled as "spam":

- Get Permission: A double opt-in process consists of sending a follow up email with a confirmation link after an initial opt-in. Using this provides validation that recipients want to receive your content. You can also take this even one step further by asking users to add you to their address book. Also be sure to grow your email lists organically: purchased lists often tend to be stale!

- Build Your Reputation: Make sure you set expectations when people are signing up to receive your emails. Be explicit about what you will send and how often you will send it. Then, encourage users to interact with your email campaigns by providing valuable content. Having personalized and relevant content decreases the probability of your recipients marking the messages as spam.

- Maintain Your Reputation: Be in constant contact with your users to prevent your email lists from becoming stale. Waiting too long to send a message may cause the recipient to forget about you and mark you as spam. Keep your email lists up to date by implementing a sunset policy to remove email addresses that bounce. Bounce rates are a key factor used by ISPs to evaluate a sender's reputation.

- Check and Test: Make sure your message does not contain anything that can trigger spam filters. This includes superfluous tags from external text editors like Microsoft Word, abnormal text formatting, over-usage of ! and ? as punctuation, writing in ALL CAPS, and spam trigger words (see [HubSpot][7] for a list of common trigger words). Send emails with varying content using Braze's multivariate testing capabilities to make sure your emails are not going to spam.

## Messaging channel

### Email {#spam-email}

The quality of your email list is especially important.  A handful of bad emails on your list can ruin your delivery for a million good users. Collecting a list of bad emails generates bounces, blacklisting, spam trap hits, and tanks your response rates. Culling emails that have no activity on a regular basis, and removing obvious bounces are the first step. Whether you implement a opt-in (check the box), opt-out (uncheck the box), confirm opt-in (an email that says thanks for signing up, and gives an unsubscribe link), or double opt-in (an email that that requires a click to confirm), what you want to think about is list quality.

### iOS {#spam-ios-windows}

In iOS, your users have always been asked to opt-in to push notifications. The iOS dialog boxed simply pops up on entry to the app and asks the user to opt-in for notifications to your app. The app user sees the same message pop-up the moment they open an app for the first time, so everyone who is on your iOS list for push notifications has, by definition, opted-in.

### Android {#spam-android}

In Android, your users can assume to be opted-in by the implied opt-in that is stated in your privacy policy or end user license agreement. You may want to implement an expressed opt-in process perhaps in an initial screen just as the user starts the app for the first time. Visit the [Push best practices][6] article for more details. You can also orient the user as to what types of push notifications they will receive, thereby increasing the opt-in rate.

[1]: #can-spam
[2]: #casl
[3]: http://laws-lois.justice.gc.ca/eng/annualstatutes/2010_23/FullText.html
[4]: https://en.wikipedia.org/wiki/Email_spam_legislation_by_country "Wikipedia: Email spam legislation by country"
[5]: http://www.business.ftc.gov/documents/bus61-can-spam-act-compliance-guide-business "CAN-SPAM Act: A Compliance Guide for Business"
[6]: {{site.baseurl}}/user_guide/message_building_by_channel/push/best_practices/
[7]: http://blog.hubspot.com/blog/tabid/6307/bid/30684/The-Ultimate-List-of-Email-SPAM-Trigger-Words.aspx#sm.00001wbela64xddnmppa99vp1xa8j "The Ultimate List of 394 Email Spam Trigger Words to Avoid in 2021"<|MERGE_RESOLUTION|>--- conflicted
+++ resolved
@@ -8,10 +8,7 @@
 - email
 - push
 - SMS
-<<<<<<< HEAD
-=======
 
->>>>>>> a0a3ce56
 ---
 
 # Spam regulations
