--- conflicted
+++ resolved
@@ -23,17 +23,11 @@
 
 ## Create a Content Block
 
-<<<<<<< HEAD
 Creating a Content Block is easy—go to the **Templates & Media** section, then select the **Content Blocks Library** tab. Click **Create Content Block.** Then, create your Content Block!
-=======
-Go to **Templates & Media**, then select the **Content Blocks Library** tab.
 
 {% alert note %}
 If you are using our [updated navigation]({{site.baseurl}}/navigation), **Templates & Media** is now just **Templates**.
 {% endalert %}
-
-Click **Create Content Block**.
->>>>>>> f9fe71f6
 
 There are two types of Content Blocks—classic and drag-and-drop. 
 
