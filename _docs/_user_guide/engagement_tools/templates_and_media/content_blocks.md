--- conflicted
+++ resolved
@@ -23,11 +23,7 @@
 
 ## Create a Content Block
 
-<<<<<<< HEAD
-Creating a Content Block is easy—go to the **Templates & Media** section, then select the **Content Blocks Library** tab. Click **Create Content Block.** Then, start editing the details of your Content Block!
-=======
 Go to **Templates** > **Content Blocks**.
->>>>>>> 56544e5b
 
 {% alert note %}
 If you are using the [older navigation]({{site.baseurl}}/navigation), **Templates** is **Templates & Media**.
