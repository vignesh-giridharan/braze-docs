---
nav_title: Archive Templates
article_title: Archive Templates
page_order: 4
page_type: reference
description: "This reference article covers how to archive templates in the templates and media section of the Braze dashboard."
tool: 
  - Templates
  - Media

---
<<<<<<< HEAD

# How to archive templates in Templates & Media

> Archiving templates can help better organize and manage your templates. This reference article covers how to archive templates in the **Templates & Media** section of the Braze dashboard.

### Archive an individual template
=======
# Archive Templates in Templates & Media

> Archiving templates can help better organize and manage your templates. This reference article covers how to archive templates in the **Templates & Media** section of the Braze dashboard.

## Archive an individual template
>>>>>>> 8f2522bd

![template_archive_cog][10]{: style="float:right;max-width:20%;margin-left:15px;"}

<<<<<<< HEAD
### Archive multiple templates

Archiving multiple templates can be achieved by selecting the checkbox next to the template name.  Select multiple templates and then click the "Archive" button that appears.  Archived templates can be found clicking the "Archived".  
=======
To archive an individual template, click the settings icon on the template grid screen and select **Archive**.

## Archive multiple templates

To archive multiple templates, select the checkbox next to each template that you want to archive. After you've selected multiple templates, click **Archive Selected**. You can find your archived templates by selecting **Archived** under **Show** in the template grid.
>>>>>>> 8f2522bd

![archive_multiple_template][11]

{% alert important %}
Archiving is not currently available for [Link Templates]({{site.baseurl}}/user_guide/message_building_by_channel/email/link_templates/#link-templates).
{% endalert %}


[10]: {% image_buster /assets/img/template_archive_cog.png %}
[11]: {% image_buster /assets/img/archive_multiple_template.png %}<|MERGE_RESOLUTION|>--- conflicted
+++ resolved
@@ -9,34 +9,19 @@
   - Media
 
 ---
-<<<<<<< HEAD
-
-# How to archive templates in Templates & Media
-
-> Archiving templates can help better organize and manage your templates. This reference article covers how to archive templates in the **Templates & Media** section of the Braze dashboard.
-
-### Archive an individual template
-=======
 # Archive Templates in Templates & Media
 
 > Archiving templates can help better organize and manage your templates. This reference article covers how to archive templates in the **Templates & Media** section of the Braze dashboard.
 
 ## Archive an individual template
->>>>>>> 8f2522bd
 
 ![template_archive_cog][10]{: style="float:right;max-width:20%;margin-left:15px;"}
 
-<<<<<<< HEAD
-### Archive multiple templates
-
-Archiving multiple templates can be achieved by selecting the checkbox next to the template name.  Select multiple templates and then click the "Archive" button that appears.  Archived templates can be found clicking the "Archived".  
-=======
 To archive an individual template, click the settings icon on the template grid screen and select **Archive**.
 
 ## Archive multiple templates
 
 To archive multiple templates, select the checkbox next to each template that you want to archive. After you've selected multiple templates, click **Archive Selected**. You can find your archived templates by selecting **Archived** under **Show** in the template grid.
->>>>>>> 8f2522bd
 
 ![archive_multiple_template][11]
 
