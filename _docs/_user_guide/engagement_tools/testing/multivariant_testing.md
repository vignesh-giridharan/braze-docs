---
nav_title: Multivariate & A/B Testing
article_title: Multivariate and A/B Testing
page_order: 2
page_type: reference
description: "This reference article explains Multivariate and A/B Testing, their benefits, and how to create them with Braze."

---
# Multivariate and A/B testing

Multivariate and A/B Testing can be quickly utilized using our [Intelligent Selection]({{site.baseurl}}/user_guide/intelligence/intelligent_selection/) feature.

## What are multivariate & a/b testing?

An A/B test is an experiment that compares users’ responses to multiple versions of the same marketing campaign. These versions share similar marketing goals but differ in wording and style.

The objective is to identify the version of the campaign that best accomplishes your marketing goals. In this section, we'll walk through how to test the effectiveness of differences in content.

If you'd like to evaluate differences in message scheduling or timing (for instance, sending an abandoned cart message after 1 hour of inactivity versus 1 day of inactivity), please refer to our section on setting up a [Canvas][274].

Suppose you have two options for a push notification:

- "This deal expires tomorrow!"

- "This deal expires in 24 hours!"

Using an A/B test, you can see which wording results in a higher conversion rate. The next time you send a push notification about a deal, you’ll know which type of wording is more effective.

The above test only examines the effect of one variable-- the copy in the push notification. A multivariate test is similar, except it tests the effects of 2 or more variables. Another variable we might want to test is whether to include an emoji at the end of the message. We'd now be testing 2 variables (or variates-- not to be confused with variants), hence the term "multivariate". To do this, we'd need to test four total versions of the message-- 2 options for the copy multiplied by 2 options for the emoji (present or not) equals 4 total message variants.

In the Braze documentation, a "multivariate test" should be considered interchangeable with an "A/B test".

## The benefits of multivariate and A/B testing {#the-benefits-of}

Multivariate and A/B testing gives you an easy, clear way to learn about your audience. You no longer have to guess what users will respond to - every campaign becomes an opportunity to try different variants of a message and gauge audience response.

Specific scenarios in which multivariate and A/B testing could come in handy include:

{% details The first time you’re trying out a messaging type. %}
  Worried about getting in-app messaging right the first time? Multivariate and A/B testing allows you to experiment and learn what resonates with your users.
{% enddetails %}

{% details The creation of onboarding campaigns and other campaigns that are constantly being sent out. %}
  Since most of your users will encounter this campaign, why not ensure that it's as effective as possible?
{% enddetails %}

{% details Cases in which you have multiple ideas for messages to send. %}
 If you are unsure of which to choose, run a test and then make a data-driven decision.
{% enddetails %}

{% details Investigating whether your users respond to “tried and true” marketing techniques. %}
 Marketers often stick to conventional tactics to engage with users, but every product’s user base is different. Sometimes, repeating your call to action and using social proof won’t get you the results you desired. Multivariate and A/B testing lets you step outside the box and discover unconventional tactics that work for your specific audience.
{% enddetails %}

<br>

## Five rules for multivariate and A/B testing {#five-rules-for}

Multivariate and A/B testing can unveil powerful insights regarding your users. To ensure that your test results are truly reflective of your users’ behaviors, you need to:

{% details Run the test on a large number of users. %}
Large samples ensure that your results reflect the preferences of your average user and are less likely to be swayed by outliers.

Larger sample sizes also allow you to identify winning variants that have smaller margins of victory.
{% enddetails %}

{% details Randomly sort users into different test groups. %}
Braze’s multivariate and A/B testing feature allows you to create up to eight randomly selected test groups.

Randomizing is designed to remove bias in the test set and increase the odds of the test groups being similar in composition. This ensures that differing response rates are due to differences in your messages rather than your samples.
{% enddetails %}

{% details Know what elements you are trying to test. %}
Multivariate and A/B testing allows you to test the differences between several versions of a message. In some cases, a simple test may be most effective, since isolating changes allows you to identify which elements had the greatest impact on response.

Other times, presenting more differences between variants will let you examine outliers and compare different sets of elements. Neither method is necessarily wrong, provided you are clear from the beginning what you are trying to test for.
{% enddetails %}

{% details Decide how long your test will run for before beginning the test, and don’t end your test early! %}
Marketers are often tempted to stop tests after they see results that they like, biasing their findings.

Resist the temptation to peek and never end your test early!
{% enddetails %}

{% details Include a control group if possible. %}
Including a control group lets you know whether your messages have a greater impact on user conversion than sending no message at all. Learn more about control groups [here](#including-a-control-group).
{% enddetails %}

<br>

## Creating multivariate and A/B tests with Braze {#creating-tests}

<<<<<<< HEAD
### Step 1: Create your campaign

Click **Create Campaign** and select a channel for the campaign from the section that allows multivariate and A/B testing.

![Create Your Campaign][160]

### Step 2: Compose your variants
=======
![Create Your Campaign][160]{: style="max-width:30%;float:right;margin-left:15px;"}

### Step 1: Create Your Campaign

Click **Create Campaign** and select a channel for the campaign from the section that allows multivariate and A/B testing.

### Step 2: Compose Your Variants
>>>>>>> 8f2522bd

You can create up to eight (8) variants of your message, differentiating between titles, content, images, and more.

The number of differences between the messages determines whether this is a Multivariate or A/B Test.

For some ideas on how to get started differentiating your variants, see the section on [Tips for Different Channels][70].

![Compose Your Variants][170]

### Step 3: Schedule your campaign

Test scheduling works the same as scheduling any other Braze campaign. All of Braze's [standard campaign scheduling options][175] are available.

### Step 4: Choose a segment and distribute your users across variants

Select segments to target, then distribute its members across your selected variants, as well as reserving a portion to send to the winning variant, if necessary.

Decide what percentage of your target segment should receive each of your variants, be in the Control Group (if any), and what percentage should receive the Winning Variant once the A/B Test is complete.

#### Including a control group {#including-a-control-group}

When you create a multivariate or A/B test, you can reserve a percentage of your target audience for a randomized control group. Users in the control group will not receive the test, but Braze will monitor their conversion rate for the duration of the campaign. When viewing your results, you’ll be able to compare the conversion rates of your variants against a baseline conversion rate provided by your control group. This lets you compare not only the effects of your variants but also compare the effects of your variants against the conversion rate that would result if you didn’t send a message at all. <br><br>The size of the control group for a campaign with [Intelligent Selection][intelselection] will be based on the number of variants. If each variant is being sent to more than 20% of users, then the control group will be 20% and the variants will be split evenly across the remaining 80%. However, if you have multiple variants such that each variant is being sent to less than 20% of users, then the control group will have to become smaller. Once Intelligent Selection starts analyzing the performance of your test, the control group will grow or shrink based on the results.

{% alert note %}
Using a control group when determining winner by Opens or Clicks is not recommended. Because the control group won’t receive the message, those users cannot perform any opens or clicks. Therefore, that group’s conversion rate will be 0% by definition and does not constitute a meaningful comparison to the variants.
{% endalert %}

Sending the Winning Variant automatically is only available for Email, Push, and Webhook campaigns scheduled to send once.

For best practices around choosing a segment to test with, see the section below on [Choosing a Segment][80].

![Choose a Segment][180]

### Step 5: Pick the action that determines the winner

The Winning Variant can be measured by `Unique Opens` or `Clicks` for email, `Opens` for Push, or `Primary Conversion Rate` for all channels. Selecting `Opens` or `Clicks` to determine the winner will not affect what you choose for the campaign’s [Conversion Events][2].

Keep in mind that if you’re using a Control Group, users in the Control Group cannot perform `Opens` or `Clicks`, so the “performance” of the Control Group is guaranteed to be `0`. As a result, the Control Group cannot “win” the A/B test; however, you still may want to use a Control Group to track other metrics for users who do not receive a message.

### Step 6: Schedule when to send the winning variant

Choose a date and time when the Winning Variant should be sent out.

{% alert note %}
When sending in users’ local time or with Intelligent Timing, the Winning Variant must be sent at least 24 hours after the A/B Test to ensure delivery to all users in the Winning Variant group.
{% endalert %}

In the dropdown below the date, you can also choose whether or not to send the best performing variant even if it does not win by a statistically significant margin. You'll read more about this in Understanding Confidence chapter of this module.

#### (Optional) Designate a conversion event

Setting a conversion event for a campaign allows you to see how many of the recipients of that campaign performed a particular action after receiving it.

This will only affect the test if you chose “Primary Conversion Rate” in the previous steps. You can read more about our [Conversion Events][2] feature in our documentation.

### Step 7: Review and launch

On the confirmation page, review the details of your multivariate campaign and launch the test!

### Step 8: View results

Once your campaign has launched, you can check how each variant is performing by selecting clicking on your campaign from the Campaigns section of the dashboard. When the testing campaign is complete, you can see a summary of how all the variants performed and whether or not there was a winner during the test.

If one variant outperformed all the others with better than 95% [confidence][confidence], Braze will mark that variant with a “Winner” banner. If no variant beats all the others with 95% confidence and you chose to send the best performing variant anyway, the “best” performing variant will still be sent out and indicated with a label that reads “Sent as Winning Variant”.

On the analytics page, you can also see the performance of the Winning Variant throughout the campaign (including the A/B test sends).

![View Results][210]

{% alert note %}
Braze tests all the variants against each other with [Pearson’s chi-squared tests](https://en.wikipedia.org/wiki/Pearson%27s_chi-squared_test). It measures whether or not one variant statistically outperforms all others at a significance level of p < 0.05, or what we refer to as 95% significance. If so, the winning variant is indicated with the “Winner” label.

This is a separate test from the confidence score, which only describes the performance of a variant compared to the control with a numeric value between 0 and 100%.
{% endalert %}

Zero, one, or more variants can do better than control, but the chi-squared testing checks if one variant is better than all of the rest. [Follow-up tests](#recommended-follow-ups) may yield more details.

### Understanding confidence {#understanding-confidence}

An important part of your results is the confidence of your results. For example, what if the Control Group had a 20% conversion rate and Variant A had a 25% conversion rate? This seems to indicate that sending Variant A is more effective than sending no message. Having a confidence of 95% means that the difference between the two conversion rates is likely due to an actual difference in users’ responses and that there is only a 5% likelihood that the difference has occurred by chance.

Braze compares each variant’s conversion rate against the control’s conversion rate with a statistical procedure called a Z Test. A result of 95% or greater confidence, as in the above example, indicates that the difference is statistically meaningful. This is true anywhere you see a Confidence metric in the Braze dashboard that describes the difference between two messages or user populations.

In general, a confidence of at least 95% is necessary to show that your results are reflective of users’ actual preferences, and not due to chance. In rigorous scientific tests, 95% confidence (or otherwise commonly referred to as the “p” value being less than 0.05) is the common benchmark used to determine statistical significance. If you continually fail to achieve 95% confidence, try increasing your sample size or decreasing the number of variants. Confidence does not describe whether one variant is better than the others.
{% details Statistically Insignificant Results — Now What? %}

A test that doesn’t have a confidence of 95% can still hold important insights. Here are a few things you can learn from a test with statistically insignificant results:

- It’s possible that all of your variants had roughly the same effect. Knowing this saves you the time you would’ve spent making these changes. Sometimes, you may find that conventional marketing tactics, such as repeating your call to action, don’t necessarily work for your audience.<br><br>
- While your results may have been due to chance, they can inform the hypothesis for your next test. If multiple variants appear to have roughly the same results, run some of them again alongside new variants to see if you can find a more effective alternative. If one variant does better, but not by a significant amount, you can perform another test in which this variant’s difference is more exaggerated.<br><br>
- Keep testing! A test with insignificant results should lead to certain questions. Was there truly no difference between your variants? Should you have structured your test differently? You can answer these questions by running follow-up tests.<br><br>
- While testing is useful for discovering which type of messaging generates the most response from your audience, it’s also important to understand which alterations in messaging have only a negligible effect.  This allows you to either continue testing for another more effective alternative, or save the time that may have been spent deciding between two alternate messages.

Whether or not your test has a clear winner, it can be helpful to run follow-up test to confirm your results or apply your findings to a slightly different scenario.

{% enddetails %}

### Tips for different channels {#tips-different-channels}

Depending on which channel you select, you’ll be able to test different components of your message. Try to compose variants with an idea of what you want to test and what you hope to prove.

What levers do you have to pull and what are the desired effects? While there are millions of possibilities that you can investigate using a multivariate and A/B test, we have some suggestions to get you started:

| Channel | Aspects of Message You Can Change | Results To Look For |
| ---------------------| --------------- | ------------- |
| Push | Copy <br> Image and Emoji Usage <br> Deep Links  <br> Presentation of numbers (e.g. "triple" vs. "increase by 200%")  <br> Presentation of time (e.g. "ends at midnight" vs. "ends in 6 hours") | Opens  <br> Conversion Rate |
| Email | Subject <br> Display Name <br> Salutation <br> Body Copy <br> Image and Emoji Usage <br> Presentation of numbers (e.g. "triple" vs. "increase by 200%") <br> Presentation of time (e.g. "ends at midnight" vs. "ends in 6 hours") | Opens  <br> Conversion Rate |
| In-app Notification | Aspects listed for "push" <br> [Message Format][273] | Click <br> Conversion Rate |
{: .reset-td-br-1 .reset-td-br-2 .reset-td-br-3}

In addition, the ideal length of your test may also vary depending on the channel. Keep in mind the average amount of time most users may need to engage with each channel.

For instance, if you’re testing a push, you may achieve significant results faster than when testing email, since users see pushes immediately, but it may be days before they see or open an email. If you’re testing in-app messages, keep in mind that users must open the app in order to see the campaign, so you should wait longer in order to collect results from both your most active app openers as well as your more typical users.

If you're unsure how long your test should run for, the [Intelligent Selection][272] feature can be useful for finding a winning variant efficiently.

### Choosing a segment {#choosing-a-segment}

Since different segments of your users may respond differently to messaging, the success of a particular message says something about both the message itself and its target segment. Therefore, try to design a test with your target segment in mind.

For instance, while active users may have equal response rates to “This deal expires tomorrow!” and “This deal expires in 24 hours!”, users who haven’t opened the app for a week may be more responsive toward the latter wording since it creates a greater sense of urgency.

Additionally, when choosing which segment to run your test on, be sure to consider whether the size of that segment will be large enough for your test. In general, multivariate and A/B tests with more variants require a larger test group to achieve statistically significant results. This is because more variants will result in fewer users seeing each individual variant.

As a crude guide, you will likely need __around 15,000 users per variant__ (including the control) to achieve __95% confidence__ in your test results. However, the exact number of users you need could be higher or lower than that depending on your particular case. For more exact guidance on variant sample sizes, consider referring to [Optimizely's Sample Size Calculator][225].

## Recommended follow-ups {#recommended-follow-ups}

One multivariate and A/B test can (and should!) inspire ideas for future tests, as well as guide you toward changes in your messaging strategy. Possible follow-up actions include:

{% details Changing your messaging strategy based on test results. %}
  Your multivariate results may lead you to change the way you word or format your messaging.
{% enddetails %}

{% details Changing the way you understand your users. %}
  Each test will shed light on your users’ behaviors, how users respond to different messaging channels, and the differences (and similarities) among your segments.
{% enddetails %}

{% details Improving the way you structure future tests. %}
  Was your sample size too small? Were the differences between your variants too subtle? Each test provides an opportunity to learn how to improve future tests.  If your confidence is low, your sample size is too small and should be enlarged for future tests.  If you find no clear difference between how your variants performed, it’s possible that the differences were too subtle to have a discernible effect on users' responses.
{% enddetails %}

{% details Running a follow-up test with a larger sample size. %}
  Larger samples will increase the chances of detecting small differences between variants.
{% enddetails %}

{% details Running a follow-up test using a different messaging channel. %}
  If you find that a particular strategy is very effective in one channel, you may want to test that strategy in other channels.  If one type of message is effective in one channel but not effective in another, you may be able to conclude that certain channels are more conducive to certain types of messages.  Or, perhaps there is a difference between users who are more likely to enable push notifications and those who are more likely to pay attention to in-app messages.  Ultimately, running this sort of test will help you learn about how your audience interacts with your different communication channels.
{% enddetails %}

{% details Running a follow-up test on a different segment of users. %}
  To do this, create another test with the same messaging channel and variants, but choose a different segment of users.  For instance, if one type of messaging was extremely effective for engaged users, it may be useful to investigate its effect on lapsed users. It’s possible that the lapsed users will respond similarly, or they may prefer another one of the other variants.  This sort of test will help you learn more about your different segments and how they respond to different sorts of messages.  Why make assumptions about your segments when you can base your strategy on data?
{% enddetails %}

{% details Running a follow-up test based on insights from a previous test. %}
  Use the intuitions you gather from past tests to guide your future ones. Does a previous test hint at one messaging technique being more effective? Are you unsure about what specific aspect of a variant made it better? Running follow-up tests based on these questions will help you generate insightful findings about your users.
{% enddetails %}

[2]: {{site.baseurl}}/user_guide/engagement_tools/campaigns/testing_and_more/conversion_events/#conversion-events
[70]: #tips-different-channels
[80]: #choosing-a-segment
[160]: {% image_buster /assets/img/ab_create_1.png %}
[170]: {% image_buster /assets/img/ab_create_2.png %}
[175]: {{site.baseurl}}/user_guide/engagement_tools/campaigns/scheduling_and_organizing/delivery_types/
[180]: {% image_buster /assets/img/ab_create_4.png %}
[210]: {% image_buster /assets/img/ab_create_8.png %}
[225]: https://www.optimizely.com/resources/sample-size-calculator/
[272]: #intelligent-selection
[273]: {{site.baseurl}}/user_guide/message_building_by_channel/push/best_practices/
[274]: {{site.baseurl}}/user_guide/engagement_tools/canvas/create_a_canvas/create_a_canvas/
[intelselection]: {{site.baseurl}}/user_guide/intelligence/intelligent_selection/
[confidence]: {{site.baseurl}}/user_guide/intelligence/multivariate_testing/#understanding-confidence<|MERGE_RESOLUTION|>--- conflicted
+++ resolved
@@ -90,7 +90,6 @@
 
 ## Creating multivariate and A/B tests with Braze {#creating-tests}
 
-<<<<<<< HEAD
 ### Step 1: Create your campaign
 
 Click **Create Campaign** and select a channel for the campaign from the section that allows multivariate and A/B testing.
@@ -98,15 +97,6 @@
 ![Create Your Campaign][160]
 
 ### Step 2: Compose your variants
-=======
-![Create Your Campaign][160]{: style="max-width:30%;float:right;margin-left:15px;"}
-
-### Step 1: Create Your Campaign
-
-Click **Create Campaign** and select a channel for the campaign from the section that allows multivariate and A/B testing.
-
-### Step 2: Compose Your Variants
->>>>>>> 8f2522bd
 
 You can create up to eight (8) variants of your message, differentiating between titles, content, images, and more.
 
