---
nav_title: "Templates and Media"
article_title: Templates and Media
page_order: 5
layout: dev_guide
guide_top_header: "Templates and Media"
guide_top_text: "The **Templates and Media** section in Braze allows you to manage templates and upload images for messages in a single, centralized location. You can also consolidate and organize your templates across the dashboard for a coherent look and feel."
search_rank: 2
page_type: landing
tool: 
- Templates
- Media
description: "This landing page is home to Templates and Media articles. Here, you can find resources on the media library, how to manage templates, upload images, create Content Blocks, and more."

guide_featured_title: "Section Articles"
guide_featured_list:
  - name: Media Library
    link: /docs/user_guide/engagement_tools/templates_and_media/media_library/
    fa_icon: fas fa-book-open
  - name: Content Blocks
    link: /docs/user_guide/engagement_tools/templates_and_media/content_blocks/
    fa_icon: fas fa-columns
  - name: Duplicate Templates
    link: /docs/user_guide/engagement_tools/templates_and_media/duplicate/
    fa_icon: fas fa-copy
  - name: Archive Templates
    link: /docs/user_guide/engagement_tools/templates_and_media/archive/
    fa_icon: fas fa-archive
  - name: Frequently Asked Questions
    link: /docs/user_guide/engagement_tools/templates_and_media/faqs/
    fa_icon: fas fa-question
---

## About templates and media

<<<<<<< HEAD
To access your templates and media, navigate to **Engagement** in your left navigation bar of your Braze account, then select **Templates & Media**.

{% alert note %}
If you are using our [updated navigation]({{site.baseurl}}/navigation), **Templates & Media** is now just **Templates**.
{% endalert %}

You can use and manage templates and creative content in **Templates & Media** for the following features:
=======
You can use and manage templates and creative content in the **Templates** section for the following features:
>>>>>>> 56544e5b

- **[Email templates][2]**
- **[Content Blocks][7]**
- **[Webhook templates][3]**
- **[Link templates][6]**
- **[In-app message color profiles and CSS templates][4]**
- **[Manage assets in the media library][5]**
<br><br><br>

[2]: {{site.baseurl}}/user_guide/message_building_by_channel/email/creating_an_email_template/#creating-an-email-template
[3]: {{site.baseurl}}/user_guide/message_building_by_channel/webhooks/webhook_template/#creating-a-webhook-template
[4]: {{site.baseurl}}/user_guide/message_building_by_channel/in-app_messages/customize/#color-profile
[5]: {{site.baseurl}}/user_guide/engagement_tools/templates_and_media/media_library/#media-library
[6]: {{site.baseurl}}/user_guide/message_building_by_channel/email/link_templates/#link-templates
[7]: {{site.baseurl}}/user_guide/engagement_tools/templates_and_media/content_blocks/<|MERGE_RESOLUTION|>--- conflicted
+++ resolved
@@ -33,17 +33,7 @@
 
 ## About templates and media
 
-<<<<<<< HEAD
-To access your templates and media, navigate to **Engagement** in your left navigation bar of your Braze account, then select **Templates & Media**.
-
-{% alert note %}
-If you are using our [updated navigation]({{site.baseurl}}/navigation), **Templates & Media** is now just **Templates**.
-{% endalert %}
-
-You can use and manage templates and creative content in **Templates & Media** for the following features:
-=======
 You can use and manage templates and creative content in the **Templates** section for the following features:
->>>>>>> 56544e5b
 
 - **[Email templates][2]**
 - **[Content Blocks][7]**
