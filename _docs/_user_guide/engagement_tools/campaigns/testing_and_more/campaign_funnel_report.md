---
nav_title: Funnel Report
title: Funnel Report
<<<<<<< HEAD
description: "This article covers the benefits or funnel reports, how to set them up, as well as how to interpret your report."
page_order: 4.5
=======
description: ""
page_order: 4
permalink: /funnel_reports/
>>>>>>> 65560d51
---

# Funnel Report 

> Funnel Reporting offers a visual report that allows you to analyze the journeys your customers take after receiving a campaign or Canvas. If your campaign or Canvas uses a control group or multiple variants, you will be able to understand how the different variants have impacted the conversion funnel at a more granular level and optimize based on this data. ![Funnel Report 2][2]{: style="float:right;max-width:15%;margin-bottom:15px; border: 0"}

![Funnel Report 1][1]{: style="max-width:80%;"}

## Funnel Report Set Up
![Funnel Report 5][5]{: style="float:right;max-width:37%;border:0;margin-left:15px;"}

The funnel reporting feature is available from either:
- An individual campaigns analytics page in the Dashboard
- An individual Canvas details page, via the Analyze Variants button 

Funnel Reports can be made for existing active campaigns and Canvases. These reports show a series of events that a campaign recipient progresses through over a period of one (1) to thirty (30) days from the date they received the message. A user is considered converted through a step in the funnel if they perform the event in the specified order.

### Step 1: Select Time Frame

You can select a time frame for a campaign or Canvas receipt (which has a maximum window of 6 months) and duration for completing your funnel steps (which has a maximum window of 30 days). In the example below, your funnel would look for users who received this campaign in the last 7 days and completed the funnel within 14 days. 

![Funnel Report 5][6]{: style="max-width:80%;"}

### Step 2: Select Events for Funnel Steps

For every funnel report, the first event will be when the user receives your message. From there, the subsequent events you choose will funnel the number of users who performed those events, as well as the previous events. Please note that funnel report events for both campaign and Canvases funnels allow for start session, make a purchase, and custom events, while __only campaign funnels__ include message engagement events right now.

![Funnel Report 3][3]{: style="max-width:80%;"}

For example, if you select a 14-day report time window, followed by the events "added to cart" and "made a purchase", you will see __both__ the number of users who added to cart within 14 days of receiving the message, as well as the number of users who added to cart and then made a purchase within seven days of receiving the campaign. 

Once you have selected Build Report, generating the funnel report may take several minutes. During this time, you can navigate away from the report to other pages in the dashboard. You’ll receive an in-dashboard notification when your report is ready.

## Interpreting your Funnel Report

In your funnel report, you will be able to directly compare the control group alongside the variants you have set up. Each consecutive event will show what percentage of the previous users satisfied that action and converted through the funnel. 

__Funnel Report Components:__
- __Horizontal axis__: Displays the percentage of message recipients who performed those actions. 
- __Chart__: Displays the number of received messages, the number of users that performed the prior actions as well as the action you chose, the conversion rate, and the percentage change from control.
- __Regenerate Option__: Allows you to regenerate your report and notes when the current report was last generated. 
- __Variants__: Denoted by colored columns, funnel reporting allows up to 8 variants and a control group. By default, the __chart__ will only show three variants. To see more, you can manually select the rest of the variants.

![Funnel Report 4][4]{: style="max-width:90%;"}

__For campaigns with multiple variants__, Braze will show a table that displays metrics for each event and variant, as well as the percentage change from control. The conversion rate is the number of users who performed the event (and subsequent ones) per message recipients.

__For campaigns with re-eligibility__: If a user receives the campaign more than once in the report time window, Braze will determine whether the user should be included in the funnel based on the actions this user took after the first time they received the campaign within the time window.

__For multivariant campaigns with re-eligibility__: If a user receives multiple variants from the campaign during the report time window, Braze will determine whether they should be included in the variant funnel based on the actions this user took after the first time they received the campaign variant. This means that the same user could count towards multiple different variants if they received multiple variants during the time window for the funnel.

[1]:{% image_buster /assets/img/funnel_report/funnel_report1.jpg %}
[2]:{% image_buster /assets/img/funnel_report/funnel_report2.png %}
[3]:{% image_buster /assets/img/funnel_report/funnel_report3.png %}
[4]:{% image_buster /assets/img/funnel_report/funnel_report4.jpg %}
[5]:{% image_buster /assets/img/funnel_report/canvas_campaign.png %}
[6]:{% image_buster /assets/img/funnel_report/funnel_report5.png %}<|MERGE_RESOLUTION|>--- conflicted
+++ resolved
@@ -1,14 +1,10 @@
 ---
 nav_title: Funnel Report
 title: Funnel Report
-<<<<<<< HEAD
 description: "This article covers the benefits or funnel reports, how to set them up, as well as how to interpret your report."
 page_order: 4.5
-=======
-description: ""
-page_order: 4
-permalink: /funnel_reports/
->>>>>>> 65560d51
+alias: /funnel_reports/
+
 ---
 
 # Funnel Report 
