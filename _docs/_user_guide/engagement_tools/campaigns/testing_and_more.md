---
nav_title: Testing and More
layout: dev_guide
guide_top_header: "Testing & More"
guide_top_text: "Before you send your campaigns, you should always test your messages. After, you should always look at the results to ensure your campaign went well and will affect your future campaigns positively. Choose any article below to learn more!"

tools: campaigns
page_type: landing
description: "This landing page is home to Campaign Testing and Tips. Here you can find resources on campaign preferences like rate-limiting, conversions, and A/B testing."

guide_featured_title: "Section Articles"
guide_featured_list:
  - name: Conversion Events
    link: /docs/user_guide/engagement_tools/campaigns/testing_and_more/conversion_events/
    fa_icon: fas fa-chart-bar
  - name: "Rate-Limiting"
    link: /docs/user_guide/engagement_tools/campaigns/testing_and_more/rate-limiting/
    fa_icon: fas fa-table
  - name: Multivariate & A/B Testing
    link: /docs/user_guide/engagement_tools/campaigns/testing_and_more/multivariate_testing/
    fa_icon: fas fa-chart-line
  - name: Comparing Campaigns
    link: /docs/user_guide/engagement_tools/campaigns/testing_and_more/comparing_campaigns/
    fa_icon: fas fa-columns
  - name: Sending Test Messages
    link: /docs/user_guide/engagement_tools/campaigns/testing_and_more/sending_test_push_notifications/
    fa_icon: fas fa-envelope
  - name: Active In-App Message Campaign Limits
    link: /docs/user_guide/engagement_tools/campaigns/testing_and_more/active_in_app_messaging_limit/
    fa_icon: fas fa-exclamation-triangle
<<<<<<< HEAD
  - name: Retention Reports
    link: /docs/user_guide/engagement_tools/campaigns/testing_and_more/retention_reports/
    fa_icon: fas fa-chart-pie
=======
  - name: Campaign Calendar
    link: /docs/user_guide/engagement_tools/campaigns/testing_and_more/campaign_calendar/
    fa_icon: fas fa-calendar
>>>>>>> 40d6d588
---<|MERGE_RESOLUTION|>--- conflicted
+++ resolved
@@ -28,13 +28,10 @@
   - name: Active In-App Message Campaign Limits
     link: /docs/user_guide/engagement_tools/campaigns/testing_and_more/active_in_app_messaging_limit/
     fa_icon: fas fa-exclamation-triangle
-<<<<<<< HEAD
   - name: Retention Reports
     link: /docs/user_guide/engagement_tools/campaigns/testing_and_more/retention_reports/
     fa_icon: fas fa-chart-pie
-=======
   - name: Campaign Calendar
     link: /docs/user_guide/engagement_tools/campaigns/testing_and_more/campaign_calendar/
     fa_icon: fas fa-calendar
->>>>>>> 40d6d588
 ---