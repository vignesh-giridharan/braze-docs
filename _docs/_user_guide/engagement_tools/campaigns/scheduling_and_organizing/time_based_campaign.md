---
nav_title: Time-Based Functionalities for Campaigns
platform: Campaigns
subplatform: Scheduling and Organizing
page_order: 0

tool: Campaigns
page_type: reference
description: "This reference article covers time-based functionalities for Campaigns."
---
# Time-Based Functionalities for Campaigns

<<<<<<< HEAD
> This document serves to inform you of the nuances of any time-related capabilities in Braze relating to campaigns to assist with customer questions/strategies, as well as with troubleshooting. It outlines the definition of that term or capability, the time zone it pertains to, if any, an example for clarity, and other additional caveats and notes.

Scheduled Delivery| Definition | Time Zone | Notes | 
----------------- | ---------- | --------- | ------- |
Send at a Designated Time | Calendar Day | Company's Time Zone | Excludes local time delivery |
Local Time Delivery | Allows you to deliver messages to a segment based on a user's individual time zone | User's Time Zone | We use the company's time zone if the user's time zone is not set|
Intelligent Timing | User's Optimal Time | Not Relevant | |
Re-eligibility | User is eligible again for the message in exactly x seconds | Not Relevant | If a user is re-eligible in 1 month, that's exactly 2592000 seconds, equal to approx 30 days |
Quiet Hours| Prevent messages from being sent during specified hours | User's Time Zone | We use the company's time zone if the user's time zone is not set|
{: .reset-td-br-1 .reset-td-br-2 .reset-td-br-3  .reset-td-br-4}


Action-Based Delivery| Definition | Time Zone | Notes |
----------------- | ---------- | --------- | ------- |
Action-Based Delay<br>Send "in x days at y am/pm" | Day of week + 1 calendar day + that specific time (see example)<br><br>Using the "in" clause only allows the use of calendar days as a measurement of time | Company's Time Zone | Example:<br>If a trigger event is performed at 9 pm on Monday and the campaign is set up to send "in 1 day at 6 am", the user will receive the message on Tuesday at 6 am |
Action-Based Delay<br>Send "after x seconds/minutes/days/weeks" | The "after" clause allows the user to specify x seconds, minutes, hours, and days. | Not Relevant | If a Canvas step is sent after 1 day, then the user will receive the step exactly 24 hours after |
Global Frequency Capping | Calendar Day | User's Time Zone | We use the company's time zone if the user's time zone is not set <br><br> It's possible a user does not have to wait 24 hours to get another message, since it's based on calendar days and not a 24-hour period.<br><br>Example:<br>Set up a frequency capping rule in the users' time zone of "send no more than 1 campaign a day" <br> If a user receives a message at 11 pm in their local time zone, they can receive another message an hour later.  |
Send Message in x Day using Intelligent Timing | Calendar Day | Not Relevant | |
{: .reset-td-br-1 .reset-td-br-2 .reset-td-br-3  .reset-td-br-4}

Conversions| Definition | Time Zone |
----------------- | ---------- | --------- |
Conversion Event Deadline | Window begins when the user receives the campaign | Not Relevant |
{: .reset-td-br-1 .reset-td-br-2 .reset-td-br-3  .reset-td-br-4}
=======
> This reference article covers time-based functionalities for campaigns to assist with strategies, troubleshooting, and to answer common questions.

## Scheduled Delivery

This section covers time-based scheduling and delivery options for [Scheduled Delivery]({{site.baseurl}}/user_guide/engagement_tools/campaigns/scheduling_and_organizing/delivery_types/scheduled_delivery/) campaigns.

### Send at a designated time

| Definition | Time Zone |
| ---------- | --------- |
| Send message at a designated time, on a specific calendar date. | Company's time zone. |
{: .reset-td-br-1 .reset-td-br-2}

![Send at a designated time][2]

### Intelligent Timing

| Definition | Time Zone |
| ---------- | --------- |
| User's optimal time. Each user will receive the campaign at the time they are most likely to engage. [Learn more]({{site.baseurl}}/user_guide/intelligence/intelligent_timing/). | If you select **a specific time** as your [fallback]({{site.baseurl}}/user_guide/intelligence/intelligent_timing/#fallback-options), this will be sent in the user's local time. |
{: .reset-td-br-1 .reset-td-br-2}

![Intelligent Timing][3]

### Send campaign to users in their local time zone

| Definition | Time Zone |
| ---------- | --------- |
| Allows you to deliver messages to a segment based on a user's individual time zone. [Learn more]({{site.baseurl}}/user_guide/engagement_tools/campaigns/faq/#what-does-local-time-zone-delivery-offer). | Users's local time. If a user's time zone isn't set, this will fall back to company time zone. |
{: .reset-td-br-1 .reset-td-br-2}

![Local time zone][4]

### Allow users to become re-eligible to receive campaign

| Definition | Time Zone |
| ---------- | --------- |
| After a user is messaged by this campaign, specify when they will become re-eligible to receive the campaign again. [Learn more]({{site.baseurl}}/user_guide/engagement_tools/campaigns/scheduling_and_organizing/delivery_types/reeligibility/#campaigns). | N/A |
{: .reset-td-br-1 .reset-td-br-2}

![Re-eligibility][5]

## Action-Based Delivery

This section covers the schedule delay and delivery options for [Action-Based Delivery]({{site.baseurl}}/user_guide/engagement_tools/campaigns/scheduling_and_organizing/delivery_types/triggered_delivery/) campaigns.

### Schedule Delay

{% alert important %}
In choosing your delay length, note that if you set a delay that is longer than the [Campaign Duration]({{site.baseurl}}/user_guide/engagement_tools/campaigns/scheduling_and_organizing/delivery_types/triggered_delivery/#step-4-assign-duration), no users will receive your campaign.
{% endalert %}

#### Send campaign immediately

| Definition | Time Zone |
| ---------- | --------- |
| Send message immediately after the user performs the trigger action. | N/A |
{: .reset-td-br-1 .reset-td-br-2}

![Send immediately][6]

#### Send campaign after X days

| Definition | Time Zone |
| ---------- | --------- |
| Send message after a delay. You can specify a delay in seconds, minutes, hours, days, or weeks. | N/A |
{: .reset-td-br-1 .reset-td-br-2}

![Send after X days][7]

#### Send campaign on the next [day of the week] at X time

| Definition | Time Zone |
| ---------- | --------- |
| Send message on the next specified day of the week, at a selected time of day. | Select between **user's local time** or **company time** |
{: .reset-td-br-1 .reset-td-br-2}

![Send on the next (day) at X time][8]

For example, suppose you select "Send on the next Saturday at 3:15pm". If a user performs the trigger event on a Saturday, they would receive that message on the next Saturday in 7 days. If they enter on a Friday, the next Saturday would be in 1 day.

#### Send in X calendar days at Y time

| Definition | Time Zone |
| ---------- | --------- |
| Send message in a specific number of days at a specified time. | Select between **user's local time** or **company time** |
{: .reset-td-br-1 .reset-td-br-2}

![Send in X days at Y time][9]

Braze calculates the delay as `day of the week` + `calendar days`, then adds the `time`. For example, suppose the user performs the trigger event on Monday at 9pm, and the schedule delay is set to "Send campaign in 1 day at 9am". That message will be delivered on Tuesday at 9am, because Braze calculates the delay as `Monday` + `1 calendar day`, then adds on `9am`.

### Quiet Hours

| Definition | Time Zone |
| ---------- | --------- |
| Prevent messages from being sent during specified hours. If a message triggers during Quiet Hours, you can choose between aborting the message, or sending at the next available time (i.e. Send at the end of your Quiet Hours). | User's local time. If a user's time zone isn't set, this will fall back to company time zone. |
{: .reset-td-br-1 .reset-td-br-2}

![Quiet Hours][10]

### Allow users to be re-eligible to receive campaign

| Definition | Time Zone |
| ---------- | --------- |
| After a user is messaged by this campaign, specify when they will become re-eligible to receive the campaign again. [Learn more]({{site.baseurl}}/user_guide/engagement_tools/campaigns/scheduling_and_organizing/delivery_types/reeligibility/#campaigns). | N/A |
{: .reset-td-br-1 .reset-td-br-2}

![Re-eligibility][5]

### Global Frequency Capping

| Definition | Time Zone |
| ---------- | --------- |
| Limit how many times each user should receive the campaign within a certain time frame, which can be measured in minutes, days, weeks (7 days), and months. [Learn more]({{site.baseurl}}/user_guide/engagement_tools/campaigns/testing_and_more/rate-limiting/#frequency-capping). | User's local time. If a user's time zone isn't set, this will fall back to company time zone. |
{: .reset-td-br-1 .reset-td-br-2}

Frequency capping is based on calendar days, not a 24-hour period. This means that you could set up a frequency capping rule of sending no more than one campaign a day, but if a user receives a message at 11pm in their local time, they can still receive another message an hour later (on midnight the next calendar day).

## Conversion Deadline

| Definition | Time Zone |
| ---------- | --------- |
| The maximum amount of time that may pass between a user receiving a campaign and performing the assigned action for it to be considered a conversion. [Learn more]({{site.baseurl}}/user_guide/engagement_tools/campaigns/testing_and_more/conversion_events/). | N/A |
{: .reset-td-br-1 .reset-td-br-2}



[2]: {% image_buster /assets/img_archive/time_designated.png %}
[3]: {% image_buster /assets/img_archive/time_intelligent_timing.png %}
[4]: {% image_buster /assets/img_archive/time_local.png %}
[5]: {% image_buster /assets/img_archive/time_reeligibility.png %}
[6]: {% image_buster /assets/img_archive/time_delay_immediately.png %}
[7]: {% image_buster /assets/img_archive/time_delay_after.png %}
[8]: {% image_buster /assets/img_archive/time_delay_on_the_next.png %}
[9]: {% image_buster /assets/img_archive/time_delay_in.png %}
[10]: {% image_buster /assets/img_archive/time_quiet_hours.png %}
>>>>>>> 55371c37
<|MERGE_RESOLUTION|>--- conflicted
+++ resolved
@@ -10,32 +10,6 @@
 ---
 # Time-Based Functionalities for Campaigns
 
-<<<<<<< HEAD
-> This document serves to inform you of the nuances of any time-related capabilities in Braze relating to campaigns to assist with customer questions/strategies, as well as with troubleshooting. It outlines the definition of that term or capability, the time zone it pertains to, if any, an example for clarity, and other additional caveats and notes.
-
-Scheduled Delivery| Definition | Time Zone | Notes | 
------------------ | ---------- | --------- | ------- |
-Send at a Designated Time | Calendar Day | Company's Time Zone | Excludes local time delivery |
-Local Time Delivery | Allows you to deliver messages to a segment based on a user's individual time zone | User's Time Zone | We use the company's time zone if the user's time zone is not set|
-Intelligent Timing | User's Optimal Time | Not Relevant | |
-Re-eligibility | User is eligible again for the message in exactly x seconds | Not Relevant | If a user is re-eligible in 1 month, that's exactly 2592000 seconds, equal to approx 30 days |
-Quiet Hours| Prevent messages from being sent during specified hours | User's Time Zone | We use the company's time zone if the user's time zone is not set|
-{: .reset-td-br-1 .reset-td-br-2 .reset-td-br-3  .reset-td-br-4}
-
-
-Action-Based Delivery| Definition | Time Zone | Notes |
------------------ | ---------- | --------- | ------- |
-Action-Based Delay<br>Send "in x days at y am/pm" | Day of week + 1 calendar day + that specific time (see example)<br><br>Using the "in" clause only allows the use of calendar days as a measurement of time | Company's Time Zone | Example:<br>If a trigger event is performed at 9 pm on Monday and the campaign is set up to send "in 1 day at 6 am", the user will receive the message on Tuesday at 6 am |
-Action-Based Delay<br>Send "after x seconds/minutes/days/weeks" | The "after" clause allows the user to specify x seconds, minutes, hours, and days. | Not Relevant | If a Canvas step is sent after 1 day, then the user will receive the step exactly 24 hours after |
-Global Frequency Capping | Calendar Day | User's Time Zone | We use the company's time zone if the user's time zone is not set <br><br> It's possible a user does not have to wait 24 hours to get another message, since it's based on calendar days and not a 24-hour period.<br><br>Example:<br>Set up a frequency capping rule in the users' time zone of "send no more than 1 campaign a day" <br> If a user receives a message at 11 pm in their local time zone, they can receive another message an hour later.  |
-Send Message in x Day using Intelligent Timing | Calendar Day | Not Relevant | |
-{: .reset-td-br-1 .reset-td-br-2 .reset-td-br-3  .reset-td-br-4}
-
-Conversions| Definition | Time Zone |
------------------ | ---------- | --------- |
-Conversion Event Deadline | Window begins when the user receives the campaign | Not Relevant |
-{: .reset-td-br-1 .reset-td-br-2 .reset-td-br-3  .reset-td-br-4}
-=======
 > This reference article covers time-based functionalities for campaigns to assist with strategies, troubleshooting, and to answer common questions.
 
 ## Scheduled Delivery
@@ -172,5 +146,4 @@
 [7]: {% image_buster /assets/img_archive/time_delay_after.png %}
 [8]: {% image_buster /assets/img_archive/time_delay_on_the_next.png %}
 [9]: {% image_buster /assets/img_archive/time_delay_in.png %}
-[10]: {% image_buster /assets/img_archive/time_quiet_hours.png %}
->>>>>>> 55371c37
+[10]: {% image_buster /assets/img_archive/time_quiet_hours.png %}