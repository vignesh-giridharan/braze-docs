---
nav_title: FAQs
<<<<<<< HEAD
page_order: 3
description: "This reference article covers some frequently asked questions surrounding the use of GeoFences."
=======
page_order: 4
>>>>>>> 1ccea9e0
---

# Frequently Asked Questions

## How do geofences affect battery life?

Our geofencing solution uses the native geofence system service on iOS and Android and is tuned to intelligently trade off accuracy and power, ensuring best in class battery life and improvements in performance as the underlying service improves.

## How many geofences can I upload to Braze?

You may create or upload an unlimited amount of geofences on the Dashboard, allowing your marketing team to setup geofence sets and campaigns without needing to calculate numbers of geofences. However, each geofence set can hold a maximum of 10,000 geofences. Braze dynamically re-synchronizes the geofences that it tracks for each individual user, ensuring that the most relevant geofences to them are always available.

## Can I store more than X geofences?

Per Android's [documentation][3], Android apps may only store up to 100 geofences locally at a time. Braze is configured to store only up to 20 geofences locally per app. For geofences to work correctly, you should ensure that your App is not using all available geofence spots.

iOS devices may monitor up to 20 [geofences][4] at a time per app. Braze will monitor up to 20 locations if space is available. For geofences to work correctly, you should ensure that your App is not using all available geofence spots.

## When are geofences active?

Braze geofences work even when your app is closed, at all hours of the day.

## How accurate are Braze geofences?

Braze geofences use a combination of all location providers available to a device to triangulate the user's location. These include Wifi, GPS, and cellular towers.

Typical accuracy is in 20-50m range and best-case accuracy will be in the 5-10m range. In rural areas, accuracy may degrade significantly, potentially going up to several kilometers. Braze recommends creating geofences with larger radii in rural locations.

[1]: {% image_buster /assets/img_archive/locations_main_screen.png %}
[2]: {% image_buster /assets/img_archive/action_based_geofence_trigger.png %}
[3]: https://developers.google.com/android/reference/com/google/android/gms/location/package-summary
[4]: https://developer.apple.com/library/content/documentation/UserExperience/Conceptual/LocationAwarenessPG/RegionMonitoring/RegionMonitoring.html<|MERGE_RESOLUTION|>--- conflicted
+++ resolved
@@ -1,11 +1,8 @@
 ---
 nav_title: FAQs
-<<<<<<< HEAD
-page_order: 3
+page_order: 4
 description: "This reference article covers some frequently asked questions surrounding the use of GeoFences."
-=======
-page_order: 4
->>>>>>> 1ccea9e0
+
 ---
 
 # Frequently Asked Questions
