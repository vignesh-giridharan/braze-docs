--- conflicted
+++ resolved
@@ -1,11 +1,8 @@
 ---
 nav_title: Creating Geofences
-<<<<<<< HEAD
-page_order: 0
+page_order: 1
 description: "This reference article covers how to create and configure GeoFences."
-=======
-page_order: 1
->>>>>>> 1ccea9e0
+
 ---
 # Geofences
 
