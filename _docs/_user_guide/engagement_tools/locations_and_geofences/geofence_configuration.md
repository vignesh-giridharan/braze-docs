--- conflicted
+++ resolved
@@ -1,11 +1,8 @@
 ---
 nav_title: Geofence Configuration
-<<<<<<< HEAD
-page_order: 2
+page_order: 3
 description: "This reference article covers various GeoFence configurations."
-=======
-page_order: 3
->>>>>>> 1ccea9e0
+
 ---
 
 # Geofence Configuration
