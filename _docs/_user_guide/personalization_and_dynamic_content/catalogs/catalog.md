--- conflicted
+++ resolved
@@ -232,13 +232,10 @@
 
 You can also manually piece together catalogs Liquid logic. However, note that if you type in an ID that doesn't exist, Braze will still return an items array without objects. We recommend that you include error handling, such as checking the size of the array and using an `if` statement to account for an empty array case.
 
-<<<<<<< HEAD
-=======
 ## Managing catalogs
 
 As you create more catalogs, you can leverage the [Catalogs Endpoints]({{site.baseurl}}/api/endpoints/catalogs/) to manage the growing data and information. This includes the ability to create, edit, and delete catalog items, and to list catalog item details.
 
->>>>>>> 2f639e34
 ## Limitations {#limits}
 
 Refer to the following table for limitations that apply at a company level:
