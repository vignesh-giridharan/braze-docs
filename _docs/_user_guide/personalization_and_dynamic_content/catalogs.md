---
nav_title: Catalogs
article_title: Catalogs
page_order: 6
layout: featured

guide_top_header: "Catalogs"
<<<<<<< HEAD
guide_top_text: "Catalogs allow you to access data from imported CSV files and API endpoints to enrich your messages, similar to custom attributes or custom event properties through Liquid."
=======
guide_top_text: "Catalogs allow you to access data imported data to enrich your messages, similar to custom attributes or custom event properties through Liquid."
>>>>>>> db6c04f1
description: "With catalogs and filtered sets, you can leverage non-user data in your Braze campaigns to send personalized messages."

guide_featured_title: "Section Articles"
guide_featured_list:
- name: Catalogs
  link: /docs/user_guide/personalization_and_dynamic_content/catalogs/catalog/
  fa_icon: fas fa-users
- name: Selections
  link: /docs/user_guide/personalization_and_dynamic_content/catalogs/selections/
  fa_icon: fas fa-list-alt
- name: Catalogs API Endpoints
  link: /docs/api/endpoints/catalogs/
  fa_icon: fas fa-server
---
<br><br><|MERGE_RESOLUTION|>--- conflicted
+++ resolved
@@ -5,11 +5,8 @@
 layout: featured
 
 guide_top_header: "Catalogs"
-<<<<<<< HEAD
 guide_top_text: "Catalogs allow you to access data from imported CSV files and API endpoints to enrich your messages, similar to custom attributes or custom event properties through Liquid."
-=======
-guide_top_text: "Catalogs allow you to access data imported data to enrich your messages, similar to custom attributes or custom event properties through Liquid."
->>>>>>> db6c04f1
+
 description: "With catalogs and filtered sets, you can leverage non-user data in your Braze campaigns to send personalized messages."
 
 guide_featured_title: "Section Articles"
