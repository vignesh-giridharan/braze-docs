---
<<<<<<< HEAD
nav_title: Canvas Not Sending
=======
nav_title: Why isn’t my Canvas sending?
article_title: Troubleshooting Canvas Delivery
>>>>>>> 3f16fa9a
page_order: 0

page_type: solution
description: "This help article walks you through troubleshooting delivery issues with your Canvas."
tool: Canvas
---

# My Canvas Isn't Sending

Canvases are robust and complex, and we know you dedicate time and care when creating them. So, if you find that your Canvas isn't sending the way you want it to send, we recommend that you:

* [Check Your Schedule](#schedule)
* [Check Your Segment](#segment)
* [Check Your Settings](#settings)


## Schedule

* Is the Canvas [scheduled correctly]({{site.baseurl}}/user_guide/engagement_tools/canvas/create_a_canvas/create_a_canvas/#scheduled-delivery)?
* Have you chosen the correct date and time?
* For [Action-Based]({{site.baseurl}}/user_guide/engagement_tools/canvas/create_a_canvas/create_a_canvas/#action-based-delivery), have users performed specified actions since you launched the Canvas?

## Segment

It is important to check your [Entry Audience]({{site.baseurl}}/user_guide/engagement_tools/canvas/create_a_canvas/create_a_canvas/#set-your-target-entry-audience):
* Have you chosen the correct Segment?
* How is the Segment set up?
* Have you ensured that the Segment contains any users?
* Have you added any additional filters that would limit the number of users entering the Canvas?
* Do the users qualify to receive the first step of your variants? For example, if the first step of your Canvas is a push notification, but the Entry Audience are all Push Disabled, no users will receive any messages.

## Settings

The [Entry Settings]({{site.baseurl}}/user_guide/engagement_tools/canvas/create_a_canvas/create_a_canvas/#step-2-use-the-entry-wizard-to-set-up-your-canvas) are important. Check if you have limited the number of people who will potentially enter the Canvas.

Users may also drop out of a Canvas if they are no longer eligible to receive messages. For example, if the Canvas only contained push notifications, and a user opted out of push after receiving the First Step, then that user would drop out of the Canvas. Consider using branching to add in alternative user journeys.


Still need help? [Open a support ticket]({{site.baseurl}}/support_contact/) or review our comprehensive [Canvas documentation]({{site.baseurl}}/user_guide/engagement_tools/canvas/create_a_canvas/create_a_canvas/).<|MERGE_RESOLUTION|>--- conflicted
+++ resolved
@@ -1,10 +1,6 @@
 ---
-<<<<<<< HEAD
 nav_title: Canvas Not Sending
-=======
-nav_title: Why isn’t my Canvas sending?
 article_title: Troubleshooting Canvas Delivery
->>>>>>> 3f16fa9a
 page_order: 0
 
 page_type: solution
@@ -19,7 +15,6 @@
 * [Check Your Schedule](#schedule)
 * [Check Your Segment](#segment)
 * [Check Your Settings](#settings)
-
 
 ## Schedule
 
@@ -42,5 +37,4 @@
 
 Users may also drop out of a Canvas if they are no longer eligible to receive messages. For example, if the Canvas only contained push notifications, and a user opted out of push after receiving the First Step, then that user would drop out of the Canvas. Consider using branching to add in alternative user journeys.
 
-
 Still need help? [Open a support ticket]({{site.baseurl}}/support_contact/) or review our comprehensive [Canvas documentation]({{site.baseurl}}/user_guide/engagement_tools/canvas/create_a_canvas/create_a_canvas/).