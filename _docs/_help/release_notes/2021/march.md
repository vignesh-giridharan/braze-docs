---
nav_title: March
page_order: 10
---
# March 2021

## Fastly Updates
Beginning March 22, 2021, the Braze Services will require TLS connections support Server Name Indication (SNI), as our upstream content delivery network Fastly is migrating all TLS traffic to require SNI. All modern browsers, operating systems, and HTTPS connectivity protocols support SNI. Devices which do not support SNI will no longer be able to connect to Braze. Our traffic estimations indicate this is approximately 0.000001% of end user devices.

## Audience Paths
<<<<<<< HEAD
[Canvas Audience Paths]({{site.baseurl}}/audience_paths/) allows you to intuitively filter and segment users on a large scale with strategic priority-based user-groupings. This new Canvas step replaces the need to create excessive audience-based full steps, allowing you to combine what might have been 8 full steps into one! The introduction of this new step will help you simplify user targeting while clearing up your Canvases from unnecessary clutter and complexity.

## Total Data Points Dashboard
A [Total Data Points Dashboard]({{site.baseurl}}/subscription_and_usage/) has been added to the subscription and usage component of the Braze dashboard. This dashboard will allow you to look at contract details, app group data point usage across the current billing cycle, and data point usage over time.  
=======

[Canvas Audience Paths]({{site.baseurl}}/audience_paths/) allows you to intuitively filter and segment users on a large scale with strategic priority-based user-groupings. This new Canvas step replaces the need to create excessive audience-based full steps, allowing you to combine what might have been 8 full steps into one! The introduction of this new step will help you simplify user targeting while clearing up your Canvases from unnecessary clutter and complexity.
>>>>>>> 75b80baf
<|MERGE_RESOLUTION|>--- conflicted
+++ resolved
@@ -8,12 +8,4 @@
 Beginning March 22, 2021, the Braze Services will require TLS connections support Server Name Indication (SNI), as our upstream content delivery network Fastly is migrating all TLS traffic to require SNI. All modern browsers, operating systems, and HTTPS connectivity protocols support SNI. Devices which do not support SNI will no longer be able to connect to Braze. Our traffic estimations indicate this is approximately 0.000001% of end user devices.
 
 ## Audience Paths
-<<<<<<< HEAD
 [Canvas Audience Paths]({{site.baseurl}}/audience_paths/) allows you to intuitively filter and segment users on a large scale with strategic priority-based user-groupings. This new Canvas step replaces the need to create excessive audience-based full steps, allowing you to combine what might have been 8 full steps into one! The introduction of this new step will help you simplify user targeting while clearing up your Canvases from unnecessary clutter and complexity.
-
-## Total Data Points Dashboard
-A [Total Data Points Dashboard]({{site.baseurl}}/subscription_and_usage/) has been added to the subscription and usage component of the Braze dashboard. This dashboard will allow you to look at contract details, app group data point usage across the current billing cycle, and data point usage over time.  
-=======
-
-[Canvas Audience Paths]({{site.baseurl}}/audience_paths/) allows you to intuitively filter and segment users on a large scale with strategic priority-based user-groupings. This new Canvas step replaces the need to create excessive audience-based full steps, allowing you to combine what might have been 8 full steps into one! The introduction of this new step will help you simplify user targeting while clearing up your Canvases from unnecessary clutter and complexity.
->>>>>>> 75b80baf
