--- conflicted
+++ resolved
@@ -327,41 +327,5 @@
 
 [Shopify]({{site.baseurl}}/partners/message_orchestration/channel_extensions/ecommerce/shopify/shopify/) is a leading global commerce company providing trusted tools to start, grow, market, and manage a retail business of any size. Together, the Braze and Shopify integration allows brands to connect their Shopify store seamlessly with Braze to pass select Shopify webhooks into Braze. Leverage Braze’s cross-channel strategies and Canvas to retarget your users with abandoned checkout messaging and nudge customers to complete their purchase, or retarget users based on their previous purchases.
 
-<<<<<<< HEAD
-## October 2021
-
-### iOS 15
-
-#### Apple Mail Privacy Protection
-
-Apple’s Mail Privacy Protection (MPP) is a privacy update that will be available for users of the Apple Mail app on iOS 15, iPadOS 15, macOS Monterey, and watchOS 8, released in mid-September. For users who opt-in to MPP, emails will now be preloaded using proxy servers, caching images and hindering the ability to leverage tracking pixels for metrics like [open tracking]({{site.baseurl}}/user_guide/administrative/app_settings/manage_app_group/email_settings/#email-open-tracking-pixel/). To learn more about MPP and issues regarding email deliverability metrics and issues with pre-existing campaigns and Canvases that trigger based on these metrics, visit our [documentation]({{site.baseurl}}/user_guide/message_building_by_channel/email/mpp/).
-
-#### Push features
-
-iOS 15 introduced new notification features to help users stay focused and avoid frequent interruptions throughout the day. We're excited to offer support for these new features, including [Interruption Levels and Relevance Scores]({{site.baseurl}}/user_guide/message_building_by_channel/push/ios/notification_options/).
-
-### Contact Cards
-
-Contact Cards are a standardized file format for sending business and contact information that can be easily imported into address books or contact books. You can now upload and create Contact Cards for your SMS and MMS messages. To read more about how to build Contact Cards in our built-in Contact Card Generator, visit our [documentation]({{site.baseurl}}/user_guide/message_building_by_channel/sms/mms/contact_card/).
-
-### Out-of-the-box Content Cards customization
-
-You can create your own Content Cards interface by extending `ABKContentCardsTableViewController` to customize all UI elements and Content Cards behavior. To read more about how to customize the Content Cards Feed, visit our [documentation]({{site.baseurl}}/developer_guide/platform_integration_guides/ios/content_cards/customization/customizing_feed/). 
-
-### API rate limits
-
-[Rate limits]({{site.baseurl}}/api/basics/#api-limits/) will apply to all customers onboarded after September 16, 2021. 
-
-### Updates to Android and FireOS developer guides
-
-Android and FireOS developer guides have merged into one location. Dedicated FireOS articles will be available in this [new Android section]({{site.baseurl}}/developer_guide/platform_integration_guides/android/push_notifications/fireos/integration/).
-
-### Updates to Funnel and Retention Reports
-
-[Funnel Reports]({{site.baseurl}}/user_guide/engagement_tools/canvas/canvas_funnel_reports/) and [Retention Reports]({{site.baseurl}}/user_guide/engagement_tools/campaigns/testing_and_more/retention_reports/) are now available for SMS campaigns.
-=======
->>>>>>> e47e32cf
-
-<br><br>
 
 [support]: {{site.baseurl}}/support_contact/